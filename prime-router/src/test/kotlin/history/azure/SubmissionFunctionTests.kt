package gov.cdc.prime.router.history.azure

import assertk.assertThat
import assertk.assertions.isEqualTo
import com.fasterxml.jackson.module.kotlin.readValue
import com.google.common.net.HttpHeaders
import com.microsoft.azure.functions.HttpStatus
import gov.cdc.prime.router.CovidSender
import gov.cdc.prime.router.CustomerStatus
import gov.cdc.prime.router.Metadata
import gov.cdc.prime.router.ReportId
import gov.cdc.prime.router.Schema
import gov.cdc.prime.router.Sender
import gov.cdc.prime.router.SettingsProvider
import gov.cdc.prime.router.azure.DatabaseAccess
import gov.cdc.prime.router.azure.MockHttpRequestMessage
import gov.cdc.prime.router.azure.MockSettings
import gov.cdc.prime.router.azure.WorkflowEngine
import gov.cdc.prime.router.azure.db.enums.TaskAction
import gov.cdc.prime.router.azure.db.tables.pojos.Action
import gov.cdc.prime.router.cli.tests.ExpectedSubmissionList
import gov.cdc.prime.router.common.JacksonMapperUtilities
import gov.cdc.prime.router.history.DetailedSubmissionHistory
import gov.cdc.prime.router.history.SubmissionHistory
import gov.cdc.prime.router.tokens.AuthenticatedClaims
import gov.cdc.prime.router.tokens.AuthenticationStrategy
import gov.cdc.prime.router.tokens.OktaAuthentication
import gov.cdc.prime.router.tokens.TestDefaultJwt
import gov.cdc.prime.router.tokens.oktaSystemAdminGroup
import io.mockk.clearAllMocks
import io.mockk.every
import io.mockk.mockk
import io.mockk.mockkClass
import io.mockk.mockkObject
import io.mockk.spyk
import org.apache.logging.log4j.kotlin.Logging
import org.jooq.exception.DataAccessException
import org.jooq.tools.jdbc.MockConnection
import org.jooq.tools.jdbc.MockDataProvider
import org.jooq.tools.jdbc.MockResult
import org.junit.jupiter.api.BeforeEach
import org.junit.jupiter.api.TestInstance
import java.time.Instant
import java.time.OffsetDateTime
import kotlin.test.Test

@TestInstance(TestInstance.Lifecycle.PER_CLASS)
class SubmissionFunctionTests : Logging {
    private val mapper = JacksonMapperUtilities.allowUnknownsMapper

    private val organizationName = "test-lab"
    private val oktaClaimsOrganizationName = "DHSender_$organizationName"
    private val otherOrganizationName = "test-lab-2"

    private fun buildClaimsMap(organizationName: String): Map<String, Any> {
        return mapOf(
            "sub" to "test",
            "organization" to listOf(organizationName)
        )
    }

    data class ExpectedAPIResponse(
        val status: HttpStatus,
        val body: List<ExpectedSubmissionList>? = null
    )

    data class SubmissionUnitTestCase(
        val headers: Map<String, String>,
        val parameters: Map<String, String>,
        val expectedResponse: ExpectedAPIResponse,
        val name: String?
    )

    /**
     * Detail Submission History Response from the API.
     */
    data class DetailSubmissionHistoryResponse(
        val submissionId: Long,
        val id: String?,
        val timestamp: OffsetDateTime,
        val sender: String?,
        val httpStatus: Int?,
        val externalName: String? = "",
        val overallStatus: String,
    )

    private val testData = listOf(
        SubmissionHistory(
            actionId = 8,
            createdAt = OffsetDateTime.parse("2021-11-30T16:36:54.919104Z"),
            externalName = "test-name.csv",
            reportId = "a2cf1c46-7689-4819-98de-520b5007e45f",
            schemaTopic = "covid-19",
            reportItemCount = 3,
            sendingOrg = organizationName,
            httpStatus = 201,
        ),
        SubmissionHistory(
            actionId = 7,
            createdAt = OffsetDateTime.parse("2021-11-30T16:36:48.307109Z"),
            externalName = "test-name.csv",
            reportId = null,
            schemaTopic = null,
            reportItemCount = null,
            sendingOrg = organizationName,
            httpStatus = 400,
        )
    )

    private val dataProvider = MockDataProvider { emptyArray<MockResult>() }
    val connection = MockConnection(dataProvider)
    private val accessSpy = spyk(DatabaseAccess(connection))

    private fun makeEngine(metadata: Metadata, settings: SettingsProvider): WorkflowEngine {
        return spyk(
            WorkflowEngine.Builder().metadata(metadata).settingsProvider(settings).databaseAccess(accessSpy).build()
        )
    }

    @BeforeEach
    fun reset() {
        clearAllMocks()
    }

    @Test
    fun `test list submissions`() {
        val testCases = listOf(
            SubmissionUnitTestCase(
                mapOf("authorization" to "Bearer fads"), // no 'okta' auth-type, so this uses server2server auth
                emptyMap(),
                ExpectedAPIResponse(
                    HttpStatus.OK,
                    listOf(
                        ExpectedSubmissionList(
                            submissionId = 8,
                            timestamp = OffsetDateTime.parse("2021-11-30T16:36:54.919Z"),
                            sender = organizationName,
                            httpStatus = 201,
                            externalName = "test-name.csv",
                            id = ReportId.fromString("a2cf1c46-7689-4819-98de-520b5007e45f"),
                            topic = "covid-19",
                            reportItemCount = 3
                        ),
                        ExpectedSubmissionList(
                            submissionId = 7,
                            timestamp = OffsetDateTime.parse("2021-11-30T16:36:48.307Z"),
                            sender = organizationName,
                            httpStatus = 400,
                            externalName = "test-name.csv",
                            id = null,
                            topic = null,
                            reportItemCount = null
                        )
                    )
                ),
                "simple success"
            ),
            SubmissionUnitTestCase(
                mapOf("authorization" to "Bearer fads", "authentication-type" to "okta"),
                mapOf("cursor" to "nonsense"),
                ExpectedAPIResponse(
                    HttpStatus.BAD_REQUEST
                ),
                "bad date"
            ),
            SubmissionUnitTestCase(
                mapOf("authorization" to "Bearer fads"),
                mapOf("pagesize" to "-1"),
                ExpectedAPIResponse(
                    HttpStatus.BAD_REQUEST
                ),
                "bad pagesize"
            ),
            SubmissionUnitTestCase(
                mapOf("authorization" to "Bearer fads"),
                mapOf("pagesize" to "fads"),
                ExpectedAPIResponse(
                    HttpStatus.BAD_REQUEST
                ),
                "bad pagesize, garbage"
            ),
            SubmissionUnitTestCase(
                mapOf("authorization" to "Bearer fads"),
                mapOf(
                    "pagesize" to "10",
                    "cursor" to "2021-11-30T16:36:48.307Z",
                    "sortDir" to "ASC"
                ),
                ExpectedAPIResponse(
                    HttpStatus.OK
                ),
                "good minimum params"
            ),
            SubmissionUnitTestCase(
                mapOf("authorization" to "Bearer fads"),
                mapOf(
                    "pagesize" to "10",
                    "since" to "2021-11-30T16:36:54.307109Z",
                    "until" to "2021-11-30T16:36:53.919104Z",
                    "sortCol" to "CREATED_AT",
                    "sortDir" to "ASC"
                ),
                ExpectedAPIResponse(
                    HttpStatus.OK
                ),
                "good all params"
            )
        )

        val settings = MockSettings()
        val sender = CovidSender(
            name = "default",
            organizationName = organizationName,
            format = Sender.Format.CSV,
            customerStatus = CustomerStatus.INACTIVE,
            schemaName = "one"
        )
        settings.senderStore[sender.fullName] = sender

        testCases.forEach {
            logger.info("Executing list submissions unit test ${it.name}")
            val httpRequestMessage = MockHttpRequestMessage()
            httpRequestMessage.httpHeaders += it.headers
            httpRequestMessage.parameters += it.parameters
            // Invoke
            val submissionsFunction = setupSubmissionFunctionForTesting(oktaClaimsOrganizationName, mockFacade())
            val response = submissionsFunction.getOrgSubmissionsList(
                httpRequestMessage,
                organizationName,
            )
            // Verify
            assertThat(response.status).isEqualTo(it.expectedResponse.status)
            if (response.status == HttpStatus.OK) {
                val submissions: List<ExpectedSubmissionList> = mapper.readValue(response.body.toString())
                if (it.expectedResponse.body != null) {
                    assertThat(submissions.size).isEqualTo(it.expectedResponse.body.size)
                    assertThat(submissions).isEqualTo(it.expectedResponse.body)
                }
            }
        }
    }

    private fun mockFacade(): SubmissionsFacade {
        val mockDatabaseAccess = mockkClass(HistoryDatabaseAccess::class)

        every {
            mockDatabaseAccess.fetchActions<SubmissionHistory>(
                any(),
                any(),
                any(),
                any(),
                any(),
                any(),
                any(),
                any(),
                any(),
                any(),
            )
        } returns testData
        every {
            mockDatabaseAccess.fetchAction<SubmissionHistory>(
                any(),
                any(),
            )
        } returns testData.first()

        every {
            mockDatabaseAccess.fetchRelatedActions<SubmissionHistory>(
                any(),
                any(),
            )
        } returns testData

        return SubmissionsFacade(mockDatabaseAccess)
    }

    private fun setupSubmissionFunctionForTesting(
        oktaClaimsOrganizationName: String,
        facade: SubmissionsFacade,
    ): SubmissionFunction {
        val claimsMap = buildClaimsMap(oktaClaimsOrganizationName)
        val metadata = Metadata(schema = Schema(name = "one", topic = "test"))
        val settings = MockSettings()
        val sender = CovidSender(
            name = "default",
            organizationName = organizationName,
            format = Sender.Format.CSV,
            customerStatus = CustomerStatus.INACTIVE,
            schemaName = "one"
        )
        settings.senderStore[sender.fullName] = sender
        val sender2 = CovidSender(
            name = "default",
            organizationName = otherOrganizationName,
            format = Sender.Format.CSV,
            customerStatus = CustomerStatus.INACTIVE,
            schemaName = "one"
        )
        settings.senderStore[sender2.fullName] = sender2
        val engine = makeEngine(metadata, settings)
        mockkObject(OktaAuthentication.Companion)
        every { OktaAuthentication.Companion.decodeJwt(any()) } returns
            TestDefaultJwt(
                "a.b.c",
                Instant.now(),
                Instant.now().plusSeconds(60),
                claimsMap
            )
        return SubmissionFunction(
            submissionsFacade = facade,
            workflowEngine = engine
        )
    }

    private fun setupHttpRequestMessageForTesting(): MockHttpRequestMessage {
        val httpRequestMessage = MockHttpRequestMessage()
        httpRequestMessage.httpHeaders += mapOf(
            "authorization" to "Bearer 111.222.333",
            "authentication-type" to "okta"
        )
        return httpRequestMessage
    }

    @Test
    fun `test access user can view their organization's submission history`() {
        val submissionFunction = setupSubmissionFunctionForTesting(oktaClaimsOrganizationName, mockFacade())
        val httpRequestMessage = setupHttpRequestMessageForTesting()
        val response = submissionFunction.getOrgSubmissionsList(httpRequestMessage, organizationName)
        assertThat(response.status).isEqualTo(HttpStatus.OK)
    }

    @Test
    fun `test access user cannot view another organization's submission history`() {
        val submissionFunction = setupSubmissionFunctionForTesting(oktaClaimsOrganizationName, mockFacade())
        val httpRequestMessage = setupHttpRequestMessageForTesting()
        val response = submissionFunction.getOrgSubmissionsList(httpRequestMessage, otherOrganizationName)
        assertThat(response.status).isEqualTo(HttpStatus.UNAUTHORIZED)
    }

    @Test
    fun `test access DHPrimeAdmins can view all organization's submission history`() {
        val submissionFunction = setupSubmissionFunctionForTesting("DHPrimeAdmins", mockFacade())
        val httpRequestMessage = setupHttpRequestMessageForTesting()
        var response = submissionFunction.getOrgSubmissionsList(httpRequestMessage, organizationName)
        assertThat(response.status).isEqualTo(HttpStatus.OK)
        response = submissionFunction.getOrgSubmissionsList(httpRequestMessage, otherOrganizationName)
        assertThat(response.status).isEqualTo(HttpStatus.OK)
    }

    @Test
    fun `test get report detail history`() {
        val goodUuid = "662202ba-e3e5-4810-8cb8-161b75c63bc1"
        val mockRequest = MockHttpRequestMessage()
        mockRequest.httpHeaders[HttpHeaders.AUTHORIZATION.lowercase()] = "Bearer dummy"

        val mockSubmissionFacade = mockk<SubmissionsFacade>()
        val function = setupSubmissionFunctionForTesting(oktaSystemAdminGroup, mockSubmissionFacade)

        mockkObject(AuthenticationStrategy.Companion)
        every { AuthenticationStrategy.authenticate(any()) } returns
            AuthenticatedClaims.generateTestClaims()

        // Invalid id:  not a UUID nor a Long
        var response = function.getReportDetailedHistory(mockRequest, "bad")
        assertThat(response.status).isEqualTo(HttpStatus.NOT_FOUND)

        // Database error
        every { mockSubmissionFacade.fetchActionForReportId(any()) }.throws(DataAccessException("dummy"))
        response = function.getReportDetailedHistory(mockRequest, goodUuid)
        assertThat(response.status).isEqualTo(HttpStatus.INTERNAL_SERVER_ERROR)

        // Good UUID, but Not found
        every { mockSubmissionFacade.fetchActionForReportId(any()) } returns null
        response = function.getReportDetailedHistory(mockRequest, goodUuid)
        assertThat(response.status).isEqualTo(HttpStatus.NOT_FOUND)

        // Good return
        val returnBody = DetailedSubmissionHistory(
            550, TaskAction.receive, OffsetDateTime.now(), 201,
            null
        )
        // Happy path with a good UUID
        val action = Action()
        action.actionId = 550
        action.sendingOrg = organizationName
        action.actionName = TaskAction.receive
        every { mockSubmissionFacade.fetchActionForReportId(any()) } returns action
        every { mockSubmissionFacade.fetchAction(any()) } returns null // not used for a UUID
        every { mockSubmissionFacade.findDetailedSubmissionHistory(any()) } returns returnBody
        every { mockSubmissionFacade.checkSenderAccessAuthorization(any(), any()) } returns true
        response = function.getReportDetailedHistory(mockRequest, goodUuid)
        assertThat(response.status).isEqualTo(HttpStatus.OK)
        var responseBody: DetailSubmissionHistoryResponse = mapper.readValue(response.body.toString())
        assertThat(responseBody.submissionId).isEqualTo(returnBody.actionId)
        assertThat(responseBody.overallStatus).isEqualTo(returnBody.overallStatus.toString())

<<<<<<< HEAD
        // Good uuid, but not a with `process` action step report.
=======
        // Good uuid, but with `process` action step report.
>>>>>>> 56237d68
        action.actionName = TaskAction.process
        response = function.getReportDetailedHistory(mockRequest, goodUuid)
        assertThat(response.status).isEqualTo(HttpStatus.NOT_FOUND)

        // Good actionId, but with `send` action name
        val goodActionId = "550"
        action.actionName = TaskAction.send
        every { mockSubmissionFacade.fetchAction(any()) } returns null
        response = function.getReportDetailedHistory(mockRequest, goodActionId)
        assertThat(response.status).isEqualTo(HttpStatus.NOT_FOUND)

        // Good actionId, but Not authorized
        action.actionName = TaskAction.receive
        every { mockSubmissionFacade.fetchAction(any()) } returns action
        every { mockSubmissionFacade.checkSenderAccessAuthorization(any(), any()) } returns false // not authorized
        response = function.getReportDetailedHistory(mockRequest, goodActionId)
        assertThat(response.status).isEqualTo(HttpStatus.UNAUTHORIZED)

        // Happy path with a good actionId
        every { mockSubmissionFacade.fetchActionForReportId(any()) } returns null // not used for an actionId
        every { mockSubmissionFacade.fetchAction(any()) } returns action
        every { mockSubmissionFacade.findDetailedSubmissionHistory(any()) } returns returnBody
        every { mockSubmissionFacade.checkSenderAccessAuthorization(any(), any()) } returns true
        response = function.getReportDetailedHistory(mockRequest, goodActionId)
        assertThat(response.status).isEqualTo(HttpStatus.OK)
        responseBody = mapper.readValue(response.body.toString())
        assertThat(responseBody.submissionId).isEqualTo(returnBody.actionId)
        assertThat(responseBody.sender).isEqualTo(returnBody.sender)

        // bad actionId, Not found
        val badActionId = "24601"
        action.actionName = TaskAction.receive
        every { mockSubmissionFacade.fetchAction(any()) } returns null
        response = function.getReportDetailedHistory(mockRequest, badActionId)
        assertThat(response.status).isEqualTo(HttpStatus.NOT_FOUND)

        // empty actionId, Not found
        val emptyActionId = ""
        action.actionName = TaskAction.receive
        every { mockSubmissionFacade.fetchAction(any()) } returns null
        response = function.getReportDetailedHistory(mockRequest, emptyActionId)
        assertThat(response.status).isEqualTo(HttpStatus.NOT_FOUND)
    }
}<|MERGE_RESOLUTION|>--- conflicted
+++ resolved
@@ -394,11 +394,7 @@
         assertThat(responseBody.submissionId).isEqualTo(returnBody.actionId)
         assertThat(responseBody.overallStatus).isEqualTo(returnBody.overallStatus.toString())
 
-<<<<<<< HEAD
-        // Good uuid, but not a with `process` action step report.
-=======
         // Good uuid, but with `process` action step report.
->>>>>>> 56237d68
         action.actionName = TaskAction.process
         response = function.getReportDetailedHistory(mockRequest, goodUuid)
         assertThat(response.status).isEqualTo(HttpStatus.NOT_FOUND)
