package gov.cdc.prime.router

import assertk.assertThat
import assertk.assertions.isEqualTo
import assertk.assertions.isNull
import gov.cdc.prime.router.metadata.LookupTable
import java.io.ByteArrayInputStream
import kotlin.test.Test
import kotlin.test.assertFails
import kotlin.test.fail

class MapperTests {
    private val livdPath = "./metadata/tables/LIVD-SARS-CoV-2-2021-01-20.csv"

    @Test
    fun `test MiddleInitialMapper`() {
        val mapper = MiddleInitialMapper()
        val args = listOf("test_element")
        val element = Element("test")
        assertThat(mapper.apply(element, args, listOf(ElementAndValue(element, "Rick")))).isEqualTo("R")
        assertThat(mapper.apply(element, args, listOf(ElementAndValue(element, "rick")))).isEqualTo("R")
    }

    @Test
    fun `test LookupMapper`() {
        val csv = """
            a,b,c
            1,2,x
            3,4,y
            5,6,z
        """.trimIndent()
        val table = LookupTable.read(ByteArrayInputStream(csv.toByteArray()))
        val schema = Schema(
            "test", topic = "test",
            elements = listOf(
                Element("a", type = Element.Type.TABLE, table = "test", tableColumn = "a"),
                Element("c", type = Element.Type.TABLE, table = "test", tableColumn = "c")
            )
        )
        val metadata = Metadata(schema = schema, table = table, tableName = "test")
        val indexElement = metadata.findSchema("test")?.findElement("a") ?: fail("")
        val lookupElement = metadata.findSchema("test")?.findElement("c") ?: fail("")
        val mapper = LookupMapper()
        val args = listOf("a")
        assertThat(mapper.valueNames(lookupElement, args)).isEqualTo(listOf("a"))
        assertThat(mapper.apply(lookupElement, args, listOf(ElementAndValue(indexElement, "3")))).isEqualTo("y")
    }

    @Test
    fun `test LookupMapper with two`() {
        val csv = """
            a,b,c
            1,2,x
            3,4,y
            5,6,z
        """.trimIndent()
        val table = LookupTable.read(ByteArrayInputStream(csv.toByteArray()))
        val schema = Schema(
            "test", topic = "test",
            elements = listOf(
                Element("a", type = Element.Type.TABLE, table = "test", tableColumn = "a"),
                Element("b", type = Element.Type.TABLE, table = "test", tableColumn = "b"),
                Element("c", type = Element.Type.TABLE, table = "test", tableColumn = "c")
            )
        )
        val metadata = Metadata(schema = schema, table = table, tableName = "test")
        val lookupElement = metadata.findSchema("test")?.findElement("c") ?: fail("")
        val indexElement = metadata.findSchema("test")?.findElement("a") ?: fail("")
        val index2Element = metadata.findSchema("test")?.findElement("b") ?: fail("")
        val mapper = LookupMapper()
        val args = listOf("a", "b")
        val elementAndValues = listOf(ElementAndValue(indexElement, "3"), ElementAndValue(index2Element, "4"))
        assertThat(mapper.valueNames(lookupElement, args)).isEqualTo(listOf("a", "b"))
        assertThat(mapper.apply(lookupElement, args, elementAndValues)).isEqualTo("y")
    }

    @Test
    fun `test livdLookup with DeviceId`() {
        val lookupTable = LookupTable.read(livdPath)
        val codeElement = Element(
            "ordered_test_code",
            tableRef = lookupTable,
            tableColumn = "Test Ordered LOINC Code"
        )
        val deviceElement = Element("device_id")
        val mapper = LIVDLookupMapper()

        // Test with a EUA
        val ev1 = ElementAndValue(
            deviceElement,
            "BinaxNOW COVID-19 Ag Card Home Test_Abbott Diagnostics Scarborough, Inc._EUA"
        )
        assertThat(mapper.apply(codeElement, emptyList(), listOf(ev1))).isEqualTo("94558-4")

        // Test with a truncated device ID
        val ev1a = ElementAndValue(deviceElement, "BinaxNOW COVID-19 Ag Card Home Test_Abb#")
        assertThat(mapper.apply(codeElement, emptyList(), listOf(ev1a))).isEqualTo("94558-4")

        // Test with a ID NOW device id which is has a FDA number
        val ev2 = ElementAndValue(deviceElement, "10811877011269_DII")
        assertThat(mapper.apply(codeElement, emptyList(), listOf(ev2))).isEqualTo("94534-5")

        // With GUDID DI
        val ev3 = ElementAndValue(deviceElement, "10811877011269")
        assertThat(mapper.apply(codeElement, emptyList(), listOf(ev3))).isEqualTo("94534-5")
    }

    @Test
    fun `test livdLookup with Equipment Model Name`() {
        val lookupTable = LookupTable.read(livdPath)
        val codeElement = Element(
            "ordered_test_code",
            tableRef = lookupTable,
            tableColumn = "Test Ordered LOINC Code"
        )
        val modelElement = Element("equipment_model_name")
        val mapper = LIVDLookupMapper()

        // Test with a EUA
        val ev1 = ElementAndValue(modelElement, "BinaxNOW COVID-19 Ag Card")
        assertThat(mapper.apply(codeElement, emptyList(), listOf(ev1))).isEqualTo("94558-4")

        // Test with a ID NOW device id
        val ev2 = ElementAndValue(modelElement, "ID NOW")
        assertThat(mapper.apply(codeElement, emptyList(), listOf(ev2))).isEqualTo("94534-5")
    }

    @Test
    fun `test livdLookup for Sofia 2`() {
        val lookupTable = LookupTable.read("./metadata/tables/LIVD-SARS-CoV-2-2021-04-28.csv")
        val codeElement = Element(
            "ordered_test_code",
            tableRef = lookupTable,
            tableColumn = "Test Performed LOINC Long Name"
        )
        val modelElement = Element("equipment_model_name")
        val testPerformedElement = Element("test_performed_code")
        val mapper = LIVDLookupMapper()

        mapper.apply(
            codeElement,
            emptyList(),
            listOf(
                ElementAndValue(modelElement, "Sofia 2 Flu + SARS Antigen FIA*"),
                ElementAndValue(testPerformedElement, "95209-3")
            )
        ).let {
            assertThat(it)
                .equals("SARS-CoV+SARS-CoV-2 (COVID-19) Ag [Presence] in Respiratory specimen by Rapid immunoassay")
        }
    }

    @Test
    fun `test livdLookup supplemental table by device_id`() {
        val lookupTable = LookupTable.read("./metadata/tables/LIVD-Supplemental-2021-06-07.csv")
        val codeElement = Element(
            "test_authorized_for_otc",
            tableRef = lookupTable,
            tableColumn = "is_otc"
        )
        val deviceElement = Element("device_id")
        val mapper = LIVDLookupMapper()

        // Test with an FDA device id
        val ev1 = ElementAndValue(deviceElement, "10811877011337")
        assertThat(mapper.apply(codeElement, emptyList(), listOf(ev1))).isEqualTo("N")

        // Test with a truncated device ID
        val ev1a = ElementAndValue(deviceElement, "BinaxNOW COVID-19 Ag Card 2 Home#")
        assertThat(mapper.apply(codeElement, emptyList(), listOf(ev1a))).isEqualTo("Y")
    }

    @Test
    fun `test livdLookup supplemental table by model`() {
        val lookupTable = LookupTable.read("./metadata/tables/LIVD-Supplemental-2021-06-07.csv")
        val codeElement = Element(
            "test_authorized_for_otc",
            tableRef = lookupTable,
            tableColumn = "is_otc"
        )
        val deviceElement = Element("equipment_model_name")
        val mapper = LIVDLookupMapper()

        // Test with an FDA device id
        val ev1 = ElementAndValue(deviceElement, "BinaxNOW COVID-19 Ag Card Home Test")
        assertThat(mapper.apply(codeElement, emptyList(), listOf(ev1))).isEqualTo("N")

        // Test with another
        val ev1a = ElementAndValue(deviceElement, "BinaxNOW COVID-19 Ag Card 2 Home Test")
        assertThat(mapper.apply(codeElement, emptyList(), listOf(ev1a))).isEqualTo("Y")
    }

    @Test
    fun `test ifPresent`() {
        val element = Element("a")
        val mapper = IfPresentMapper()
        val args = listOf("a", "const")
        assertThat(mapper.valueNames(element, args)).isEqualTo(listOf("a"))
        assertThat(mapper.apply(element, args, listOf(ElementAndValue(element, "3")))).isEqualTo("const")
        assertThat(mapper.apply(element, args, emptyList())).isNull()
    }

//    @Test
//    fun `test ifNotPresent`() {
//        val element = Element("address")
//        val mapper = IfNotPresentMapper()
//        val args = listOf("a", "const")
//        assertThat(mapper.valueNames(element, args)).isEqualTo(listOf("a"))
//        assertThat(mapper.apply(element, args, listOf(ElementAndValue(element, "3")))).isEqualTo("const")
//        assertThat(mapper.apply(element, args, emptyList())).isNull()
//    }

    @Test
    fun `test use`() {
        val elementA = Element("a")
        val elementB = Element("b")
        val elementC = Element("c")
        val mapper = UseMapper()
        val args = listOf("b", "c")
        assertThat(mapper.valueNames(elementA, args)).isEqualTo(listOf("b", "c"))
        assertThat(
            mapper.apply(elementA, args, listOf(ElementAndValue(elementB, "B"), ElementAndValue(elementC, "C")))
        ).isEqualTo("B")
        assertThat(mapper.apply(elementA, args, listOf(ElementAndValue(elementC, "C")))).isEqualTo("C")
        assertThat(mapper.apply(elementA, args, emptyList())).isNull()
    }

    @Test
    fun `test ConcatenateMapper`() {
        val mapper = ConcatenateMapper()
        val args = listOf("a", "b", "c")
        val elementA = Element("a")
        val elementB = Element("b")
        val elementC = Element("c")
        val values = listOf(
            ElementAndValue(elementA, "string1"),
            ElementAndValue(elementB, "string2"),
            ElementAndValue(elementC, "string3")
        )
        assertThat(mapper.apply(elementA, args, values)).isEqualTo("string1, string2, string3")
    }

    @Test
    fun `test concatenate mapper with custom delimiter`() {
        // arrange
        val mapper = ConcatenateMapper()
        val args = listOf("a", "b", "c")
        val elementA = Element("a", delimiter = "^")
        val elementB = Element("b")
        val elementC = Element("c")
        val values = listOf(
            ElementAndValue(elementA, "string1"),
            ElementAndValue(elementB, "string2"),
            ElementAndValue(elementC, "string3")
        )
        // act
        val expected = "string1^string2^string3"
        val actual = mapper.apply(elementA, args, values)
        // assert
        assertThat(actual).isEqualTo(expected)
    }

    @Test
    fun `test date time offset mapper with seconds`() {
        // arrange
        val mapper = DateTimeOffsetMapper()
        val args = listOf(
            "a",
            "seconds",
            "6"
        )
        val element = Element("a")
        val values = listOf(
            ElementAndValue(element, "202103020000-0600")
        )
        // act
        val expected = "20210302000006.0000-0600"
        val actual = mapper.apply(element, args, values)
        // assert
        assertThat(actual).isEqualTo(expected)
    }

    @Test
    fun `test date time offset mapper with negative seconds`() {
        // arrange
        val mapper = DateTimeOffsetMapper()
        val args = listOf(
            "a",
            "seconds",
            "-6"
        )
        val element = Element("a")
        val values = listOf(
            ElementAndValue(element, "20210302000006.0000-0600")
        )
        // act
        val expected = "20210302000000.0000-0600"
        val actual = mapper.apply(element, args, values)
        // assert
        assertThat(actual).isEqualTo(expected)
    }

    @Test
    fun `test date time offset mapper with minutes`() {
        // arrange
        val mapper = DateTimeOffsetMapper()
        val args = listOf(
            "a",
            "minutes",
            "1"
        )
        val element = Element("a")
        val values = listOf(
            ElementAndValue(element, "202103020000-0600")
        )
        // act
        val expected = "20210302000100.0000-0600"
        val actual = mapper.apply(element, args, values)
        // assert
        assertThat(actual).isEqualTo(expected)
    }

    @Test
    fun `test date time offset mapper with negative minutes`() {
        // arrange
        val mapper = DateTimeOffsetMapper()
        val args = listOf(
            "a",
            "minutes",
            "-1"
        )
        val element = Element("a")
        val values = listOf(
            ElementAndValue(element, "20210302000100.0000-0600")
        )
        // act
        val expected = "20210302000000.0000-0600"
        val actual = mapper.apply(element, args, values)
        // assert
        assertThat(actual).isEqualTo(expected)
    }

    @Test
    fun `test coalesce mapper`() {
        // arrange
        val mapper = CoalesceMapper()
        val args = listOf("a", "b", "c")
        val element = Element("target")
        var values = listOf(
            ElementAndValue(Element("a"), ""),
            ElementAndValue(Element("b"), ""),
            ElementAndValue(Element("c"), "c")
        )
        // act
        var expected = "c"
        var actual = mapper.apply(element, args, values)
        // assert
        assertThat(actual).isEqualTo(expected)

        values = listOf(
            ElementAndValue(Element("a"), ""),
            ElementAndValue(Element("b"), "b"),
            ElementAndValue(Element("c"), "c")
        )
        expected = "b"
        actual = mapper.apply(element, args, values)
        assertThat(actual).isEqualTo(expected)
    }

    @Test
    fun `test strip formatting mapper`() {
        val mapper = StripPhoneFormattingMapper()
        val args = listOf("patient_phone_number_raw")
        val element = Element("patient_phone_number")
        val values = listOf(
            ElementAndValue(Element("patient_phone_number_raw"), "(850) 999-9999xHOME")
        )
        val expected = "8509999999:1:"
        val actual = mapper.apply(element, args, values)
        assertThat(actual).isEqualTo(expected)
    }

    @Test
    fun `test strip numeric mapper`() {
        val mapper = StripNumericDataMapper()
        val args = listOf("patient_age_and_units")
        val element = Element("patient_age")
        val values = listOf(
            ElementAndValue(Element("patient_age_and_units"), "99 years")
        )
        val expected = "years"
        val actual = mapper.apply(element, args, values)
        assertThat(actual).isEqualTo(expected)
    }

    @Test
    fun `test strip non numeric mapper`() {
        val mapper = StripNonNumericDataMapper()
        val args = listOf("patient_age_and_units")
        val element = Element("patient_age")
        val values = listOf(
            ElementAndValue(Element("patient_age_and_units"), "99 years")
        )
        val expected = "99"
        val actual = mapper.apply(element, args, values)
        assertThat(actual).isEqualTo(expected)
    }

    @Test
    fun `test split mapper`() {
        val mapper = SplitMapper()
        val args = listOf("patient_name", "0")
        val element = Element("patient_first_name")
        val values = listOf(
            ElementAndValue(Element("patient_name"), "John Doe")
        )
        val expected = "John"
        val actual = mapper.apply(element, args, values)
        assertThat(actual).isEqualTo(expected)
    }

    @Test
    fun `test split mapper with error condition`() {
        val mapper = SplitMapper()
        val args = listOf("patient_name", "1")
        val element = Element("patient_first_name")
        val values = listOf(
            ElementAndValue(Element("patient_name"), "ThereAreNoSpacesHere")
        )
        val actual = mapper.apply(element, args, values)
        assertThat(actual).isNull()
    }

    @Test
    fun `test split by comma mapper`() {
        val mapper = SplitByCommaMapper()
        val args = listOf("patient_name", "2")
        val element = Element("patient_first_name")
        val values = listOf(
            ElementAndValue(Element("patient_name"), "Antley, ARNP, Mona")
        )
        val expected = "Mona"
        val actual = mapper.apply(element, args, values)
        assertThat(actual).isEqualTo(expected)
    }

    @Test
    fun `test split by comma mapper error condition`() {
        val mapper = SplitByCommaMapper()
        val args = listOf("patient_name", "2")
        val element = Element("patient_first_name")
        val values = listOf(
            ElementAndValue(Element("patient_name"), "I have no commas")
        )
        val actual = mapper.apply(element, args, values)
        assertThat(actual).isNull()
    }

    @Test
    fun `test zip code to county mapper`() {
        val mapper = ZipCodeToCountyMapper()
        val csv = """
            zipcode,county
            32303,Leon
        """.trimIndent()
        val table = LookupTable.read(ByteArrayInputStream(csv.toByteArray()))
        val schema = Schema(
            "test", topic = "test",
            elements = listOf(
                Element("a", type = Element.Type.TABLE, table = "test", tableColumn = "a"),
            )
        )
        val metadata = Metadata(schema = schema, table = table, tableName = "test")
        val lookupElement = metadata.findSchema("test")?.findElement("a") ?: fail("Schema element missing")
        val values = listOf(
            ElementAndValue(Element("patient_zip_code"), "32303-4509")
        )
        val expected = "Leon"
        val actual = mapper.apply(lookupElement, listOf("patient_zip_code"), values)
        assertThat(actual).isEqualTo(expected)
    }

    @Test
    fun `test HashMapper`() {
        val mapper = HashMapper()
        val elementA = Element("a")
        val elementB = Element("b")
        val elementC = Element("c")

        // Single value conversion
        val arg = listOf("a")
        val value = listOf(ElementAndValue(elementA, "6086edf8e412650032408e96"))
        assertThat(mapper.apply(elementA, arg, value))
            .isEqualTo("47496cafa04e9c489444b60575399f51e9abc061f4fdda40c31d814325bfc223")
        // Multiple values concatenated
        val args = listOf("a", "b", "c")
        val values = listOf(
            ElementAndValue(elementA, "string1"),
            ElementAndValue(elementB, "string2"),
            ElementAndValue(elementC, "string3")
        )
        assertThat(mapper.apply(elementA, args, values))
            .isEqualTo("c8fa773cd54e7a7eb7ca08577d0bd23e6ce3a73e61df176213d9ec90f06cb45f")
        // Unhappy path cases
        assertFails { mapper.apply(elementA, listOf(), listOf()) } // must pass a field name
        assertThat(mapper.apply(elementA, arg, listOf())).isNull() // column not found in the data.
        // column has empty data
        assertThat(mapper.apply(elementA, arg, listOf(ElementAndValue(elementA, "")))).isNull()
    }

    @Test
    fun `test parseMapperField validation - allow mapper tokens to be parsed`() {
        // it should allow mapper tokens to be parsed: i.e. "$index"
        var vals = Mappers.parseMapperField("concat(patient_id, \$index)")
        assertThat(vals.second[1]).isEqualTo("\$index")

        // it should allow mapper tokens to be parsed with semi-colon literal values: i.e. "$dateFormat:some-valid-date-format"
        vals = Mappers.parseMapperField("nullDateValidator(\$dateFormat:some-valid-date-format, test_result_date)")
        assertThat(vals.second[0]).isEqualTo("\$dateFormat:some-valid-date-format")
    }

    @Test
    fun `test NullDateValidator`() {
        val mapper = NullDateValidator()
        val elementA = Element("a")
        val elementB = Element("b")

        // $dateFormat:yyyyMMdd, a (element name)
        // should return the original element's value
        val args = listOf("yyyyMMdd", "a")
        var value = listOf(ElementAndValue(elementA, "yyyyMMdd"), ElementAndValue(elementB, "20211028"))
        assertThat(mapper.apply(elementA, args, value))
            .isEqualTo("20211028")

        // $dateFormat:MM/dd/yyyy, a (element name)
        // should return the original element's value
        val args2 = listOf("MM/dd/yyyy", "a")
        value = listOf(ElementAndValue(elementA, "MM/dd/yyyy"), ElementAndValue(elementB, "10/28/2021"))
        assertThat(mapper.apply(elementA, args2, value))
            .isEqualTo("10/28/2021")

        // mismatched formatting
        // should return an empty string
        value = listOf(ElementAndValue(elementA, "yyyyMMdd"), ElementAndValue(elementB, "a week ago"))
        assertThat(mapper.apply(elementA, args, value))
            .isEqualTo("")

        // empty values
        // should return an empty string
        value = listOf()
        assertThat(mapper.apply(elementA, args, value))
            .isEqualTo("")

        // empty args
        // should return an empty string
        value = listOf(ElementAndValue(elementA, "yyyyMMdd"), ElementAndValue(elementB, "a week ago"))
        assertThat(mapper.apply(elementA, listOf(), value))
            .isEqualTo("")

        // invalid formatting
        // should return an empty string
        value = listOf(ElementAndValue(elementA, "iNvAlId"), ElementAndValue(elementB, "10/28/2021"))
        assertThat(mapper.apply(elementA, args, value))
            .isEqualTo("")

        value = listOf(ElementAndValue(elementA, ""), ElementAndValue(elementB, "10/28/2021"))
        assertThat(mapper.apply(elementA, args, value))
            .isEqualTo("")
<<<<<<< HEAD
    }

    @Test
    fun `test IfNotPresent mapper`() {
        val mapper = IfNotPresentMapper()
        val elementA = Element("a")
        val elementB = Element("lookup_field")
        val elementC1 = Element("condition_field_1")
        val elementC2 = Element("condition_field_2")

        // $mode:"literal" tests

        // conditional fields are blank: should return the "$string" value
        var args = listOf(
            "\$mode:literal", "\$string:*** No Address Given ***", "condition_field_1", "condition_field_2"
        )
        var values = listOf(ElementAndValue(elementC1, ""), ElementAndValue(elementC2, ""))
        assertThat(mapper.apply(elementA, args, values))
            .isEqualTo("*** No Address Given ***")

        // any conditional field is non-blank: should return null
        args = listOf("\$mode:literal", "\$string:*** No Address Given ***", "condition_field_1", "condition_field_2")
        values = listOf(ElementAndValue(elementC1, ""), ElementAndValue(elementC2, "nonBlank"))
        assertThat(mapper.apply(elementA, args, values))
            .isEqualTo(null)

        // conditional fields not present: should return the "$string" value
        args = listOf("\$mode:literal", "\$string:*** No Address Given ***", "condition_field_1", "condition_field_2")
        values = listOf(ElementAndValue(elementA, ""))
        assertThat(mapper.apply(elementA, args, values))
            .isEqualTo("*** No Address Given ***")

        // $mode:"lookup" tests

        // conditional fields are blank: should return the value of lookup_field (Element B)
        args = listOf("\$mode:lookup", "lookup_field", "condition_field_1", "condition_field_2")
        values = listOf(
            ElementAndValue(elementB, "value of B"),
            ElementAndValue(elementC1, ""),
            ElementAndValue(elementC2, "")
        )
        assertThat(mapper.apply(elementA, args, values))
            .isEqualTo("value of B")

        // any conditional field is non-blank: should return null
        args = listOf("\$mode:lookup", "lookup_field", "condition_field_1", "condition_field_2")
        values = listOf(
            ElementAndValue(elementB, "value of B"),
            ElementAndValue(elementC1, ""),
            ElementAndValue(elementC2, "nonBlank")
        )
        assertThat(mapper.apply(elementA, args, values))
            .isEqualTo(null)

        // conditional fields not present: should return the value of lookup_field (Element B)
        args = listOf("\$mode:lookup", "lookup_field", "condition_field_1", "condition_field_2")
        values = listOf(ElementAndValue(elementA, ""), ElementAndValue(elementB, "value of B"))
        assertThat(mapper.apply(elementA, args, values))
            .isEqualTo("value of B")

        // single non-blank condition: should return null
        args = listOf("\$mode:lookup", "lookup_field", "condition_field_1")
        values = listOf(ElementAndValue(elementB, "value of B"), ElementAndValue(elementC1, "nonBlank"))
        assertThat(mapper.apply(elementA, args, values))
            .isEqualTo(null)

        // invalid $mode should return null
        args = listOf("\$mode:iNvAlId", "lookup_field", "condition_field_1", "condition_field_2")
        values = listOf(ElementAndValue(elementA, ""), ElementAndValue(elementB, "value of B"))
        assertThat(mapper.apply(elementA, args, values))
            .isEqualTo(null)
=======
>>>>>>> 961c2616
    }
}<|MERGE_RESOLUTION|>--- conflicted
+++ resolved
@@ -200,16 +200,6 @@
         assertThat(mapper.apply(element, args, emptyList())).isNull()
     }
 
-//    @Test
-//    fun `test ifNotPresent`() {
-//        val element = Element("address")
-//        val mapper = IfNotPresentMapper()
-//        val args = listOf("a", "const")
-//        assertThat(mapper.valueNames(element, args)).isEqualTo(listOf("a"))
-//        assertThat(mapper.apply(element, args, listOf(ElementAndValue(element, "3")))).isEqualTo("const")
-//        assertThat(mapper.apply(element, args, emptyList())).isNull()
-//    }
-
     @Test
     fun `test use`() {
         val elementA = Element("a")
@@ -566,7 +556,6 @@
         value = listOf(ElementAndValue(elementA, ""), ElementAndValue(elementB, "10/28/2021"))
         assertThat(mapper.apply(elementA, args, value))
             .isEqualTo("")
-<<<<<<< HEAD
     }
 
     @Test
@@ -638,7 +627,5 @@
         values = listOf(ElementAndValue(elementA, ""), ElementAndValue(elementB, "value of B"))
         assertThat(mapper.apply(elementA, args, values))
             .isEqualTo(null)
-=======
->>>>>>> 961c2616
     }
 }