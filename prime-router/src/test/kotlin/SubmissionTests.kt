package gov.cdc.prime.router

import assertk.assertThat
import assertk.assertions.isEmpty
import assertk.assertions.isEqualTo
import assertk.assertions.isFailure
import assertk.assertions.isFalse
import assertk.assertions.isNotNull
import assertk.assertions.isNull
import assertk.assertions.isTrue
import com.microsoft.azure.functions.HttpStatus
import gov.cdc.prime.router.azure.db.enums.TaskAction
import java.time.OffsetDateTime
import java.util.UUID
import kotlin.test.Test

class SubmissionTests {
    @Test
    fun `tests consolidation of logs`() {
        fun createLogs(logs: List<DetailActionLog>): DetailedSubmissionHistory {
            return DetailedSubmissionHistory(
                1, TaskAction.receive, OffsetDateTime.now(),
                null, null, logs
            )
        }

        val messageM = "message 1"
        val messageA = "A message 2"
        val messageZ = "zz message"
        val itemLog1 = InvalidEquipmentMessage("mapping")
        val itemLog2 = FieldPrecisionMessage("mapping", messageZ)
        val itemLog3 = MissingFieldMessage("mapping")
        val logMessages = listOf(
            DetailActionLog(
                ActionLogScope.report, null, null, null,
                ActionLogLevel.warning, InvalidReportMessage(messageM)
            ),
            DetailActionLog(
                ActionLogScope.report, null, null, null,
                ActionLogLevel.error, InvalidReportMessage(messageA)
            ),
            DetailActionLog(
                ActionLogScope.item, null, 1, null,
                ActionLogLevel.error, itemLog1
            ),
            DetailActionLog(
                ActionLogScope.item, null, 3, null,
                ActionLogLevel.error, itemLog2
            ),
            DetailActionLog(
                ActionLogScope.item, null, 2, null,
                ActionLogLevel.error, itemLog3
            ),
            DetailActionLog(
                ActionLogScope.item, null, 2, "id2",
                ActionLogLevel.error, itemLog1
            ),
            DetailActionLog(
                ActionLogScope.item, null, 3, "id3",
                ActionLogLevel.error, itemLog1
            ),
            DetailActionLog(
                ActionLogScope.item, null, 4, null,
                ActionLogLevel.warning, itemLog1
            ),
            DetailActionLog(
                ActionLogScope.item, null, 5, null,
                ActionLogLevel.warning, itemLog2
            ),
            DetailActionLog(
                ActionLogScope.item, null, 9, "id9",
                ActionLogLevel.warning, itemLog3
            )
        )

        var rawLogs = emptyList<DetailActionLog>()
        assertThat(createLogs(rawLogs).consolidateLogs()).isEmpty()

        // Test sorting by message
        rawLogs = mutableListOf(logMessages[0], logMessages[1])
        var result = createLogs(rawLogs).consolidateLogs()
        assertThat(result.size).isEqualTo(2)
        assertThat(result[0].message).isEqualTo(rawLogs[1].detail.message)
        assertThat(result[0].message).isEqualTo(messageA)
        result.forEach {
            assertThat(it.indices).isNull()
            assertThat(it.trackingIds).isNull()
        }

        // Test that item logs are at the end
        rawLogs.add(0, logMessages[2])
        result = createLogs(rawLogs).consolidateLogs()
        assertThat(result.size).isEqualTo(3)
        assertThat(result[2].indices).isNotNull()
        assertThat(result[2].indices!!.size).isEqualTo(1)
        assertThat(result[2].indices!![0]).isNotNull()
        assertThat(result[2].trackingIds).isNotNull()
        assertThat(result[2].trackingIds!!.size).isEqualTo(1)
        assertThat(result[2].trackingIds!![0]).isNull()

        // Now test multiple item logs
        rawLogs.add(logMessages[3])
        rawLogs.add(logMessages[4])
        result = createLogs(rawLogs).consolidateLogs()
        assertThat(result.size).isEqualTo(5)
        // Check the ordering of the item messages by index.  Note this is very specific to the data in this test
        assertThat(result[2].indices).isNotNull()
        assertThat(result[2].indices!!.size).isEqualTo(1)
        assertThat(result[2].indices!![0]).isEqualTo(1) // Index number
        assertThat(result[3].indices).isNotNull()
        assertThat(result[3].indices!!.size).isEqualTo(1)
        assertThat(result[3].indices!![0]).isEqualTo(2) // Index number
        assertThat(result[4].indices).isNotNull()
        assertThat(result[4].indices!!.size).isEqualTo(1)
        assertThat(result[4].indices!![0]).isEqualTo(3) // Index number

        // Now test consolidation of indices and tracking IDs
        rawLogs.add(logMessages[5])
        rawLogs.add(logMessages[6])
        assertThat(result[2].message).isEqualTo(itemLog1.message)
        assertThat(result[2].indices).isNotNull()
        assertThat(result[2].indices!!.size).isEqualTo(1)
        result = createLogs(rawLogs).consolidateLogs()
        assertThat(result.size).isEqualTo(5)
        assertThat(result[2].indices!!.size).isEqualTo(3)

        // Errors vs warnings
        rawLogs.add(logMessages[7])
        rawLogs.add(logMessages[8])
        val logs = createLogs(rawLogs)
        assertThat(logs.errors.size).isEqualTo(4)
        assertThat(logs.warnings.size).isEqualTo(3)
        // And add an item warning that looks the same as a previous error
        rawLogs.add(logMessages[9])
        assertThat(createLogs(rawLogs).warnings.size).isEqualTo(4)
    }

    @Test
    fun `test check for if log can be consolidated`() {
        // Same
        assertThat(
            ConsolidatedActionLog(
                DetailActionLog(
                    ActionLogScope.item, null, 1, null,
                    ActionLogLevel.error, InvalidEquipmentMessage("mapping")
                )
            ).canBeConsolidatedWith(
                DetailActionLog(
                    ActionLogScope.item, null, 2, null,
                    ActionLogLevel.error, InvalidEquipmentMessage("mapping")
                )
            )
        ).isTrue()

        // Different log level
        assertThat(
            ConsolidatedActionLog(
                DetailActionLog(
                    ActionLogScope.item, null, 1, null,
                    ActionLogLevel.error, InvalidEquipmentMessage("mapping")
                )
            ).canBeConsolidatedWith(
                DetailActionLog(
                    ActionLogScope.item, null, 2, null,
                    ActionLogLevel.warning, InvalidEquipmentMessage("mapping")
                )
            )
        ).isFalse()

        // Different message
        assertThat(
            ConsolidatedActionLog(
                DetailActionLog(
                    ActionLogScope.item, null, 1, null,
                    ActionLogLevel.error, InvalidEquipmentMessage("mapping")
                )
            ).canBeConsolidatedWith(
                DetailActionLog(
                    ActionLogScope.item, null, 1, null,
                    ActionLogLevel.error, MissingFieldMessage("mapping")
                )
            )
        ).isFalse()

        // Different message and log level
        assertThat(
            ConsolidatedActionLog(
                DetailActionLog(
                    ActionLogScope.item, null, 1, null,
                    ActionLogLevel.error, InvalidEquipmentMessage("mapping")
                )
            ).canBeConsolidatedWith(
                DetailActionLog(
                    ActionLogScope.item, null, 1, null,
                    ActionLogLevel.warning, MissingFieldMessage("mapping")
                )
            )
        ).isFalse()

        // Different scope
        assertThat(
            ConsolidatedActionLog(
                DetailActionLog(
                    ActionLogScope.item, null, 1, null,
                    ActionLogLevel.error, InvalidEquipmentMessage("mapping")
                )
            ).canBeConsolidatedWith(
                DetailActionLog(
                    ActionLogScope.report, null, null, null,
                    ActionLogLevel.error, InvalidReportMessage("mapping")
                )
            )
        ).isFalse()

        // Different scope, log level and message
        assertThat(
            ConsolidatedActionLog(
                DetailActionLog(
                    ActionLogScope.translation, null, null, null,
                    ActionLogLevel.error, InvalidTranslationMessage("some other message")
                )
            ).canBeConsolidatedWith(
                DetailActionLog(
                    ActionLogScope.report, null, null, null,
                    ActionLogLevel.warning, InvalidReportMessage("mapping")
                )
            )
        ).isFalse()
    }

    @Test
    fun `test DetailedSubmissionHistory common properties init`() {
        DetailedSubmissionHistory(1, TaskAction.receive, OffsetDateTime.now(), null, null, emptyList()).run {
            assertThat(actionId).isEqualTo(1)
            assertThat(id).isNull()
            assertThat(sender).isNull()
            assertThat(topic).isNull()
            assertThat(reportItemCount).isNull()
            assertThat(externalName).isNull()
            assertThat(destinations.size).isEqualTo(0)
            assertThat(realDestinations.size).isEqualTo(0)
            assertThat(destinationCount).isEqualTo(0)
        }

        val inputReport = DetailReport(
            UUID.randomUUID(), null, null, "org",
            "client", "topic", "externalName", null, null, 5, 7
        )

        var reports = listOf(
            inputReport,
            DetailReport(
                UUID.randomUUID(), "recvOrg1", "recvSvc1", null,
                null, "topic", "otherExternalName1", null, null, 1, 1
            ),
            DetailReport(
                UUID.randomUUID(), "recvOrg2", "recvSvc2", null,
<<<<<<< HEAD
                null, "topic", "otherExternalName2", null, null, 2
            ),
            DetailReport(
                UUID.randomUUID(), "recvOrg3", "recvSvc3", null,
                null, "topic", "no item count dest", null, null, 0
            ),
=======
                null, "topic", "otherExternalName2", null, null, 2, null
            )
>>>>>>> 504cfaab
        ).toMutableList()

        DetailedSubmissionHistory(1, TaskAction.receive, OffsetDateTime.now(), null, reports, emptyList()).run {
            assertThat(actionId).isEqualTo(1)
            assertThat(id).isEqualTo(inputReport.reportId.toString())
            assertThat(sender).isEqualTo(ClientSource(inputReport.sendingOrg!!, inputReport.sendingOrgClient!!).name)
            assertThat(topic).isEqualTo(inputReport.schemaTopic)
            assertThat(reportItemCount).isEqualTo(inputReport.itemCount)
            assertThat(externalName).isEqualTo(inputReport.externalName)
            assertThat(destinations.size).isEqualTo(3)
            assertThat(realDestinations.size).isEqualTo(2)
            assertThat(destinationCount).isEqualTo(2)
        }

        val logs = listOf(
            DetailActionLog(
                ActionLogScope.item,
                UUID.randomUUID(),
                1,
                null,
                ActionLogLevel.error,
                InvalidEquipmentMessage("")
            )
        )

        DetailedSubmissionHistory(1, TaskAction.receive, OffsetDateTime.now(), null, reports, logs).run {
            assertThat(actionId).isEqualTo(1)
            assertThat(id).isEqualTo(null)
            assertThat(sender).isEqualTo(ClientSource(inputReport.sendingOrg!!, inputReport.sendingOrgClient!!).name)
            assertThat(topic).isEqualTo(inputReport.schemaTopic)
            assertThat(reportItemCount).isEqualTo(inputReport.itemCount)
            assertThat(externalName).isEqualTo(inputReport.externalName)
            assertThat(destinations.size).isEqualTo(3)
            assertThat(realDestinations.size).isEqualTo(2)
            assertThat(destinationCount).isEqualTo(2)
        }

        reports = listOf(inputReport, inputReport).toMutableList()

        assertThat {
            DetailedSubmissionHistory(
                1,
                TaskAction.receive,
                OffsetDateTime.now(),
                null,
                reports,
                emptyList()
            )
        }.isFailure()
    }

    @Test
    fun `test DetailedSubmissionHistory overallStatus and completionAt calculations`() {
        DetailedSubmissionHistory(
            1, TaskAction.receive, OffsetDateTime.now(), HttpStatus.BAD_REQUEST.value(), null
        ).run {
            assertThat(overallStatus).isEqualTo(DetailedSubmissionHistory.Status.ERROR)
            assertThat(plannedCompletionAt).isNull()
            assertThat(actualCompletionAt).isNull()
        }

        DetailedSubmissionHistory(
            1, TaskAction.receive, OffsetDateTime.now(), HttpStatus.OK.value(), null
        ).run {
            assertThat(overallStatus).isEqualTo(DetailedSubmissionHistory.Status.RECEIVED)
            assertThat(plannedCompletionAt).isNull()
            assertThat(actualCompletionAt).isNull()
        }

        var reports = listOf(
            DetailReport(
                UUID.randomUUID(), "recvOrg3", "recvSvc3", null, null,
                "topic", "no item count dest", null, null, 0
            ),
        ).toMutableList()

        DetailedSubmissionHistory(
            1,
            TaskAction.receive,
            OffsetDateTime.now(), HttpStatus.OK.value(), reports
        ).run {
            assertThat(overallStatus).isEqualTo(DetailedSubmissionHistory.Status.NOT_DELIVERING)
            assertThat(plannedCompletionAt).isNull()
            assertThat(actualCompletionAt).isNull()
        }

        val tomorrow = OffsetDateTime.now().plusDays(1)
        val today = OffsetDateTime.now()

        val inputReport = DetailReport(
            UUID.randomUUID(), null, null, "org", "client",
            "topic", "externalName", null, null, 3
        )

        val latestReport = DetailReport(
            UUID.randomUUID(), "recvOrg2", "recvSvc2", null, null,
            "topic", "otherExternalName2", null, tomorrow, 2
        )

        reports = listOf(
            inputReport,
            latestReport,
            DetailReport(
                UUID.randomUUID(), "recvOrg1", "recvSvc1", null, null,
                "topic", "otherExternalName1", null, today, 1
            ),
            DetailReport(
                UUID.randomUUID(), "recvOrg3", "recvSvc3", null, null,
                "topic", "no item count dest", null, null, 0
            ),
        ).toMutableList()

        DetailedSubmissionHistory(
            1, TaskAction.receive, OffsetDateTime.now(),
            HttpStatus.OK.value(), reports
        ).run {
            assertThat(overallStatus).isEqualTo(DetailedSubmissionHistory.Status.WAITING_TO_DELIVER)
            assertThat(plannedCompletionAt).isEqualTo(tomorrow)
            assertThat(actualCompletionAt).isNull()
        }

        val partiallyDelivered = listOf(
            DetailReport(
                UUID.randomUUID(), "recvOrg1", "recvSvc1", null, null,
                "topic", "extname", null, null, 3
            ),
        ).toMutableList()

        val testSent = DetailedSubmissionHistory(
            1, TaskAction.receive, OffsetDateTime.now(),
            HttpStatus.OK.value(), reports
        )
        testSent.enrichWithDescendants(
            listOf(
                DetailedSubmissionHistory(
                    1, TaskAction.send, OffsetDateTime.now(),
                    HttpStatus.OK.value(), partiallyDelivered
                )
            )
        )

        testSent.run {
            assertThat(overallStatus).isEqualTo(DetailedSubmissionHistory.Status.PARTIALLY_DELIVERED)
            assertThat(plannedCompletionAt).isEqualTo(tomorrow)
            assertThat(actualCompletionAt).isNull()
        }

        val testDownload = DetailedSubmissionHistory(
            1, TaskAction.receive, OffsetDateTime.now(),
            HttpStatus.OK.value(), reports
        )
        testDownload.enrichWithDescendants(
            listOf(
                DetailedSubmissionHistory(
                    1, TaskAction.send, OffsetDateTime.now(),
                    HttpStatus.OK.value(), partiallyDelivered
                )
            )
        )
        testDownload.run {
            assertThat(overallStatus).isEqualTo(DetailedSubmissionHistory.Status.PARTIALLY_DELIVERED)
            assertThat(plannedCompletionAt).isEqualTo(tomorrow)
            assertThat(actualCompletionAt).isNull()
        }

        val deliveredReports = listOf(
            DetailReport(
                UUID.randomUUID(), "recvOrg1", "recvSvc1", null, null,
                "topic", "otherExternalName1", null, null, 1
            ),
            DetailReport(
                UUID.randomUUID(), "recvOrg2", "recvSvc2", null, null,
                "topic", "otherExternalName2", null, null, 2
            ),
        ).toMutableList()

        testSent.enrichWithDescendants(
            listOf(
                DetailedSubmissionHistory(
                    1, TaskAction.send, OffsetDateTime.now(),
                    HttpStatus.OK.value(), deliveredReports
                )
            )
        )
        testSent.run {
            assertThat(overallStatus).isEqualTo(DetailedSubmissionHistory.Status.DELIVERED)
            assertThat(plannedCompletionAt).isEqualTo(tomorrow)
            assertThat(actualCompletionAt).isEqualTo(latestReport.createdAt)
        }

        testDownload.enrichWithDescendants(
            listOf(
                DetailedSubmissionHistory(
                    1, TaskAction.send, OffsetDateTime.now(),
                    HttpStatus.OK.value(), deliveredReports
                )
            )
        )
        testDownload.run {
            assertThat(overallStatus).isEqualTo(DetailedSubmissionHistory.Status.DELIVERED)
            assertThat(plannedCompletionAt).isEqualTo(tomorrow)
            assertThat(actualCompletionAt).isEqualTo(latestReport.createdAt)
        }
    }
}<|MERGE_RESOLUTION|>--- conflicted
+++ resolved
@@ -255,17 +255,12 @@
             ),
             DetailReport(
                 UUID.randomUUID(), "recvOrg2", "recvSvc2", null,
-<<<<<<< HEAD
-                null, "topic", "otherExternalName2", null, null, 2
+                null, "topic", "otherExternalName2", null, null, 2, null
             ),
             DetailReport(
                 UUID.randomUUID(), "recvOrg3", "recvSvc3", null,
                 null, "topic", "no item count dest", null, null, 0
             ),
-=======
-                null, "topic", "otherExternalName2", null, null, 2, null
-            )
->>>>>>> 504cfaab
         ).toMutableList()
 
         DetailedSubmissionHistory(1, TaskAction.receive, OffsetDateTime.now(), null, reports, emptyList()).run {
