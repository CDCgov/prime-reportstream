package gov.cdc.prime.router.fhirengine.azure

import gov.cdc.prime.router.ActionLog
import gov.cdc.prime.router.CustomerStatus
import gov.cdc.prime.router.DeepOrganization
import gov.cdc.prime.router.FileSettings
import gov.cdc.prime.router.Metadata
import gov.cdc.prime.router.Options
import gov.cdc.prime.router.Organization
import gov.cdc.prime.router.Receiver
import gov.cdc.prime.router.Report
import gov.cdc.prime.router.SettingsProvider
import gov.cdc.prime.router.Topic
import gov.cdc.prime.router.azure.ActionHistory
import gov.cdc.prime.router.azure.BlobAccess
import gov.cdc.prime.router.azure.DatabaseAccess
import gov.cdc.prime.router.azure.Event
import gov.cdc.prime.router.azure.ProcessEvent
import gov.cdc.prime.router.azure.QueueAccess
import gov.cdc.prime.router.azure.WorkflowEngine
import gov.cdc.prime.router.azure.db.enums.TaskAction
import gov.cdc.prime.router.azure.db.tables.pojos.ItemLineage
import gov.cdc.prime.router.fhirengine.engine.FHIRConverter
import gov.cdc.prime.router.fhirengine.engine.FHIREngine
import gov.cdc.prime.router.fhirengine.engine.FHIRRouter
import gov.cdc.prime.router.fhirengine.engine.FHIRTranslator
import gov.cdc.prime.router.fhirengine.engine.FhirConvertQueueMessage
import gov.cdc.prime.router.fhirengine.engine.FhirRouteQueueMessage
import gov.cdc.prime.router.fhirengine.engine.QueueMessage
import gov.cdc.prime.router.fhirengine.engine.elrRoutingQueueName
import gov.cdc.prime.router.fhirengine.engine.elrTranslationQueueName
import gov.cdc.prime.router.metadata.LookupTable
import gov.cdc.prime.router.report.ReportService
import gov.cdc.prime.router.unittest.UnitTestUtils
import io.mockk.clearAllMocks
import io.mockk.every
import io.mockk.mockk
import io.mockk.mockkClass
import io.mockk.mockkObject
import io.mockk.spyk
import io.mockk.verify
import org.jooq.tools.jdbc.MockConnection
import org.jooq.tools.jdbc.MockDataProvider
import org.jooq.tools.jdbc.MockResult
import org.junit.jupiter.api.AfterEach
import org.junit.jupiter.api.BeforeEach
import org.junit.jupiter.api.Test
<<<<<<< HEAD
import org.junit.jupiter.api.assertThrows
import org.junit.jupiter.api.extension.ExtendWith
import org.testcontainers.containers.GenericContainer
import org.testcontainers.junit.jupiter.Container
import org.testcontainers.junit.jupiter.Testcontainers
import org.testcontainers.utility.DockerImageName
import java.io.File
=======
>>>>>>> 5164760f
import java.time.OffsetDateTime

class FhirFunctionTests {
    val dataProvider = MockDataProvider { emptyArray<MockResult>() }
    val connection = MockConnection(dataProvider)
    val accessSpy = spyk(DatabaseAccess(connection))
    val blobMock = mockkClass(BlobAccess::class)
    val queueMock = mockkClass(QueueAccess::class)
    val timing1 = mockkClass(Receiver.Timing::class)
    val reportServiceMock = mockk<ReportService>()

    val oneOrganization = DeepOrganization(
        "phd", "test", Organization.Jurisdiction.FEDERAL,
        receivers = listOf(
            Receiver(
                "elr",
                "phd",
                Topic.TEST,
                CustomerStatus.INACTIVE,
                "one",
                timing = timing1
            ),
            Receiver(
                "elr2",
                "phd",
                Topic.FULL_ELR,
                CustomerStatus.ACTIVE,
                "classpath:/metadata/hl7_mapping/ORU_R01/ORU_R01-base.yml",
                timing = timing1,
                jurisdictionalFilter = listOf("true"),
                qualityFilter = listOf("true"),
                processingModeFilter = listOf("true"),
                format = Report.Format.HL7,
            )
        ),
    )

    private fun makeWorkflowEngine(
        metadata: Metadata,
        settings: SettingsProvider,
        databaseAccess: DatabaseAccess = accessSpy,
    ): WorkflowEngine {
        return spyk(
            WorkflowEngine.Builder().metadata(metadata).settingsProvider(settings).databaseAccess(databaseAccess)
                .blobAccess(blobMock).queueAccess(queueMock).build()
        )
    }

    @BeforeEach
    fun reset() {
        clearAllMocks()

        // setup
        every { timing1.isValid() } returns true
        every { timing1.numberPerDay } returns 1
        every { timing1.maxReportCount } returns 1
        every { timing1.whenEmpty } returns Receiver.WhenEmpty()
        every { timing1.nextTime(any()) } returns OffsetDateTime.now().plusHours(1)
    }

    @AfterEach
    fun jamie() {
        clearAllMocks()
    }

    fun commonSetup() {
        every { timing1.isValid() } returns true
        every { timing1.numberPerDay } returns 1
        every { timing1.maxReportCount } returns 1
        every { timing1.whenEmpty } returns Receiver.WhenEmpty()
    }

    @Test
    fun `test convert-fhir`() {
        mockkObject(BlobAccess.Companion)
        mockkObject(QueueMessage.Companion)
        // setup
        commonSetup()
        val metadata = UnitTestUtils.simpleMetadata
        val settings = FileSettings().loadOrganizations(oneOrganization)
        val fhirEngine = spyk(
            FHIRConverter(
                metadata,
                settings,
                accessSpy,
                blobMock,
            )
        )

        val actionHistory = spyk(ActionHistory(TaskAction.receive))
        val workflowEngine = makeWorkflowEngine(metadata, settings)

        val fhirFunc = spyk(FHIRFunctions(workflowEngine, queueAccess = queueMock))

        every { accessSpy.insertAction(any(), any()) } returns 0
        every { accessSpy.saveActionHistoryToDb(any(), any()) } returns Unit

        every { actionHistory.trackLogs(any<List<ActionLog>>()) } returns Unit
        every { actionHistory.trackCreatedReport(any(), any(), blobInfo = any()) } returns Unit
        every { actionHistory.action.actionId } returns 1
        every { actionHistory.action.sendingOrg } returns "Test Sender"
        every { queueMock.sendMessage(any(), any()) } returns Unit

        val report = Report(
            Report.Format.FHIR,
            emptyList(),
            1,
            itemLineage = listOf(
                ItemLineage()
            ),
            metadata = UnitTestUtils.simpleMetadata,
            topic = Topic.FULL_ELR,
        )
        val routeEvent = ProcessEvent(
            Event.EventAction.ROUTE,
            report.id,
            Options.None,
            emptyMap(),
            emptyList()
        )
        val message = FhirConvertQueueMessage(
            report.id,
            "",
            "BlobAccess.digestToString(blobInfo.digest)",
            "ignore.ignore-full-elr",
            Topic.FULL_ELR
        )
        every { fhirEngine.doWork(any(), any(), any()) } returns listOf(
            FHIREngine.FHIREngineRunResult(
                routeEvent,
                report,
                "",
                message
            )
        )

        val queueMessage = "{\"type\":\"convert\",\"reportId\":\"011bb9ab-15c7-4ecd-8fae-0dd21e04d353\"," +
            "\"blobURL\":\"http://azurite:10000/devstoreaccount1/reports/receive%2Fignore.ignore-full-elr%2F" +
            "None-011bb9ab-15c7-4ecd-8fae-0dd21e04d353-20220729171318.hl7\",\"digest\":\"58ffffffaaffffffc22ffffff" +
            "f044ffffff85ffffffd4ffffffc9ffffffceffffff9bffffffe3ffffff8fffffff86ffffff9a5966fffffff6ffffff87fffff" +
            "fff5bffffffae6015fffffffbffffffdd363037ffffffed51ffffffd3\",\"blobSubFolderName\":" +
            "\"ignore.ignore-full-elr\",\"schemaName\":\"someSchema\",\"topic\":\"full-elr\"}"

        // act
        fhirFunc.doConvert(queueMessage, 1, fhirEngine, actionHistory)

        // assert
        verify(exactly = 1) {
            fhirEngine.doWork(any(), any(), any())
            actionHistory.trackActionParams(queueMessage) // string
            actionHistory.trackLogs(emptyList()) // list actionLog
            queueMock.sendMessage(elrRoutingQueueName, message.serialize())
            workflowEngine.recordAction(any(), any())
        }
    }

    // test route-fhir
    @Test
    fun `test route-fhir`() {
        mockkObject(BlobAccess.Companion)
        mockkObject(QueueMessage.Companion)
        // setup
        commonSetup()
        val metadata = spyk(UnitTestUtils.simpleMetadata)
        every { metadata.findLookupTable("fhirpath_filter_shorthand") } returns LookupTable()
        val settings = FileSettings().loadOrganizations(oneOrganization)
        val fhirEngine = spyk(
            FHIRRouter(
                metadata,
                settings,
                accessSpy,
                blobMock,
            )
        )

        val actionHistory = spyk(ActionHistory(TaskAction.receive))
        val workflowEngine = makeWorkflowEngine(metadata, settings)

        val fhirFunc = spyk(FHIRFunctions(workflowEngine, queueAccess = queueMock))
        every { accessSpy.insertAction(any(), any()) } returns 0
        every { accessSpy.saveActionHistoryToDb(any(), any()) } returns Unit

        every { actionHistory.trackLogs(any<List<ActionLog>>()) } returns Unit
        every { actionHistory.trackCreatedReport(any(), any(), blobInfo = any()) } returns Unit
        every { actionHistory.action.actionId } returns 1
        every { actionHistory.action.sendingOrg } returns "Test Sender"
        every { queueMock.sendMessage(any(), any()) } returns Unit

        val report = Report(
            Report.Format.FHIR,
            emptyList(),
            1,
            itemLineage = listOf(
                ItemLineage()
            ),
            metadata = UnitTestUtils.simpleMetadata,
            topic = Topic.FULL_ELR,
        )
        val nextEvent = ProcessEvent(
            Event.EventAction.TRANSLATE,
            report.id,
            Options.None,
            emptyMap(),
            emptyList()
        )
        val message = FhirRouteQueueMessage(
            report.id,
            "",
            "",
            "ignore.ignore-full-elr",
            Topic.FULL_ELR
        )
        every { fhirEngine.doWork(any(), any(), any()) } returns listOf(
            FHIREngine.FHIREngineRunResult(
                nextEvent,
                report,
                "",
                message
            )
        )

        val queueMessage = "{\"type\":\"route\",\"reportId\":\"011bb9ab-15c7-4ecd-8fae-0dd21e04d353\"," +
            "\"blobURL\":\"http://azurite:10000/devstoreaccount1/reports/receive%2Fignore.ignore-full-elr%2F" +
            "None-011bb9ab-15c7-4ecd-8fae-0dd21e04d353-20220729171318.hl7\",\"digest\":\"58ffffffaaffffffc22ffffff" +
            "f044ffffff85ffffffd4ffffffc9ffffffceffffff9bffffffe3ffffff8fffffff86ffffff9a5966fffffff6ffffff87fffff" +
            "fff5bffffffae6015fffffffbffffffdd363037ffffffed51ffffffd3\",\"sender\":\"ignore.ignore-full-elr\"," +
            "\"blobSubFolderName\":\"ignore.ignore-full-elr\",\"topic\":\"full-elr\"}"

        // act
        fhirFunc.doRoute(queueMessage, 1, fhirEngine, actionHistory)

        // assert
        verify(exactly = 1) {
            fhirEngine.doWork(any(), any(), any())
            actionHistory.trackActionParams(queueMessage) // string
            actionHistory.trackLogs(emptyList()) // list actionLog
            workflowEngine.recordAction(any(), any())
            queueMock.sendMessage(elrTranslationQueueName, message.serialize())
        }
    }

    // test translate-fhir
    @Test
    fun `test translate-fhir`() {
        mockkObject(BlobAccess.Companion)
        mockkObject(QueueMessage.Companion)
        // setup
        commonSetup()
        val metadata = UnitTestUtils.simpleMetadata
        val settings = FileSettings().loadOrganizations(oneOrganization)
        val fhirEngine = spyk(
            FHIRTranslator(
                metadata,
                settings,
                accessSpy,
                blobMock,
            )
        )

        val actionHistory = spyk(ActionHistory(TaskAction.receive))
        val workflowEngine = makeWorkflowEngine(metadata, settings)

        val fhirFunc = spyk(FHIRFunctions(workflowEngine))

        every { accessSpy.insertAction(any(), any()) } returns 0
        every { accessSpy.saveActionHistoryToDb(any(), any()) } returns Unit

        every { actionHistory.trackLogs(any<List<ActionLog>>()) } returns Unit
        every { actionHistory.trackCreatedReport(any(), any(), blobInfo = any()) } returns Unit
        every { actionHistory.action.actionId } returns 1
        every { actionHistory.action.sendingOrg } returns "Test Sender"

        val report = Report(
            Report.Format.FHIR,
            emptyList(),
            1,
            itemLineage = listOf(
                ItemLineage()
            ),
            metadata = UnitTestUtils.simpleMetadata,
            topic = Topic.FULL_ELR,
        )
        val nextEvent = ProcessEvent(
            Event.EventAction.BATCH,
            report.id,
            Options.None,
            emptyMap(),
            emptyList()
        )

        every { fhirEngine.doWork(any(), any(), any()) } returns listOf(
            FHIREngine.FHIREngineRunResult(
                nextEvent,
                report,
                "",
                null
            )
        )

        val queueMessage = "{\"type\":\"translate\",\"reportId\":\"011bb9ab-15c7-4ecd-8fae-0dd21e04d353\"," +
            "\"blobURL\":\"http://azurite:10000/devstoreaccount1/reports/receive%2Fignore.ignore-full-elr%2F" +
            "None-011bb9ab-15c7-4ecd-8fae-0dd21e04d353-20220729171318.hl7\",\"digest\":\"58ffffffaaffffffc22ffffff" +
            "f044ffffff85ffffffd4ffffffc9ffffffceffffff9bffffffe3ffffff8fffffff86ffffff9a5966fffffff6ffffff87fffff" +
            "fff5bffffffae6015fffffffbffffffdd363037ffffffed51ffffffd3\",\"sender\":\"ignore.ignore-full-elr\"," +
            "\"blobSubFolderName\":\"ignore.ignore-full-elr\",\"topic\":\"full-elr\",\"receiverFullName\":\"elr.phd\"}"

        // act
        fhirFunc.doTranslate(queueMessage, 1, fhirEngine, actionHistory)

        // assert
        verify(exactly = 1) {
            fhirEngine.doWork(any(), any(), any())
            actionHistory.trackActionParams(queueMessage) // string
            actionHistory.trackLogs(emptyList()) // list actionLog
            workflowEngine.recordAction(any(), any())
        }
        verify(exactly = 0) {
            queueMock.sendMessage(any(), any())
        }
    }
<<<<<<< HEAD

    @Nested
    @Testcontainers
    @ExtendWith(ReportStreamTestDatabaseSetupExtension::class)
    inner class FhirFunctionIntegrationTests {
        @Container
        val azuriteContainer =
            GenericContainer(DockerImageName.parse("mcr.microsoft.com/azure-storage/azurite"))
                .withEnv("AZURITE_ACCOUNTS", "devstoreaccount1:keydevstoreaccount1")
                .withExposedPorts(10000, 10001, 10002)

        private fun seedTask(
            fileFormat: Report.Format,
            currentAction: TaskAction,
            nextAction: TaskAction,
            nextEventAction: Event.EventAction,
            topic: Topic,
            taskIndex: Long = 0,
            organization: DeepOrganization,
            childReport: Report? = null,
            bodyURL: String? = null,
        ): Report {
            val report = Report(
                fileFormat,
                listOf(ClientSource(organization = organization.name, client = "Test Sender")),
                1,
                metadata = UnitTestUtils.simpleMetadata,
                nextAction = nextAction,
                topic = topic
            )
            ReportStreamTestDatabaseContainer.testDatabaseAccess.transact { txn ->
                val action = Action().setActionName(currentAction)
                val actionId = ReportStreamTestDatabaseContainer.testDatabaseAccess.insertAction(txn, action)
                report.bodyURL = bodyURL ?: "http://${report.id}.${fileFormat.toString().lowercase()}"
                val reportFile = ReportFile().setSchemaTopic(topic).setReportId(report.id)
                    .setActionId(actionId).setSchemaName("").setBodyFormat(fileFormat.toString()).setItemCount(1)
                    .setExternalName("test-external-name")
                    .setBodyUrl(report.bodyURL)
                ReportStreamTestDatabaseContainer.testDatabaseAccess.insertReportFile(
                    reportFile, txn, action
                )
                if (childReport != null) {
                    ReportStreamTestDatabaseContainer.testDatabaseAccess
                        .insertReportLineage(
                            ReportLineage(
                                taskIndex,
                                actionId,
                                report.id,
                                childReport.id,
                                OffsetDateTime.now()
                            ),
                            txn
                        )
                }

                ReportStreamTestDatabaseContainer.testDatabaseAccess.insertTask(
                    report,
                    fileFormat.toString().lowercase(),
                    report.bodyURL,
                    nextAction = ProcessEvent(
                        nextEventAction,
                        report.id,
                        Options.None,
                        emptyMap(),
                        emptyList()
                    ),
                    txn
                )
            }

            return report
        }

        @Test
        fun `test does not update the DB or send messages on an error`() {
            val report = seedTask(
                Report.Format.HL7,
                TaskAction.receive,
                TaskAction.convert,
                Event.EventAction.CONVERT,
                Topic.FULL_ELR,
                0,
                oneOrganization
            )

            mockkObject(BlobAccess.Companion)
            mockkObject(QueueMessage.Companion)
            every { BlobAccess.Companion.downloadBlobAsByteArray(any()) } returns hl7_record.toByteArray()
            every {
                BlobAccess.Companion.uploadBody(
                    any(),
                    any(),
                    any(),
                    any(),
                    any()
                )
            } throws RuntimeException("manual error")
            every { queueMock.sendMessage(any(), any()) } returns Unit

            val settings = FileSettings().loadOrganizations(oneOrganization)
            val fhirEngine = FHIRConverter(
                UnitTestUtils.simpleMetadata,
                settings,
                ReportStreamTestDatabaseContainer.testDatabaseAccess,
                blobMock,
            )

            val actionHistory = spyk(ActionHistory(TaskAction.receive))
            val workflowEngine =
                makeWorkflowEngine(
                    UnitTestUtils.simpleMetadata,
                    settings,
                    ReportStreamTestDatabaseContainer.testDatabaseAccess
                )

            val queueMessage = "{\"type\":\"convert\",\"reportId\":\"${report.id}\"," +
                "\"blobURL\":\"http://azurite:10000/devstoreaccount1/reports/receive%2Fignore.ignore-full-elr%2F" +
                "None-${report.id}.hl7\",\"digest\"" +
                ":\"${BlobAccess.digestToString(BlobAccess.sha256Digest(hl7_record.toByteArray()))}\"," +
                "\"blobSubFolderName\":" +
                "\"ignore.ignore-full-elr\",\"schemaName\":\"\",\"topic\":\"full-elr\"}"

            val fhirFunc = FHIRFunctions(
                workflowEngine,
                queueAccess = queueMock,
                databaseAccess = ReportStreamTestDatabaseContainer.testDatabaseAccess
            )
            assertThrows<RuntimeException> {
                fhirFunc.doConvert(queueMessage, 1, fhirEngine, actionHistory)
            }

            val processTask = ReportStreamTestDatabaseContainer.testDatabaseAccess.fetchTask(report.id)
            assertThat(processTask.processedAt).isNull()
            ReportStreamTestDatabaseContainer.testDatabaseAccess.transact { txn ->
                val routeTask = DSL.using(txn).select(Task.TASK.asterisk()).from(Task.TASK)
                    .where(Task.TASK.NEXT_ACTION.eq(TaskAction.route))
                    .fetchOneInto(Task.TASK)
                assertThat(routeTask).isNull()
                val convertReportFile =
                    DSL.using(txn).select(REPORT_FILE.asterisk())
                        .from(REPORT_FILE)
                        .where(REPORT_FILE.NEXT_ACTION.eq(TaskAction.route))
                        .fetchOneInto(REPORT_FILE)
                assertThat(convertReportFile).isNull()
            }
            verify(exactly = 0) {
                queueMock.sendMessage(any(), any())
            }
        }

        @Test
        fun `test successfully processes a convert message`() {
            val report = seedTask(
                Report.Format.HL7,
                TaskAction.receive,
                TaskAction.convert,
                Event.EventAction.CONVERT,
                Topic.FULL_ELR,
                0,
                oneOrganization
            )
            val metadata = Metadata(UnitTestUtils.simpleSchema)

            metadata.lookupTableStore += mapOf(
                "observation-mapping" to LookupTable("observation-mapping", emptyList())
            )

            mockkObject(BlobAccess.Companion)
            mockkObject(QueueMessage.Companion)
            every { BlobAccess.Companion.downloadBlobAsByteArray(any()) } returns hl7_record.toByteArray()
            every {
                BlobAccess.Companion.uploadBody(
                    any(),
                    any(),
                    any(),
                    any(),
                    any()
                )
            } returns BlobAccess.BlobInfo(Report.Format.FHIR, "", "".toByteArray())
            every { queueMock.sendMessage(any(), any()) } returns Unit

            val settings = FileSettings().loadOrganizations(oneOrganization)
            val fhirEngine = FHIRConverter(
                metadata,
                settings,
                ReportStreamTestDatabaseContainer.testDatabaseAccess,
                blobMock,
            )

            val actionHistory = spyk(ActionHistory(TaskAction.receive))
            val workflowEngine =
                makeWorkflowEngine(
                    UnitTestUtils.simpleMetadata,
                    settings,
                    ReportStreamTestDatabaseContainer.testDatabaseAccess
                )

            val queueMessage = "{\"type\":\"convert\",\"reportId\":\"${report.id}\"," +
                "\"blobURL\":\"http://azurite:10000/devstoreaccount1/reports/receive%2Fignore.ignore-full-elr%2F" +
                "None-${report.id}.hl7\",\"digest\":" +
                "\"${BlobAccess.digestToString(BlobAccess.sha256Digest(hl7_record.toByteArray()))}\"," +
                "\"blobSubFolderName\":" +
                "\"ignore.ignore-full-elr\",\"schemaName\":\"\",\"topic\":\"full-elr\"}"

            val fhirFunc = FHIRFunctions(
                workflowEngine,
                queueAccess = queueMock,
                databaseAccess = ReportStreamTestDatabaseContainer.testDatabaseAccess
            )
            fhirFunc.doConvert(queueMessage, 1, fhirEngine, actionHistory)

            val processTask = ReportStreamTestDatabaseContainer.testDatabaseAccess.fetchTask(report.id)
            assertThat(processTask.processedAt).isNotNull()
            ReportStreamTestDatabaseContainer.testDatabaseAccess.transact { txn ->
                val routeTask = DSL.using(txn).select(Task.TASK.asterisk()).from(Task.TASK)
                    .where(Task.TASK.NEXT_ACTION.eq(TaskAction.route))
                    .fetchOneInto(Task.TASK)
                assertThat(routeTask).isNotNull()
                val convertReportFile =
                    DSL.using(txn).select(REPORT_FILE.asterisk())
                        .from(REPORT_FILE)
                        .where(REPORT_FILE.NEXT_ACTION.eq(TaskAction.route))
                        .fetchOneInto(REPORT_FILE)
                assertThat(convertReportFile).isNotNull()
            }
            verify(exactly = 1) {
                queueMock.sendMessage(elrRoutingQueueName, any())
            }
        }

        @Test
        fun `test successfully processes a route message`() {
            val report = seedTask(
                Report.Format.HL7,
                TaskAction.receive,
                TaskAction.translate,
                Event.EventAction.TRANSLATE,
                Topic.FULL_ELR,
                0,
                oneOrganization
            )

            mockkObject(BlobAccess.Companion)
            mockkObject(QueueMessage.Companion)
            val routeFhirBytes =
                File(VALID_FHIR_PATH).readBytes()
            every {
                BlobAccess.Companion.downloadBlobAsByteArray(any())
            } returns routeFhirBytes
            every {
                BlobAccess.Companion.uploadBody(
                    any(),
                    any(),
                    any(),
                    any(),
                    any()
                )
            } returns BlobAccess.BlobInfo(Report.Format.FHIR, "", "".toByteArray())
            every { queueMock.sendMessage(any(), any()) } returns Unit
            every { reportServiceMock.getSenderName(any()) } returns "senderOrg.senderOrgClient"

            val settings = FileSettings().loadOrganizations(oneOrganization)
            val fhirEngine = FHIRRouter(
                UnitTestUtils.simpleMetadata,
                settings,
                ReportStreamTestDatabaseContainer.testDatabaseAccess,
                blobMock,
                reportService = reportServiceMock
            )

            val actionHistory = spyk(ActionHistory(TaskAction.receive))
            val workflowEngine =
                makeWorkflowEngine(
                    UnitTestUtils.simpleMetadata,
                    settings,
                    ReportStreamTestDatabaseContainer.testDatabaseAccess
                )

            val queueMessage = "{\"type\":\"route\",\"reportId\":\"${report.id}\"," +
                "\"blobURL\":\"http://azurite:10000/devstoreaccount1/reports/receive%2Fignore.ignore-full-elr%2F" +
                "None-${report.id}.hl7\",\"digest\":" +
                "\"${BlobAccess.digestToString(BlobAccess.sha256Digest(routeFhirBytes))}\",\"blobSubFolderName\":" +
                "\"ignore.ignore-full-elr\",\"schemaName\":\"\",\"topic\":\"full-elr\"}"

            val fhirFunc = FHIRFunctions(
                workflowEngine,
                queueAccess = queueMock,
                databaseAccess = ReportStreamTestDatabaseContainer.testDatabaseAccess
            )
            fhirFunc.doRoute(queueMessage, 1, fhirEngine, actionHistory)

            val convertTask = ReportStreamTestDatabaseContainer.testDatabaseAccess.fetchTask(report.id)
            assertThat(convertTask.routedAt).isNotNull()
            ReportStreamTestDatabaseContainer.testDatabaseAccess.transact { txn ->
                val routeTask = DSL.using(txn).select(Task.TASK.asterisk()).from(Task.TASK)
                    .where(Task.TASK.NEXT_ACTION.eq(TaskAction.translate))
                    .fetchOneInto(Task.TASK)
                assertThat(routeTask).isNotNull()
                val convertReportFile =
                    DSL.using(txn).select(REPORT_FILE.asterisk())
                        .from(REPORT_FILE)
                        .where(REPORT_FILE.NEXT_ACTION.eq(TaskAction.translate))
                        .fetchOneInto(REPORT_FILE)
                assertThat(convertReportFile).isNotNull()
            }
            verify(exactly = 1) {
                queueMock.sendMessage(elrTranslationQueueName, any())
            }
        }

        /*
        Send a FHIR message to an HL7v2 receiver and ensure the message receiver receives is translated to HL7v2
         */
        @Test
        fun `test successfully processes a translate message when isSendOriginal is false`() {
            // set up and seed azure blobstore
            val blobConnectionString =
                """DefaultEndpointsProtocol=http;AccountName=devstoreaccount1;AccountKey=keydevstoreaccount1;BlobEndpoint=http://${azuriteContainer.host}:${
                    azuriteContainer.getMappedPort(
                        10000
                    )
                }/devstoreaccount1;QueueEndpoint=http://${azuriteContainer.host}:${
                    azuriteContainer.getMappedPort(
                        10001
                    )
                }/devstoreaccount1;"""
            val blobContainerMetadata = BlobAccess.BlobContainerMetadata(
                "container1",
                blobConnectionString
            )

            val blobSpy = spyk(BlobAccess())
            mockkObject(BlobAccess.BlobContainerMetadata.Companion)
            every { BlobAccess.BlobContainerMetadata.Companion.build(any(), any()) } returns blobContainerMetadata
            every { BlobAccess.BlobContainerMetadata.Companion.build(any()) } returns blobContainerMetadata

            // upload reports
            val receiveBlobName = "receiveBlobName"
            val translateFhirBytes = File(
                MULTIPLE_TARGETS_FHIR_PATH
            ).readBytes()
            val receiveBlobUrl = BlobAccess.uploadBlob(
                receiveBlobName,
                translateFhirBytes,
                blobContainerMetadata
            )

            // Seed the steps backwards so report lineage can be correctly generated
            val translateReport = seedTask(
                Report.Format.FHIR,
                TaskAction.translate,
                TaskAction.send,
                Event.EventAction.SEND,
                Topic.ELR_ELIMS,
                100,
                oneOrganization
            )
            val routeReport = seedTask(
                Report.Format.FHIR,
                TaskAction.route,
                TaskAction.translate,
                Event.EventAction.TRANSLATE,
                Topic.ELR_ELIMS,
                99,
                oneOrganization,
                translateReport
            )
            val convertReport = seedTask(
                Report.Format.FHIR,
                TaskAction.convert,
                TaskAction.route,
                Event.EventAction.ROUTE,
                Topic.ELR_ELIMS,
                98,
                oneOrganization,
                routeReport
            )
            val receiveReport = seedTask(
                Report.Format.FHIR,
                TaskAction.receive,
                TaskAction.convert,
                Event.EventAction.CONVERT,
                Topic.ELR_ELIMS,
                97,
                oneOrganization,
                convertReport,
                receiveBlobUrl
            )

            val settings = FileSettings().loadOrganizations(oneOrganization)
            val fhirEngine = spyk(
                FHIRTranslator(
                    UnitTestUtils.simpleMetadata,
                    settings,
                    ReportStreamTestDatabaseContainer.testDatabaseAccess,
                    blobSpy,
                    reportService = ReportService(ReportGraph(ReportStreamTestDatabaseContainer.testDatabaseAccess))
                )
            )

            val actionHistory = spyk(ActionHistory(TaskAction.receive))
            val workflowEngine =
                makeWorkflowEngine(
                    UnitTestUtils.simpleMetadata,
                    settings,
                    ReportStreamTestDatabaseContainer.testDatabaseAccess
                )

            mockkObject(QueueMessage.Companion)
            every { queueMock.sendMessage(any(), any()) } returns Unit

            // The topic param of queueMessage is what should determine how the Translate function runs
            val queueMessage = "{\"type\":\"translate\",\"reportId\":\"${translateReport.id}\"," +
                "\"blobURL\":\"" + receiveBlobUrl +
                "\",\"digest\":\"${
                    BlobAccess.digestToString(
                        BlobAccess.sha256Digest(
                            translateFhirBytes
                        )
                    )
                }\",\"blobSubFolderName\":" +
                "\"ignore.ignore-full-elr\",\"schemaName\":\"\",\"topic\":\"full-elr\"," +
                "\"receiverFullName\":\"phd.elr2\"}"

            val fhirFunc = FHIRFunctions(
                workflowEngine,
                queueAccess = queueMock,
                databaseAccess = ReportStreamTestDatabaseContainer.testDatabaseAccess
            )

            fhirFunc.doTranslate(queueMessage, 1, fhirEngine, actionHistory)

            // verify task and report_file tables were updated correctly in the Translate function (new task and new
            // record file created)
            ReportStreamTestDatabaseContainer.testDatabaseAccess.transact { txn ->
                val queueTask = DSL.using(txn).select(Task.TASK.asterisk()).from(Task.TASK)
                    .where(Task.TASK.NEXT_ACTION.eq(TaskAction.batch))
                    .fetchOneInto(Task.TASK)
                assertThat(queueTask).isNotNull()

                val sendReportFile =
                    DSL.using(txn).select(REPORT_FILE.asterisk())
                        .from(REPORT_FILE)
                        .where(REPORT_FILE.REPORT_ID.eq(queueTask!!.reportId))
                        .fetchOneInto(REPORT_FILE)
                assertThat(sendReportFile).isNotNull()

                // verify sendReportFile message does not match the original message from receive step
                assertThat(BlobAccess.downloadBlobAsByteArray(sendReportFile!!.bodyUrl, blobContainerMetadata))
                    .isNotEqualTo(BlobAccess.downloadBlobAsByteArray(receiveReport.bodyURL, blobContainerMetadata))
            }

            // verify we did not call the sendOriginal function
            verify(exactly = 0) {
                fhirEngine.sendOriginal(any(), any(), any())
            }

            // verify we called the sendTranslated function
            verify(exactly = 1) {
                fhirEngine.sendTranslated(any(), any(), any())
            }

            // verify sendMessage did not get called because next action should be Batch
            verify(exactly = 0) {
                queueMock.sendMessage(any(), any())
            }
        }

        /*
        Send a FHIR message to an HL7v2 receiver and ensure the message receiver receives is the original FHIR and NOT
        translated to HL7v2
         */
        @Test // JAMIE
        fun `test successfully processes a translate message when isSendOriginal is true`() {
            // set up and seed azure blobstore
            val blobConnectionString =
                """DefaultEndpointsProtocol=http;AccountName=devstoreaccount1;AccountKey=keydevstoreaccount1;BlobEndpoint=http://${azuriteContainer.host}:${
                    azuriteContainer.getMappedPort(
                        10000
                    )
                }/devstoreaccount1;QueueEndpoint=http://${azuriteContainer.host}:${
                    azuriteContainer.getMappedPort(
                        10001
                    )
                }/devstoreaccount1;"""
            val blobContainerMetadata = BlobAccess.BlobContainerMetadata(
                "container1",
                blobConnectionString
            )

            val blobSpy = spyk(BlobAccess())
            mockkObject(BlobAccess.BlobContainerMetadata.Companion)
            every { BlobAccess.BlobContainerMetadata.Companion.build(any(), any()) } returns blobContainerMetadata
            every { BlobAccess.BlobContainerMetadata.Companion.build(any()) } returns blobContainerMetadata

            // upload reports
            val receiveBlobName = "receiveBlobName"
            val translateFhirBytes = File(
                MULTIPLE_TARGETS_FHIR_PATH
            ).readBytes()
            val receiveBlobUrl = BlobAccess.uploadBlob(
                receiveBlobName,
                translateFhirBytes,
                blobContainerMetadata
            )

            // Seed the steps backwards so report lineage can be correctly generated
            val translateReport = seedTask(
                Report.Format.FHIR,
                TaskAction.translate,
                TaskAction.send,
                Event.EventAction.SEND,
                Topic.ELR_ELIMS,
                100,
                oneOrganization
            )
            val routeReport = seedTask(
                Report.Format.FHIR,
                TaskAction.route,
                TaskAction.translate,
                Event.EventAction.TRANSLATE,
                Topic.ELR_ELIMS,
                99,
                oneOrganization,
                translateReport
            )
            val convertReport = seedTask(
                Report.Format.FHIR,
                TaskAction.convert,
                TaskAction.route,
                Event.EventAction.ROUTE,
                Topic.ELR_ELIMS,
                98,
                oneOrganization,
                routeReport
            )
            val receiveReport = seedTask(
                Report.Format.FHIR,
                TaskAction.receive,
                TaskAction.convert,
                Event.EventAction.CONVERT,
                Topic.ELR_ELIMS,
                97,
                oneOrganization,
                convertReport,
                receiveBlobUrl
            )

            val settings = FileSettings().loadOrganizations(oneOrganization)
            val fhirEngine = spyk(
                FHIRTranslator(
                    UnitTestUtils.simpleMetadata,
                    settings,
                    ReportStreamTestDatabaseContainer.testDatabaseAccess,
                    blobSpy,
                    reportService = ReportService(ReportGraph(ReportStreamTestDatabaseContainer.testDatabaseAccess))
                )
            )

            val actionHistory = spyk(ActionHistory(TaskAction.receive))
            val workflowEngine =
                makeWorkflowEngine(
                    UnitTestUtils.simpleMetadata,
                    settings,
                    ReportStreamTestDatabaseContainer.testDatabaseAccess
                )

            mockkObject(QueueMessage.Companion)
            every { queueMock.sendMessage(any(), any()) } returns Unit

            // The topic param of queueMessage is what should determine how the Translate function runs
            val queueMessage = "{\"type\":\"translate\",\"reportId\":\"${translateReport.id}\"," +
                "\"blobURL\":\"" + receiveBlobUrl +
                "\",\"digest\":\"${
                    BlobAccess.digestToString(
                        BlobAccess.sha256Digest(
                            translateFhirBytes
                        )
                    )
                }\",\"blobSubFolderName\":" +
                "\"ignore.ignore-full-elr\",\"schemaName\":\"\",\"topic\":\"elr-elims\"," +
                "\"receiverFullName\":\"phd.elr2\"}"

            val fhirFunc = FHIRFunctions(
                workflowEngine,
                queueAccess = queueMock,
                databaseAccess = ReportStreamTestDatabaseContainer.testDatabaseAccess
            )

            fhirFunc.doTranslate(queueMessage, 1, fhirEngine, actionHistory)

            // verify task and report_file tables were updated correctly in the Translate function
            ReportStreamTestDatabaseContainer.testDatabaseAccess.transact { txn ->
                val sendTask = DSL.using(txn).select(Task.TASK.asterisk()).from(Task.TASK)
                    .where(Task.TASK.NEXT_ACTION.eq(TaskAction.send))
                    .fetchOneInto(Task.TASK)
                assertThat(sendTask).isNotNull()

                val sendReportFile =
                    DSL.using(txn).select(REPORT_FILE.asterisk())
                        .from(REPORT_FILE)
                        .where(REPORT_FILE.REPORT_ID.eq(sendTask!!.reportId))
                        .fetchOneInto(REPORT_FILE)
                assertThat(sendReportFile).isNotNull()

                // verify sendReportFile message matches the original message from receive step
                assertThat(BlobAccess.downloadBlobAsByteArray(sendReportFile!!.bodyUrl, blobContainerMetadata))
                    .isEqualTo(BlobAccess.downloadBlobAsByteArray(receiveReport.bodyURL, blobContainerMetadata))
            }

            // verify we called the sendOriginal function
            verify(exactly = 1) {
                fhirEngine.sendOriginal(any(), any(), any())
            }

            // verify we did not call the sendTranslated function
            verify(exactly = 0) {
                fhirEngine.sendTranslated(any(), any(), any())
            }

            // verify sendMessage did get called because next action should be Send since isOriginal skips the batch
            // step
            verify(exactly = 1) {
                queueMock.sendMessage(any(), any())
            }
        }

        @Test
        fun `test unmapped observation error messages`() {
            val report = seedTask(
                Report.Format.FHIR,
                TaskAction.receive,
                TaskAction.convert,
                Event.EventAction.CONVERT,
                Topic.FULL_ELR,
                0,
                oneOrganization
            )
            val metadata = Metadata(UnitTestUtils.simpleSchema)
            val fhirRecordBytes = fhirRecord.toByteArray()

            metadata.lookupTableStore += mapOf(
                "observation-mapping" to LookupTable("observation-mapping", emptyList())
            )

            mockkObject(BlobAccess.Companion)
            mockkObject(QueueMessage.Companion)
            every { BlobAccess.Companion.downloadBlobAsByteArray(any()) } returns fhirRecordBytes
            every {
                BlobAccess.Companion.uploadBody(
                    any(),
                    any(),
                    any(),
                    any(),
                    any()
                )
            } returns BlobAccess.BlobInfo(Report.Format.FHIR, "", "".toByteArray())
            every { queueMock.sendMessage(any(), any()) } returns Unit

            val settings = FileSettings().loadOrganizations(oneOrganization)
            val fhirEngine = FHIRConverter(
                metadata,
                settings,
                ReportStreamTestDatabaseContainer.testDatabaseAccess,
                blobMock,
            )

            val actionHistory = spyk(ActionHistory(TaskAction.receive))
            val workflowEngine =
                makeWorkflowEngine(
                    metadata,
                    settings,
                    ReportStreamTestDatabaseContainer.testDatabaseAccess
                )

            val queueMessage = "{\"type\":\"convert\",\"reportId\":\"${report.id}\"," +
                "\"blobURL\":\"http://azurite:10000/devstoreaccount1/reports/receive%2Fignore.ignore-full-elr%2F" +
                "None-${report.id}.fhir\",\"digest\":" +
                "\"${BlobAccess.digestToString(BlobAccess.sha256Digest(fhirRecordBytes))}\"," +
                "\"blobSubFolderName\":" +
                "\"ignore.ignore-full-elr\",\"schemaName\":\"\",\"topic\":\"full-elr\"}"

            val fhirFunc = FHIRFunctions(
                workflowEngine,
                queueAccess = queueMock,
                databaseAccess = ReportStreamTestDatabaseContainer.testDatabaseAccess
            )
            fhirFunc.doConvert(queueMessage, 1, fhirEngine, actionHistory)

            val processTask = ReportStreamTestDatabaseContainer.testDatabaseAccess.fetchTask(report.id)
            assertThat(processTask.processedAt).isNotNull()
            ReportStreamTestDatabaseContainer.testDatabaseAccess.transact { txn ->
                val actionLogs = DSL
                    .using(txn)
                    .select(ActionLogTable.ACTION_LOG.asterisk())
                    .from(ActionLogTable.ACTION_LOG)
                    .fetchMany()
                    .map { it.into(ActionLogModel::class.java) }
                assertThat(actionLogs.size).isEqualTo(1)
                assertThat(actionLogs[0].size).isEqualTo(2)
                assertThat(actionLogs[0].map { it.detail.message }).isEqualTo(
                    listOf(
                        "Missing mapping for code(s): 80382-5",
                        "Missing mapping for code(s): 260373001"
                    )
                )
            }
        }

        @Test
        fun `test codeless observation error message`() {
            val report = seedTask(
                Report.Format.FHIR,
                TaskAction.receive,
                TaskAction.convert,
                Event.EventAction.CONVERT,
                Topic.FULL_ELR,
                0,
                oneOrganization
            )
            val metadata = Metadata(UnitTestUtils.simpleSchema)
            val fhirRecordBytes = codelessFhirRecord.toByteArray()

            metadata.lookupTableStore += mapOf(
                "observation-mapping" to LookupTable("observation-mapping", emptyList())
            )

            mockkObject(BlobAccess.Companion)
            mockkObject(QueueMessage.Companion)
            every { BlobAccess.Companion.downloadBlobAsByteArray(any()) } returns fhirRecordBytes
            every {
                BlobAccess.Companion.uploadBody(
                    any(),
                    any(),
                    any(),
                    any(),
                    any()
                )
            } returns BlobAccess.BlobInfo(Report.Format.FHIR, "", "".toByteArray())
            every { queueMock.sendMessage(any(), any()) } returns Unit

            val settings = FileSettings().loadOrganizations(oneOrganization)
            val fhirEngine = FHIRConverter(
                metadata,
                settings,
                ReportStreamTestDatabaseContainer.testDatabaseAccess,
                blobMock,
            )

            val actionHistory = spyk(ActionHistory(TaskAction.receive))
            val workflowEngine =
                makeWorkflowEngine(
                    metadata,
                    settings,
                    ReportStreamTestDatabaseContainer.testDatabaseAccess
                )

            val queueMessage = "{\"type\":\"convert\",\"reportId\":\"${report.id}\"," +
                "\"blobURL\":\"http://azurite:10000/devstoreaccount1/reports/receive%2Fignore.ignore-full-elr%2F" +
                "None-${report.id}.fhir\",\"digest\":" +
                "\"${BlobAccess.digestToString(BlobAccess.sha256Digest(fhirRecordBytes))}\"," +
                "\"blobSubFolderName\":" +
                "\"ignore.ignore-full-elr\",\"schemaName\":\"\",\"topic\":\"full-elr\"}"

            val fhirFunc = FHIRFunctions(
                workflowEngine,
                queueAccess = queueMock,
                databaseAccess = ReportStreamTestDatabaseContainer.testDatabaseAccess
            )
            fhirFunc.doConvert(queueMessage, 1, fhirEngine, actionHistory)

            val processTask = ReportStreamTestDatabaseContainer.testDatabaseAccess.fetchTask(report.id)
            assertThat(processTask.processedAt).isNotNull()
            ReportStreamTestDatabaseContainer.testDatabaseAccess.transact { txn ->
                val actionLogs = DSL
                    .using(txn)
                    .select(ActionLogTable.ACTION_LOG.asterisk())
                    .from(ActionLogTable.ACTION_LOG).fetchMany()
                    .map { it.into(ActionLogModel::class.java) }
                assertThat(actionLogs.size).isEqualTo(1)
                assertThat(actionLogs[0].size).isEqualTo(1)
                assertThat(actionLogs[0][0].detail.message).isEqualTo("Observation missing code")
            }
        }
    }
=======
>>>>>>> 5164760f
}<|MERGE_RESOLUTION|>--- conflicted
+++ resolved
@@ -42,19 +42,8 @@
 import org.jooq.tools.jdbc.MockConnection
 import org.jooq.tools.jdbc.MockDataProvider
 import org.jooq.tools.jdbc.MockResult
-import org.junit.jupiter.api.AfterEach
 import org.junit.jupiter.api.BeforeEach
 import org.junit.jupiter.api.Test
-<<<<<<< HEAD
-import org.junit.jupiter.api.assertThrows
-import org.junit.jupiter.api.extension.ExtendWith
-import org.testcontainers.containers.GenericContainer
-import org.testcontainers.junit.jupiter.Container
-import org.testcontainers.junit.jupiter.Testcontainers
-import org.testcontainers.utility.DockerImageName
-import java.io.File
-=======
->>>>>>> 5164760f
 import java.time.OffsetDateTime
 
 class FhirFunctionTests {
@@ -115,11 +104,6 @@
         every { timing1.nextTime(any()) } returns OffsetDateTime.now().plusHours(1)
     }
 
-    @AfterEach
-    fun jamie() {
-        clearAllMocks()
-    }
-
     fun commonSetup() {
         every { timing1.isValid() } returns true
         every { timing1.numberPerDay } returns 1
@@ -375,792 +359,4 @@
             queueMock.sendMessage(any(), any())
         }
     }
-<<<<<<< HEAD
-
-    @Nested
-    @Testcontainers
-    @ExtendWith(ReportStreamTestDatabaseSetupExtension::class)
-    inner class FhirFunctionIntegrationTests {
-        @Container
-        val azuriteContainer =
-            GenericContainer(DockerImageName.parse("mcr.microsoft.com/azure-storage/azurite"))
-                .withEnv("AZURITE_ACCOUNTS", "devstoreaccount1:keydevstoreaccount1")
-                .withExposedPorts(10000, 10001, 10002)
-
-        private fun seedTask(
-            fileFormat: Report.Format,
-            currentAction: TaskAction,
-            nextAction: TaskAction,
-            nextEventAction: Event.EventAction,
-            topic: Topic,
-            taskIndex: Long = 0,
-            organization: DeepOrganization,
-            childReport: Report? = null,
-            bodyURL: String? = null,
-        ): Report {
-            val report = Report(
-                fileFormat,
-                listOf(ClientSource(organization = organization.name, client = "Test Sender")),
-                1,
-                metadata = UnitTestUtils.simpleMetadata,
-                nextAction = nextAction,
-                topic = topic
-            )
-            ReportStreamTestDatabaseContainer.testDatabaseAccess.transact { txn ->
-                val action = Action().setActionName(currentAction)
-                val actionId = ReportStreamTestDatabaseContainer.testDatabaseAccess.insertAction(txn, action)
-                report.bodyURL = bodyURL ?: "http://${report.id}.${fileFormat.toString().lowercase()}"
-                val reportFile = ReportFile().setSchemaTopic(topic).setReportId(report.id)
-                    .setActionId(actionId).setSchemaName("").setBodyFormat(fileFormat.toString()).setItemCount(1)
-                    .setExternalName("test-external-name")
-                    .setBodyUrl(report.bodyURL)
-                ReportStreamTestDatabaseContainer.testDatabaseAccess.insertReportFile(
-                    reportFile, txn, action
-                )
-                if (childReport != null) {
-                    ReportStreamTestDatabaseContainer.testDatabaseAccess
-                        .insertReportLineage(
-                            ReportLineage(
-                                taskIndex,
-                                actionId,
-                                report.id,
-                                childReport.id,
-                                OffsetDateTime.now()
-                            ),
-                            txn
-                        )
-                }
-
-                ReportStreamTestDatabaseContainer.testDatabaseAccess.insertTask(
-                    report,
-                    fileFormat.toString().lowercase(),
-                    report.bodyURL,
-                    nextAction = ProcessEvent(
-                        nextEventAction,
-                        report.id,
-                        Options.None,
-                        emptyMap(),
-                        emptyList()
-                    ),
-                    txn
-                )
-            }
-
-            return report
-        }
-
-        @Test
-        fun `test does not update the DB or send messages on an error`() {
-            val report = seedTask(
-                Report.Format.HL7,
-                TaskAction.receive,
-                TaskAction.convert,
-                Event.EventAction.CONVERT,
-                Topic.FULL_ELR,
-                0,
-                oneOrganization
-            )
-
-            mockkObject(BlobAccess.Companion)
-            mockkObject(QueueMessage.Companion)
-            every { BlobAccess.Companion.downloadBlobAsByteArray(any()) } returns hl7_record.toByteArray()
-            every {
-                BlobAccess.Companion.uploadBody(
-                    any(),
-                    any(),
-                    any(),
-                    any(),
-                    any()
-                )
-            } throws RuntimeException("manual error")
-            every { queueMock.sendMessage(any(), any()) } returns Unit
-
-            val settings = FileSettings().loadOrganizations(oneOrganization)
-            val fhirEngine = FHIRConverter(
-                UnitTestUtils.simpleMetadata,
-                settings,
-                ReportStreamTestDatabaseContainer.testDatabaseAccess,
-                blobMock,
-            )
-
-            val actionHistory = spyk(ActionHistory(TaskAction.receive))
-            val workflowEngine =
-                makeWorkflowEngine(
-                    UnitTestUtils.simpleMetadata,
-                    settings,
-                    ReportStreamTestDatabaseContainer.testDatabaseAccess
-                )
-
-            val queueMessage = "{\"type\":\"convert\",\"reportId\":\"${report.id}\"," +
-                "\"blobURL\":\"http://azurite:10000/devstoreaccount1/reports/receive%2Fignore.ignore-full-elr%2F" +
-                "None-${report.id}.hl7\",\"digest\"" +
-                ":\"${BlobAccess.digestToString(BlobAccess.sha256Digest(hl7_record.toByteArray()))}\"," +
-                "\"blobSubFolderName\":" +
-                "\"ignore.ignore-full-elr\",\"schemaName\":\"\",\"topic\":\"full-elr\"}"
-
-            val fhirFunc = FHIRFunctions(
-                workflowEngine,
-                queueAccess = queueMock,
-                databaseAccess = ReportStreamTestDatabaseContainer.testDatabaseAccess
-            )
-            assertThrows<RuntimeException> {
-                fhirFunc.doConvert(queueMessage, 1, fhirEngine, actionHistory)
-            }
-
-            val processTask = ReportStreamTestDatabaseContainer.testDatabaseAccess.fetchTask(report.id)
-            assertThat(processTask.processedAt).isNull()
-            ReportStreamTestDatabaseContainer.testDatabaseAccess.transact { txn ->
-                val routeTask = DSL.using(txn).select(Task.TASK.asterisk()).from(Task.TASK)
-                    .where(Task.TASK.NEXT_ACTION.eq(TaskAction.route))
-                    .fetchOneInto(Task.TASK)
-                assertThat(routeTask).isNull()
-                val convertReportFile =
-                    DSL.using(txn).select(REPORT_FILE.asterisk())
-                        .from(REPORT_FILE)
-                        .where(REPORT_FILE.NEXT_ACTION.eq(TaskAction.route))
-                        .fetchOneInto(REPORT_FILE)
-                assertThat(convertReportFile).isNull()
-            }
-            verify(exactly = 0) {
-                queueMock.sendMessage(any(), any())
-            }
-        }
-
-        @Test
-        fun `test successfully processes a convert message`() {
-            val report = seedTask(
-                Report.Format.HL7,
-                TaskAction.receive,
-                TaskAction.convert,
-                Event.EventAction.CONVERT,
-                Topic.FULL_ELR,
-                0,
-                oneOrganization
-            )
-            val metadata = Metadata(UnitTestUtils.simpleSchema)
-
-            metadata.lookupTableStore += mapOf(
-                "observation-mapping" to LookupTable("observation-mapping", emptyList())
-            )
-
-            mockkObject(BlobAccess.Companion)
-            mockkObject(QueueMessage.Companion)
-            every { BlobAccess.Companion.downloadBlobAsByteArray(any()) } returns hl7_record.toByteArray()
-            every {
-                BlobAccess.Companion.uploadBody(
-                    any(),
-                    any(),
-                    any(),
-                    any(),
-                    any()
-                )
-            } returns BlobAccess.BlobInfo(Report.Format.FHIR, "", "".toByteArray())
-            every { queueMock.sendMessage(any(), any()) } returns Unit
-
-            val settings = FileSettings().loadOrganizations(oneOrganization)
-            val fhirEngine = FHIRConverter(
-                metadata,
-                settings,
-                ReportStreamTestDatabaseContainer.testDatabaseAccess,
-                blobMock,
-            )
-
-            val actionHistory = spyk(ActionHistory(TaskAction.receive))
-            val workflowEngine =
-                makeWorkflowEngine(
-                    UnitTestUtils.simpleMetadata,
-                    settings,
-                    ReportStreamTestDatabaseContainer.testDatabaseAccess
-                )
-
-            val queueMessage = "{\"type\":\"convert\",\"reportId\":\"${report.id}\"," +
-                "\"blobURL\":\"http://azurite:10000/devstoreaccount1/reports/receive%2Fignore.ignore-full-elr%2F" +
-                "None-${report.id}.hl7\",\"digest\":" +
-                "\"${BlobAccess.digestToString(BlobAccess.sha256Digest(hl7_record.toByteArray()))}\"," +
-                "\"blobSubFolderName\":" +
-                "\"ignore.ignore-full-elr\",\"schemaName\":\"\",\"topic\":\"full-elr\"}"
-
-            val fhirFunc = FHIRFunctions(
-                workflowEngine,
-                queueAccess = queueMock,
-                databaseAccess = ReportStreamTestDatabaseContainer.testDatabaseAccess
-            )
-            fhirFunc.doConvert(queueMessage, 1, fhirEngine, actionHistory)
-
-            val processTask = ReportStreamTestDatabaseContainer.testDatabaseAccess.fetchTask(report.id)
-            assertThat(processTask.processedAt).isNotNull()
-            ReportStreamTestDatabaseContainer.testDatabaseAccess.transact { txn ->
-                val routeTask = DSL.using(txn).select(Task.TASK.asterisk()).from(Task.TASK)
-                    .where(Task.TASK.NEXT_ACTION.eq(TaskAction.route))
-                    .fetchOneInto(Task.TASK)
-                assertThat(routeTask).isNotNull()
-                val convertReportFile =
-                    DSL.using(txn).select(REPORT_FILE.asterisk())
-                        .from(REPORT_FILE)
-                        .where(REPORT_FILE.NEXT_ACTION.eq(TaskAction.route))
-                        .fetchOneInto(REPORT_FILE)
-                assertThat(convertReportFile).isNotNull()
-            }
-            verify(exactly = 1) {
-                queueMock.sendMessage(elrRoutingQueueName, any())
-            }
-        }
-
-        @Test
-        fun `test successfully processes a route message`() {
-            val report = seedTask(
-                Report.Format.HL7,
-                TaskAction.receive,
-                TaskAction.translate,
-                Event.EventAction.TRANSLATE,
-                Topic.FULL_ELR,
-                0,
-                oneOrganization
-            )
-
-            mockkObject(BlobAccess.Companion)
-            mockkObject(QueueMessage.Companion)
-            val routeFhirBytes =
-                File(VALID_FHIR_PATH).readBytes()
-            every {
-                BlobAccess.Companion.downloadBlobAsByteArray(any())
-            } returns routeFhirBytes
-            every {
-                BlobAccess.Companion.uploadBody(
-                    any(),
-                    any(),
-                    any(),
-                    any(),
-                    any()
-                )
-            } returns BlobAccess.BlobInfo(Report.Format.FHIR, "", "".toByteArray())
-            every { queueMock.sendMessage(any(), any()) } returns Unit
-            every { reportServiceMock.getSenderName(any()) } returns "senderOrg.senderOrgClient"
-
-            val settings = FileSettings().loadOrganizations(oneOrganization)
-            val fhirEngine = FHIRRouter(
-                UnitTestUtils.simpleMetadata,
-                settings,
-                ReportStreamTestDatabaseContainer.testDatabaseAccess,
-                blobMock,
-                reportService = reportServiceMock
-            )
-
-            val actionHistory = spyk(ActionHistory(TaskAction.receive))
-            val workflowEngine =
-                makeWorkflowEngine(
-                    UnitTestUtils.simpleMetadata,
-                    settings,
-                    ReportStreamTestDatabaseContainer.testDatabaseAccess
-                )
-
-            val queueMessage = "{\"type\":\"route\",\"reportId\":\"${report.id}\"," +
-                "\"blobURL\":\"http://azurite:10000/devstoreaccount1/reports/receive%2Fignore.ignore-full-elr%2F" +
-                "None-${report.id}.hl7\",\"digest\":" +
-                "\"${BlobAccess.digestToString(BlobAccess.sha256Digest(routeFhirBytes))}\",\"blobSubFolderName\":" +
-                "\"ignore.ignore-full-elr\",\"schemaName\":\"\",\"topic\":\"full-elr\"}"
-
-            val fhirFunc = FHIRFunctions(
-                workflowEngine,
-                queueAccess = queueMock,
-                databaseAccess = ReportStreamTestDatabaseContainer.testDatabaseAccess
-            )
-            fhirFunc.doRoute(queueMessage, 1, fhirEngine, actionHistory)
-
-            val convertTask = ReportStreamTestDatabaseContainer.testDatabaseAccess.fetchTask(report.id)
-            assertThat(convertTask.routedAt).isNotNull()
-            ReportStreamTestDatabaseContainer.testDatabaseAccess.transact { txn ->
-                val routeTask = DSL.using(txn).select(Task.TASK.asterisk()).from(Task.TASK)
-                    .where(Task.TASK.NEXT_ACTION.eq(TaskAction.translate))
-                    .fetchOneInto(Task.TASK)
-                assertThat(routeTask).isNotNull()
-                val convertReportFile =
-                    DSL.using(txn).select(REPORT_FILE.asterisk())
-                        .from(REPORT_FILE)
-                        .where(REPORT_FILE.NEXT_ACTION.eq(TaskAction.translate))
-                        .fetchOneInto(REPORT_FILE)
-                assertThat(convertReportFile).isNotNull()
-            }
-            verify(exactly = 1) {
-                queueMock.sendMessage(elrTranslationQueueName, any())
-            }
-        }
-
-        /*
-        Send a FHIR message to an HL7v2 receiver and ensure the message receiver receives is translated to HL7v2
-         */
-        @Test
-        fun `test successfully processes a translate message when isSendOriginal is false`() {
-            // set up and seed azure blobstore
-            val blobConnectionString =
-                """DefaultEndpointsProtocol=http;AccountName=devstoreaccount1;AccountKey=keydevstoreaccount1;BlobEndpoint=http://${azuriteContainer.host}:${
-                    azuriteContainer.getMappedPort(
-                        10000
-                    )
-                }/devstoreaccount1;QueueEndpoint=http://${azuriteContainer.host}:${
-                    azuriteContainer.getMappedPort(
-                        10001
-                    )
-                }/devstoreaccount1;"""
-            val blobContainerMetadata = BlobAccess.BlobContainerMetadata(
-                "container1",
-                blobConnectionString
-            )
-
-            val blobSpy = spyk(BlobAccess())
-            mockkObject(BlobAccess.BlobContainerMetadata.Companion)
-            every { BlobAccess.BlobContainerMetadata.Companion.build(any(), any()) } returns blobContainerMetadata
-            every { BlobAccess.BlobContainerMetadata.Companion.build(any()) } returns blobContainerMetadata
-
-            // upload reports
-            val receiveBlobName = "receiveBlobName"
-            val translateFhirBytes = File(
-                MULTIPLE_TARGETS_FHIR_PATH
-            ).readBytes()
-            val receiveBlobUrl = BlobAccess.uploadBlob(
-                receiveBlobName,
-                translateFhirBytes,
-                blobContainerMetadata
-            )
-
-            // Seed the steps backwards so report lineage can be correctly generated
-            val translateReport = seedTask(
-                Report.Format.FHIR,
-                TaskAction.translate,
-                TaskAction.send,
-                Event.EventAction.SEND,
-                Topic.ELR_ELIMS,
-                100,
-                oneOrganization
-            )
-            val routeReport = seedTask(
-                Report.Format.FHIR,
-                TaskAction.route,
-                TaskAction.translate,
-                Event.EventAction.TRANSLATE,
-                Topic.ELR_ELIMS,
-                99,
-                oneOrganization,
-                translateReport
-            )
-            val convertReport = seedTask(
-                Report.Format.FHIR,
-                TaskAction.convert,
-                TaskAction.route,
-                Event.EventAction.ROUTE,
-                Topic.ELR_ELIMS,
-                98,
-                oneOrganization,
-                routeReport
-            )
-            val receiveReport = seedTask(
-                Report.Format.FHIR,
-                TaskAction.receive,
-                TaskAction.convert,
-                Event.EventAction.CONVERT,
-                Topic.ELR_ELIMS,
-                97,
-                oneOrganization,
-                convertReport,
-                receiveBlobUrl
-            )
-
-            val settings = FileSettings().loadOrganizations(oneOrganization)
-            val fhirEngine = spyk(
-                FHIRTranslator(
-                    UnitTestUtils.simpleMetadata,
-                    settings,
-                    ReportStreamTestDatabaseContainer.testDatabaseAccess,
-                    blobSpy,
-                    reportService = ReportService(ReportGraph(ReportStreamTestDatabaseContainer.testDatabaseAccess))
-                )
-            )
-
-            val actionHistory = spyk(ActionHistory(TaskAction.receive))
-            val workflowEngine =
-                makeWorkflowEngine(
-                    UnitTestUtils.simpleMetadata,
-                    settings,
-                    ReportStreamTestDatabaseContainer.testDatabaseAccess
-                )
-
-            mockkObject(QueueMessage.Companion)
-            every { queueMock.sendMessage(any(), any()) } returns Unit
-
-            // The topic param of queueMessage is what should determine how the Translate function runs
-            val queueMessage = "{\"type\":\"translate\",\"reportId\":\"${translateReport.id}\"," +
-                "\"blobURL\":\"" + receiveBlobUrl +
-                "\",\"digest\":\"${
-                    BlobAccess.digestToString(
-                        BlobAccess.sha256Digest(
-                            translateFhirBytes
-                        )
-                    )
-                }\",\"blobSubFolderName\":" +
-                "\"ignore.ignore-full-elr\",\"schemaName\":\"\",\"topic\":\"full-elr\"," +
-                "\"receiverFullName\":\"phd.elr2\"}"
-
-            val fhirFunc = FHIRFunctions(
-                workflowEngine,
-                queueAccess = queueMock,
-                databaseAccess = ReportStreamTestDatabaseContainer.testDatabaseAccess
-            )
-
-            fhirFunc.doTranslate(queueMessage, 1, fhirEngine, actionHistory)
-
-            // verify task and report_file tables were updated correctly in the Translate function (new task and new
-            // record file created)
-            ReportStreamTestDatabaseContainer.testDatabaseAccess.transact { txn ->
-                val queueTask = DSL.using(txn).select(Task.TASK.asterisk()).from(Task.TASK)
-                    .where(Task.TASK.NEXT_ACTION.eq(TaskAction.batch))
-                    .fetchOneInto(Task.TASK)
-                assertThat(queueTask).isNotNull()
-
-                val sendReportFile =
-                    DSL.using(txn).select(REPORT_FILE.asterisk())
-                        .from(REPORT_FILE)
-                        .where(REPORT_FILE.REPORT_ID.eq(queueTask!!.reportId))
-                        .fetchOneInto(REPORT_FILE)
-                assertThat(sendReportFile).isNotNull()
-
-                // verify sendReportFile message does not match the original message from receive step
-                assertThat(BlobAccess.downloadBlobAsByteArray(sendReportFile!!.bodyUrl, blobContainerMetadata))
-                    .isNotEqualTo(BlobAccess.downloadBlobAsByteArray(receiveReport.bodyURL, blobContainerMetadata))
-            }
-
-            // verify we did not call the sendOriginal function
-            verify(exactly = 0) {
-                fhirEngine.sendOriginal(any(), any(), any())
-            }
-
-            // verify we called the sendTranslated function
-            verify(exactly = 1) {
-                fhirEngine.sendTranslated(any(), any(), any())
-            }
-
-            // verify sendMessage did not get called because next action should be Batch
-            verify(exactly = 0) {
-                queueMock.sendMessage(any(), any())
-            }
-        }
-
-        /*
-        Send a FHIR message to an HL7v2 receiver and ensure the message receiver receives is the original FHIR and NOT
-        translated to HL7v2
-         */
-        @Test // JAMIE
-        fun `test successfully processes a translate message when isSendOriginal is true`() {
-            // set up and seed azure blobstore
-            val blobConnectionString =
-                """DefaultEndpointsProtocol=http;AccountName=devstoreaccount1;AccountKey=keydevstoreaccount1;BlobEndpoint=http://${azuriteContainer.host}:${
-                    azuriteContainer.getMappedPort(
-                        10000
-                    )
-                }/devstoreaccount1;QueueEndpoint=http://${azuriteContainer.host}:${
-                    azuriteContainer.getMappedPort(
-                        10001
-                    )
-                }/devstoreaccount1;"""
-            val blobContainerMetadata = BlobAccess.BlobContainerMetadata(
-                "container1",
-                blobConnectionString
-            )
-
-            val blobSpy = spyk(BlobAccess())
-            mockkObject(BlobAccess.BlobContainerMetadata.Companion)
-            every { BlobAccess.BlobContainerMetadata.Companion.build(any(), any()) } returns blobContainerMetadata
-            every { BlobAccess.BlobContainerMetadata.Companion.build(any()) } returns blobContainerMetadata
-
-            // upload reports
-            val receiveBlobName = "receiveBlobName"
-            val translateFhirBytes = File(
-                MULTIPLE_TARGETS_FHIR_PATH
-            ).readBytes()
-            val receiveBlobUrl = BlobAccess.uploadBlob(
-                receiveBlobName,
-                translateFhirBytes,
-                blobContainerMetadata
-            )
-
-            // Seed the steps backwards so report lineage can be correctly generated
-            val translateReport = seedTask(
-                Report.Format.FHIR,
-                TaskAction.translate,
-                TaskAction.send,
-                Event.EventAction.SEND,
-                Topic.ELR_ELIMS,
-                100,
-                oneOrganization
-            )
-            val routeReport = seedTask(
-                Report.Format.FHIR,
-                TaskAction.route,
-                TaskAction.translate,
-                Event.EventAction.TRANSLATE,
-                Topic.ELR_ELIMS,
-                99,
-                oneOrganization,
-                translateReport
-            )
-            val convertReport = seedTask(
-                Report.Format.FHIR,
-                TaskAction.convert,
-                TaskAction.route,
-                Event.EventAction.ROUTE,
-                Topic.ELR_ELIMS,
-                98,
-                oneOrganization,
-                routeReport
-            )
-            val receiveReport = seedTask(
-                Report.Format.FHIR,
-                TaskAction.receive,
-                TaskAction.convert,
-                Event.EventAction.CONVERT,
-                Topic.ELR_ELIMS,
-                97,
-                oneOrganization,
-                convertReport,
-                receiveBlobUrl
-            )
-
-            val settings = FileSettings().loadOrganizations(oneOrganization)
-            val fhirEngine = spyk(
-                FHIRTranslator(
-                    UnitTestUtils.simpleMetadata,
-                    settings,
-                    ReportStreamTestDatabaseContainer.testDatabaseAccess,
-                    blobSpy,
-                    reportService = ReportService(ReportGraph(ReportStreamTestDatabaseContainer.testDatabaseAccess))
-                )
-            )
-
-            val actionHistory = spyk(ActionHistory(TaskAction.receive))
-            val workflowEngine =
-                makeWorkflowEngine(
-                    UnitTestUtils.simpleMetadata,
-                    settings,
-                    ReportStreamTestDatabaseContainer.testDatabaseAccess
-                )
-
-            mockkObject(QueueMessage.Companion)
-            every { queueMock.sendMessage(any(), any()) } returns Unit
-
-            // The topic param of queueMessage is what should determine how the Translate function runs
-            val queueMessage = "{\"type\":\"translate\",\"reportId\":\"${translateReport.id}\"," +
-                "\"blobURL\":\"" + receiveBlobUrl +
-                "\",\"digest\":\"${
-                    BlobAccess.digestToString(
-                        BlobAccess.sha256Digest(
-                            translateFhirBytes
-                        )
-                    )
-                }\",\"blobSubFolderName\":" +
-                "\"ignore.ignore-full-elr\",\"schemaName\":\"\",\"topic\":\"elr-elims\"," +
-                "\"receiverFullName\":\"phd.elr2\"}"
-
-            val fhirFunc = FHIRFunctions(
-                workflowEngine,
-                queueAccess = queueMock,
-                databaseAccess = ReportStreamTestDatabaseContainer.testDatabaseAccess
-            )
-
-            fhirFunc.doTranslate(queueMessage, 1, fhirEngine, actionHistory)
-
-            // verify task and report_file tables were updated correctly in the Translate function
-            ReportStreamTestDatabaseContainer.testDatabaseAccess.transact { txn ->
-                val sendTask = DSL.using(txn).select(Task.TASK.asterisk()).from(Task.TASK)
-                    .where(Task.TASK.NEXT_ACTION.eq(TaskAction.send))
-                    .fetchOneInto(Task.TASK)
-                assertThat(sendTask).isNotNull()
-
-                val sendReportFile =
-                    DSL.using(txn).select(REPORT_FILE.asterisk())
-                        .from(REPORT_FILE)
-                        .where(REPORT_FILE.REPORT_ID.eq(sendTask!!.reportId))
-                        .fetchOneInto(REPORT_FILE)
-                assertThat(sendReportFile).isNotNull()
-
-                // verify sendReportFile message matches the original message from receive step
-                assertThat(BlobAccess.downloadBlobAsByteArray(sendReportFile!!.bodyUrl, blobContainerMetadata))
-                    .isEqualTo(BlobAccess.downloadBlobAsByteArray(receiveReport.bodyURL, blobContainerMetadata))
-            }
-
-            // verify we called the sendOriginal function
-            verify(exactly = 1) {
-                fhirEngine.sendOriginal(any(), any(), any())
-            }
-
-            // verify we did not call the sendTranslated function
-            verify(exactly = 0) {
-                fhirEngine.sendTranslated(any(), any(), any())
-            }
-
-            // verify sendMessage did get called because next action should be Send since isOriginal skips the batch
-            // step
-            verify(exactly = 1) {
-                queueMock.sendMessage(any(), any())
-            }
-        }
-
-        @Test
-        fun `test unmapped observation error messages`() {
-            val report = seedTask(
-                Report.Format.FHIR,
-                TaskAction.receive,
-                TaskAction.convert,
-                Event.EventAction.CONVERT,
-                Topic.FULL_ELR,
-                0,
-                oneOrganization
-            )
-            val metadata = Metadata(UnitTestUtils.simpleSchema)
-            val fhirRecordBytes = fhirRecord.toByteArray()
-
-            metadata.lookupTableStore += mapOf(
-                "observation-mapping" to LookupTable("observation-mapping", emptyList())
-            )
-
-            mockkObject(BlobAccess.Companion)
-            mockkObject(QueueMessage.Companion)
-            every { BlobAccess.Companion.downloadBlobAsByteArray(any()) } returns fhirRecordBytes
-            every {
-                BlobAccess.Companion.uploadBody(
-                    any(),
-                    any(),
-                    any(),
-                    any(),
-                    any()
-                )
-            } returns BlobAccess.BlobInfo(Report.Format.FHIR, "", "".toByteArray())
-            every { queueMock.sendMessage(any(), any()) } returns Unit
-
-            val settings = FileSettings().loadOrganizations(oneOrganization)
-            val fhirEngine = FHIRConverter(
-                metadata,
-                settings,
-                ReportStreamTestDatabaseContainer.testDatabaseAccess,
-                blobMock,
-            )
-
-            val actionHistory = spyk(ActionHistory(TaskAction.receive))
-            val workflowEngine =
-                makeWorkflowEngine(
-                    metadata,
-                    settings,
-                    ReportStreamTestDatabaseContainer.testDatabaseAccess
-                )
-
-            val queueMessage = "{\"type\":\"convert\",\"reportId\":\"${report.id}\"," +
-                "\"blobURL\":\"http://azurite:10000/devstoreaccount1/reports/receive%2Fignore.ignore-full-elr%2F" +
-                "None-${report.id}.fhir\",\"digest\":" +
-                "\"${BlobAccess.digestToString(BlobAccess.sha256Digest(fhirRecordBytes))}\"," +
-                "\"blobSubFolderName\":" +
-                "\"ignore.ignore-full-elr\",\"schemaName\":\"\",\"topic\":\"full-elr\"}"
-
-            val fhirFunc = FHIRFunctions(
-                workflowEngine,
-                queueAccess = queueMock,
-                databaseAccess = ReportStreamTestDatabaseContainer.testDatabaseAccess
-            )
-            fhirFunc.doConvert(queueMessage, 1, fhirEngine, actionHistory)
-
-            val processTask = ReportStreamTestDatabaseContainer.testDatabaseAccess.fetchTask(report.id)
-            assertThat(processTask.processedAt).isNotNull()
-            ReportStreamTestDatabaseContainer.testDatabaseAccess.transact { txn ->
-                val actionLogs = DSL
-                    .using(txn)
-                    .select(ActionLogTable.ACTION_LOG.asterisk())
-                    .from(ActionLogTable.ACTION_LOG)
-                    .fetchMany()
-                    .map { it.into(ActionLogModel::class.java) }
-                assertThat(actionLogs.size).isEqualTo(1)
-                assertThat(actionLogs[0].size).isEqualTo(2)
-                assertThat(actionLogs[0].map { it.detail.message }).isEqualTo(
-                    listOf(
-                        "Missing mapping for code(s): 80382-5",
-                        "Missing mapping for code(s): 260373001"
-                    )
-                )
-            }
-        }
-
-        @Test
-        fun `test codeless observation error message`() {
-            val report = seedTask(
-                Report.Format.FHIR,
-                TaskAction.receive,
-                TaskAction.convert,
-                Event.EventAction.CONVERT,
-                Topic.FULL_ELR,
-                0,
-                oneOrganization
-            )
-            val metadata = Metadata(UnitTestUtils.simpleSchema)
-            val fhirRecordBytes = codelessFhirRecord.toByteArray()
-
-            metadata.lookupTableStore += mapOf(
-                "observation-mapping" to LookupTable("observation-mapping", emptyList())
-            )
-
-            mockkObject(BlobAccess.Companion)
-            mockkObject(QueueMessage.Companion)
-            every { BlobAccess.Companion.downloadBlobAsByteArray(any()) } returns fhirRecordBytes
-            every {
-                BlobAccess.Companion.uploadBody(
-                    any(),
-                    any(),
-                    any(),
-                    any(),
-                    any()
-                )
-            } returns BlobAccess.BlobInfo(Report.Format.FHIR, "", "".toByteArray())
-            every { queueMock.sendMessage(any(), any()) } returns Unit
-
-            val settings = FileSettings().loadOrganizations(oneOrganization)
-            val fhirEngine = FHIRConverter(
-                metadata,
-                settings,
-                ReportStreamTestDatabaseContainer.testDatabaseAccess,
-                blobMock,
-            )
-
-            val actionHistory = spyk(ActionHistory(TaskAction.receive))
-            val workflowEngine =
-                makeWorkflowEngine(
-                    metadata,
-                    settings,
-                    ReportStreamTestDatabaseContainer.testDatabaseAccess
-                )
-
-            val queueMessage = "{\"type\":\"convert\",\"reportId\":\"${report.id}\"," +
-                "\"blobURL\":\"http://azurite:10000/devstoreaccount1/reports/receive%2Fignore.ignore-full-elr%2F" +
-                "None-${report.id}.fhir\",\"digest\":" +
-                "\"${BlobAccess.digestToString(BlobAccess.sha256Digest(fhirRecordBytes))}\"," +
-                "\"blobSubFolderName\":" +
-                "\"ignore.ignore-full-elr\",\"schemaName\":\"\",\"topic\":\"full-elr\"}"
-
-            val fhirFunc = FHIRFunctions(
-                workflowEngine,
-                queueAccess = queueMock,
-                databaseAccess = ReportStreamTestDatabaseContainer.testDatabaseAccess
-            )
-            fhirFunc.doConvert(queueMessage, 1, fhirEngine, actionHistory)
-
-            val processTask = ReportStreamTestDatabaseContainer.testDatabaseAccess.fetchTask(report.id)
-            assertThat(processTask.processedAt).isNotNull()
-            ReportStreamTestDatabaseContainer.testDatabaseAccess.transact { txn ->
-                val actionLogs = DSL
-                    .using(txn)
-                    .select(ActionLogTable.ACTION_LOG.asterisk())
-                    .from(ActionLogTable.ACTION_LOG).fetchMany()
-                    .map { it.into(ActionLogModel::class.java) }
-                assertThat(actionLogs.size).isEqualTo(1)
-                assertThat(actionLogs[0].size).isEqualTo(1)
-                assertThat(actionLogs[0][0].detail.message).isEqualTo("Observation missing code")
-            }
-        }
-    }
-=======
->>>>>>> 5164760f
 }