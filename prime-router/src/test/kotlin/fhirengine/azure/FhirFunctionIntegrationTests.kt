--- conflicted
+++ resolved
@@ -765,23 +765,12 @@
             BlobAccess.BlobInfo(MimeFormat.FHIR, UUID.randomUUID().toString(), "".toByteArray())
         }
         every { QueueAccess.sendMessage(any(), any()) } returns Unit
-<<<<<<< HEAD
-=======
-        every { mockReport.reportId } returns UUID.randomUUID()
-        mockkConstructor(ReportService::class)
-        every { anyConstructed<ReportService>().getSenderName(any()) } returns "senderOrg.senderOrgClient"
-        every { anyConstructed<ReportService>().getRootReport(any()) } returns mockk<ReportFile>(relaxed = true)
->>>>>>> c1160834
 
         val settings = FileSettings().loadOrganizations(oneOrganization)
         val fhirEngine = FHIRConverter(
             metadata,
             settings,
             ReportStreamTestDatabaseContainer.testDatabaseAccess,
-<<<<<<< HEAD
-=======
-            azureEventService = LocalAzureEventServiceImpl(),
->>>>>>> c1160834
         )
 
         val actionHistory = spyk(ActionHistory(TaskAction.receive))
@@ -1442,13 +1431,14 @@
         every { mockReport.reportId } returns UUID.randomUUID()
         mockkConstructor(ReportService::class)
         every { anyConstructed<ReportService>().getSenderName(any()) } returns "senderOrg.senderOrgClient"
-        every { anyConstructed<ReportService>().getRootReport(any()) } returns mockReport
+        every { anyConstructed<ReportService>().getRootReport(any()) } returns mockk<ReportFile>(relaxed = true)
 
         val settings = FileSettings().loadOrganizations(oneOrganization)
         val fhirEngine = FHIRRouter(
             UnitTestUtils.simpleMetadata,
             settings,
-            ReportStreamTestDatabaseContainer.testDatabaseAccess
+            ReportStreamTestDatabaseContainer.testDatabaseAccess,
+            azureEventService = LocalAzureEventServiceImpl(),
         )
 
         val actionHistory = spyk(ActionHistory(TaskAction.receive))
