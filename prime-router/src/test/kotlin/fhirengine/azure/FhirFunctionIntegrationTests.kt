package fhirengine.azure

import assertk.assertThat
import assertk.assertions.containsOnly
import assertk.assertions.each
import assertk.assertions.hasSize
import assertk.assertions.isEqualTo
import assertk.assertions.isNotEqualTo
import assertk.assertions.isNotNull
import assertk.assertions.isNull
import assertk.assertions.matchesPredicate
import gov.cdc.prime.router.ActionLogger
import gov.cdc.prime.router.ClientSource
import gov.cdc.prime.router.CustomerStatus
import gov.cdc.prime.router.DeepOrganization
import gov.cdc.prime.router.FileSettings
import gov.cdc.prime.router.Metadata
import gov.cdc.prime.router.MimeFormat
import gov.cdc.prime.router.Options
import gov.cdc.prime.router.Organization
import gov.cdc.prime.router.Receiver
import gov.cdc.prime.router.Report
import gov.cdc.prime.router.SettingsProvider
import gov.cdc.prime.router.Topic
import gov.cdc.prime.router.azure.ActionHistory
import gov.cdc.prime.router.azure.BlobAccess
import gov.cdc.prime.router.azure.DatabaseAccess
import gov.cdc.prime.router.azure.Event
import gov.cdc.prime.router.azure.ProcessEvent
import gov.cdc.prime.router.azure.QueueAccess
import gov.cdc.prime.router.azure.WorkflowEngine
import gov.cdc.prime.router.azure.db.Tables.ACTION_LOG
import gov.cdc.prime.router.azure.db.enums.ActionLogType
import gov.cdc.prime.router.azure.db.enums.TaskAction
import gov.cdc.prime.router.azure.db.tables.ActionLog
import gov.cdc.prime.router.azure.db.tables.Task
import gov.cdc.prime.router.azure.db.tables.pojos.Action
import gov.cdc.prime.router.azure.db.tables.pojos.ReportFile
import gov.cdc.prime.router.azure.db.tables.pojos.ReportLineage
import gov.cdc.prime.router.cli.tests.CompareData
import gov.cdc.prime.router.common.TestcontainersUtils
import gov.cdc.prime.router.db.ReportStreamTestDatabaseContainer
import gov.cdc.prime.router.db.ReportStreamTestDatabaseSetupExtension
import gov.cdc.prime.router.fhirengine.azure.FHIRFunctions
import gov.cdc.prime.router.fhirengine.engine.FHIRConverter
import gov.cdc.prime.router.fhirengine.engine.FHIRRouter
import gov.cdc.prime.router.fhirengine.engine.FHIRTranslator
import gov.cdc.prime.router.fhirengine.engine.QueueMessage
import gov.cdc.prime.router.fhirengine.engine.elrDestinationFilterQueueName
import gov.cdc.prime.router.fhirengine.engine.elrTranslationQueueName
import gov.cdc.prime.router.history.DetailedActionLog
import gov.cdc.prime.router.history.db.ReportGraph
import gov.cdc.prime.router.metadata.LookupTable
import gov.cdc.prime.router.report.ReportService
import gov.cdc.prime.router.unittest.UnitTestUtils
import io.mockk.every
import io.mockk.mockk
import io.mockk.mockkConstructor
import io.mockk.mockkObject
import io.mockk.spyk
import io.mockk.unmockkAll
import io.mockk.verify
import org.jooq.impl.DSL
import org.junit.jupiter.api.AfterEach
import org.junit.jupiter.api.BeforeEach
import org.junit.jupiter.api.Test
import org.junit.jupiter.api.assertThrows
import org.junit.jupiter.api.extension.ExtendWith
import org.testcontainers.junit.jupiter.Container
import org.testcontainers.junit.jupiter.Testcontainers
import java.io.File
import java.nio.charset.Charset
import java.time.OffsetDateTime
import java.util.UUID
import gov.cdc.prime.router.azure.db.tables.ReportFile as RF

private const val MULTIPLE_TARGETS_FHIR_PATH = "src/test/resources/fhirengine/engine/valid_data_multiple_targets.fhir"

private const val VALID_FHIR_PATH = "src/test/resources/fhirengine/engine/valid_data.fhir"

@Suppress("ktlint:standard:max-line-length")
private const val fhirRecord =
    """{"resourceType":"Bundle","id":"1667861767830636000.7db38d22-b713-49fc-abfa-2edba9c12347","meta":{"lastUpdated":"2022-11-07T22:56:07.832+00:00"},"identifier":{"value":"1234d1d1-95fe-462c-8ac6-46728dba581c"},"type":"message","timestamp":"2021-08-03T13:15:11.015+00:00","entry":[{"fullUrl":"Observation/d683b42a-bf50-45e8-9fce-6c0531994f09","resource":{"resourceType":"Observation","id":"d683b42a-bf50-45e8-9fce-6c0531994f09","status":"final","code":{"coding":[{"system":"http://loinc.org","code":"80382-5"}],"text":"Flu A"},"subject":{"reference":"Patient/9473889b-b2b9-45ac-a8d8-191f27132912"},"performer":[{"reference":"Organization/1a0139b9-fc23-450b-9b6c-cd081e5cea9d"}],"valueCodeableConcept":{"coding":[{"system":"http://snomed.info/sct","code":"260373001","display":"Detected"}]},"interpretation":[{"coding":[{"system":"http://terminology.hl7.org/CodeSystem/v2-0078","code":"A","display":"Abnormal"}]}],"method":{"extension":[{"url":"https://reportstream.cdc.gov/fhir/StructureDefinition/testkit-name-id","valueCoding":{"code":"BD Veritor System for Rapid Detection of SARS-CoV-2 & Flu A+B_Becton, Dickinson and Company (BD)"}},{"url":"https://reportstream.cdc.gov/fhir/StructureDefinition/equipment-uid","valueCoding":{"code":"BD Veritor System for Rapid Detection of SARS-CoV-2 & Flu A+B_Becton, Dickinson and Company (BD)"}}],"coding":[{"display":"BD Veritor System for Rapid Detection of SARS-CoV-2 & Flu A+B*"}]},"specimen":{"reference":"Specimen/52a582e4-d389-42d0-b738-bee51cf5244d"},"device":{"reference":"Device/78dc4d98-2958-43a3-a445-76ceef8c0698"}}}]}"""

@Suppress("ktlint:standard:max-line-length")
private const val codelessFhirRecord =
    """{"resourceType":"Bundle","id":"1667861767830636000.7db38d22-b713-49fc-abfa-2edba9c12347","meta":{"lastUpdated":"2022-11-07T22:56:07.832+00:00"},"identifier":{"value":"1234d1d1-95fe-462c-8ac6-46728dba581c"},"type":"message","timestamp":"2021-08-03T13:15:11.015+00:00","entry":[{"fullUrl":"Observation/d683b42a-bf50-45e8-9fce-6c0531994f09","resource":{"resourceType":"Observation","id":"d683b42a-bf50-45e8-9fce-6c0531994f09","status":"final","code":{"coding":[],"text":"Flu A"},"subject":{"reference":"Patient/9473889b-b2b9-45ac-a8d8-191f27132912"},"performer":[{"reference":"Organization/1a0139b9-fc23-450b-9b6c-cd081e5cea9d"}],"valueCodeableConcept":{"coding":[]},"interpretation":[{"coding":[{"system":"http://terminology.hl7.org/CodeSystem/v2-0078","code":"A","display":"Abnormal"}]}],"method":{"extension":[{"url":"https://reportstream.cdc.gov/fhir/StructureDefinition/testkit-name-id","valueCoding":{"code":"BD Veritor System for Rapid Detection of SARS-CoV-2 & Flu A+B_Becton, Dickinson and Company (BD)"}},{"url":"https://reportstream.cdc.gov/fhir/StructureDefinition/equipment-uid","valueCoding":{"code":"BD Veritor System for Rapid Detection of SARS-CoV-2 & Flu A+B_Becton, Dickinson and Company (BD)"}}],"coding":[{"display":"BD Veritor System for Rapid Detection of SARS-CoV-2 & Flu A+B*"}]},"specimen":{"reference":"Specimen/52a582e4-d389-42d0-b738-bee51cf5244d"},"device":{"reference":"Device/78dc4d98-2958-43a3-a445-76ceef8c0698"}}}]}"""

@Suppress("ktlint:standard:max-line-length")
private const val bulkFhirRecord =
    """{"resourceType":"Bundle","id":"1667861767830636000.7db38d22-b713-49fc-abfa-2edba9c12347","meta":{"lastUpdated":"2022-11-07T22:56:07.832+00:00"},"identifier":{"value":"1234d1d1-95fe-462c-8ac6-46728dba581c"},"type":"message","timestamp":"2021-08-03T13:15:11.015+00:00","entry":[{"fullUrl":"Observation/d683b42a-bf50-45e8-9fce-6c0531994f09","resource":{"resourceType":"Observation","id":"d683b42a-bf50-45e8-9fce-6c0531994f09","status":"final","code":{"coding":[{"system":"http://loinc.org","code":"80382-5"}],"text":"Flu A"},"subject":{"reference":"Patient/9473889b-b2b9-45ac-a8d8-191f27132912"},"performer":[{"reference":"Organization/1a0139b9-fc23-450b-9b6c-cd081e5cea9d"}],"valueCodeableConcept":{"coding":[{"system":"http://snomed.info/sct","code":"260373001","display":"Detected"}]},"interpretation":[{"coding":[{"system":"http://terminology.hl7.org/CodeSystem/v2-0078","code":"A","display":"Abnormal"}]}],"method":{"extension":[{"url":"https://reportstream.cdc.gov/fhir/StructureDefinition/testkit-name-id","valueCoding":{"code":"BD Veritor System for Rapid Detection of SARS-CoV-2 & Flu A+B_Becton, Dickinson and Company (BD)"}},{"url":"https://reportstream.cdc.gov/fhir/StructureDefinition/equipment-uid","valueCoding":{"code":"BD Veritor System for Rapid Detection of SARS-CoV-2 & Flu A+B_Becton, Dickinson and Company (BD)"}}],"coding":[{"display":"BD Veritor System for Rapid Detection of SARS-CoV-2 & Flu A+B*"}]},"specimen":{"reference":"Specimen/52a582e4-d389-42d0-b738-bee51cf5244d"},"device":{"reference":"Device/78dc4d98-2958-43a3-a445-76ceef8c0698"}}}]}
    {"resourceType":"Bundle","id":"1667861767830636000.7db38d22-b713-49fc-abfa-2edba9c09876","meta":{"lastUpdated":"2022-11-07T22:56:07.832+00:00"},"identifier":{"value":"1234d1d1-95fe-462c-8ac6-46728dbau8cd"},"type":"message","timestamp":"2021-08-03T13:15:11.015+00:00","entry":[{"fullUrl":"Observation/d683b42a-bf50-45e8-9fce-6c0531994f09","resource":{"resourceType":"Observation","id":"d683b42a-bf50-45e8-9fce-6c0531994f09","status":"final","code":{"coding":[{"system":"http://loinc.org","code":"80382-5"}],"text":"Flu A"},"subject":{"reference":"Patient/9473889b-b2b9-45ac-a8d8-191f27132912"},"performer":[{"reference":"Organization/1a0139b9-fc23-450b-9b6c-cd081e5cea9d"}],"valueCodeableConcept":{"coding":[{"system":"http://snomed.info/sct","code":"260373001","display":"Detected"}]},"interpretation":[{"coding":[{"system":"http://terminology.hl7.org/CodeSystem/v2-0078","code":"A","display":"Abnormal"}]}],"method":{"extension":[{"url":"https://reportstream.cdc.gov/fhir/StructureDefinition/testkit-name-id","valueCoding":{"code":"BD Veritor System for Rapid Detection of SARS-CoV-2 & Flu A+B_Becton, Dickinson and Company (BD)"}},{"url":"https://reportstream.cdc.gov/fhir/StructureDefinition/equipment-uid","valueCoding":{"code":"BD Veritor System for Rapid Detection of SARS-CoV-2 & Flu A+B_Becton, Dickinson and Company (BD)"}}],"coding":[{"display":"BD Veritor System for Rapid Detection of SARS-CoV-2 & Flu A+B*"}]},"specimen":{"reference":"Specimen/52a582e4-d389-42d0-b738-bee51cf5244d"},"device":{"reference":"Device/78dc4d98-2958-43a3-a445-76ceef8c0698"}}}]}
    {}
    {"resourceType":"Bund}"""

@Suppress("ktlint:standard:max-line-length")
private const val validFHIRRecord1 =
    """{"resourceType":"Bundle","id":"1667861767830636000.7db38d22-b713-49fc-abfa-2edba9c12347","meta":{"lastUpdated":"2022-11-07T22:56:07.832+00:00"},"identifier":{"value":"1234d1d1-95fe-462c-8ac6-46728dba581c"},"type":"message","timestamp":"2021-08-03T13:15:11.015+00:00","entry":[{"fullUrl":"Observation/d683b42a-bf50-45e8-9fce-6c0531994f09","resource":{"resourceType":"Observation","id":"d683b42a-bf50-45e8-9fce-6c0531994f09","status":"final","code":{"coding":[{"system":"http://loinc.org","code":"80382-5"}],"text":"Flu A"},"subject":{"reference":"Patient/9473889b-b2b9-45ac-a8d8-191f27132912"},"performer":[{"reference":"Organization/1a0139b9-fc23-450b-9b6c-cd081e5cea9d"}],"valueCodeableConcept":{"coding":[{"system":"http://snomed.info/sct","code":"260373001","display":"Detected"}]},"interpretation":[{"coding":[{"system":"http://terminology.hl7.org/CodeSystem/v2-0078","code":"A","display":"Abnormal"}]}],"method":{"extension":[{"url":"https://reportstream.cdc.gov/fhir/StructureDefinition/testkit-name-id","valueCoding":{"code":"BD Veritor System for Rapid Detection of SARS-CoV-2 & Flu A+B_Becton, Dickinson and Company (BD)"}},{"url":"https://reportstream.cdc.gov/fhir/StructureDefinition/equipment-uid","valueCoding":{"code":"BD Veritor System for Rapid Detection of SARS-CoV-2 & Flu A+B_Becton, Dickinson and Company (BD)"}}],"coding":[{"display":"BD Veritor System for Rapid Detection of SARS-CoV-2 & Flu A+B*"}]},"specimen":{"reference":"Specimen/52a582e4-d389-42d0-b738-bee51cf5244d"},"device":{"reference":"Device/78dc4d98-2958-43a3-a445-76ceef8c0698"}}}]}"""

@Suppress("ktlint:standard:max-line-length")
private const val validFHIRRecord2 =
    """{"resourceType":"Bundle","id":"1667861767830636000.7db38d22-b713-49fc-abfa-2edba9c09876","meta":{"lastUpdated":"2022-11-07T22:56:07.832+00:00"},"identifier":{"value":"1234d1d1-95fe-462c-8ac6-46728dbau8cd"},"type":"message","timestamp":"2021-08-03T13:15:11.015+00:00","entry":[{"fullUrl":"Observation/d683b42a-bf50-45e8-9fce-6c0531994f09","resource":{"resourceType":"Observation","id":"d683b42a-bf50-45e8-9fce-6c0531994f09","status":"final","code":{"coding":[{"system":"http://loinc.org","code":"80382-5"}],"text":"Flu A"},"subject":{"reference":"Patient/9473889b-b2b9-45ac-a8d8-191f27132912"},"performer":[{"reference":"Organization/1a0139b9-fc23-450b-9b6c-cd081e5cea9d"}],"valueCodeableConcept":{"coding":[{"system":"http://snomed.info/sct","code":"260373001","display":"Detected"}]},"interpretation":[{"coding":[{"system":"http://terminology.hl7.org/CodeSystem/v2-0078","code":"A","display":"Abnormal"}]}],"method":{"extension":[{"url":"https://reportstream.cdc.gov/fhir/StructureDefinition/testkit-name-id","valueCoding":{"code":"BD Veritor System for Rapid Detection of SARS-CoV-2 & Flu A+B_Becton, Dickinson and Company (BD)"}},{"url":"https://reportstream.cdc.gov/fhir/StructureDefinition/equipment-uid","valueCoding":{"code":"BD Veritor System for Rapid Detection of SARS-CoV-2 & Flu A+B_Becton, Dickinson and Company (BD)"}}],"coding":[{"display":"BD Veritor System for Rapid Detection of SARS-CoV-2 & Flu A+B*"}]},"specimen":{"reference":"Specimen/52a582e4-d389-42d0-b738-bee51cf5244d"},"device":{"reference":"Device/78dc4d98-2958-43a3-a445-76ceef8c0698"}}}]}"""

private const val invalidEmptyFHIRRecord = "{}"

private const val invalidMalformedFHIRRecord = """{"resourceType":"Bund}"""

@Suppress("ktlint:standard:max-line-length")
private const val cleanHL7Record =
    """MSH|^~\&|CDC PRIME - Atlanta, Georgia (Dekalb)^2.16.840.1.114222.4.1.237821^ISO|Avante at Ormond Beach^10D0876999^CLIA|PRIME_DOH|Prime ReportStream|20210210170737||ORU^R01^ORU_R01|371784|P|2.5.1|||NE|NE|USA||||PHLabReportNoAck^ELR_Receiver^2.16.840.1.113883.9.99^ISO
SFT|Centers for Disease Control and Prevention|0.1-SNAPSHOT|PRIME ReportStream|0.1-SNAPSHOT||20210210
PID|1||2a14112c-ece1-4f82-915c-7b3a8d152eda^^^Avante at Ormond Beach^PI||Buckridge^Kareem^Millie^^^^L||19580810|F||2106-3^White^HL70005^^^^2.5.1|688 Leighann Inlet^^South Rodneychester^TX^67071^^^^48077||7275555555:1:^PRN^^roscoe.wilkinson@email.com^1^211^2240784|||||||||U^Unknown^HL70189||||||||N
ORC|RE|73a6e9bd-aaec-418e-813a-0ad33366ca85|73a6e9bd-aaec-418e-813a-0ad33366ca85|||||||||1629082607^Eddin^Husam^^^^^^CMS&2.16.840.1.113883.3.249&ISO^^^^NPI||^WPN^^^1^386^6825220|20210209||||||Avante at Ormond Beach|170 North King Road^^Ormond Beach^FL^32174^^^^12127|^WPN^^jbrush@avantecenters.com^1^407^7397506|^^^^32174
OBR|1|73a6e9bd-aaec-418e-813a-0ad33366ca85|0cba76f5-35e0-4a28-803a-2f31308aae9b|94558-4^SARS-CoV-2 (COVID-19) Ag [Presence] in Respiratory specimen by Rapid immunoassay^LN|||202102090000-0600|202102090000-0600||||||||1629082607^Eddin^Husam^^^^^^CMS&2.16.840.1.113883.3.249&ISO^^^^NPI|^WPN^^^1^386^6825220|||||202102090000-0600|||F
OBX|1|CWE|94558-4^SARS-CoV-2 (COVID-19) Ag [Presence] in Respiratory specimen by Rapid immunoassay^LN||260415000^Not detected^SCT|||N^Normal (applies to non-numeric results)^HL70078|||F|||202102090000-0600|||CareStart COVID-19 Antigen test_Access Bio, Inc._EUA^^99ELR||202102090000-0600||||Avante at Ormond Beach^^^^^CLIA&2.16.840.1.113883.4.7&ISO^^^^10D0876999^CLIA|170 North King Road^^Ormond Beach^FL^32174^^^^12127
OBX|2|CWE|95418-0^Whether patient is employed in a healthcare setting^LN||Y^Yes^HL70136||||||F|||202102090000-0600|||||||||||||||QST
OBX|3|CWE|95417-2^First test for condition of interest^LN||Y^Yes^HL70136||||||F|||202102090000-0600|||||||||||||||QST
OBX|4|CWE|95421-4^Resides in a congregate care setting^LN||N^No^HL70136||||||F|||202102090000-0600|||||||||||||||QST
OBX|5|CWE|95419-8^Has symptoms related to condition of interest^LN||N^No^HL70136||||||F|||202102090000-0600|||||||||||||||QST
SPM|1|0cba76f5-35e0-4a28-803a-2f31308aae9b||258500001^Nasopharyngeal swab^SCT||||71836000^Nasopharyngeal structure (body structure)^SCT^^^^2020-09-01|||||||||202102090000-0600|202102090000-0600"""

@Suppress("ktlint:standard:max-line-length")
private const val cleanHL7RecordConverted =
    """{"resourceType" : "Bundle","id" : "1713967725033496000.ddda2a58-5e5f-4aba-8df5-75a653ba2acf","meta" : {  "lastUpdated" : "2024-04-24T10:08:45.039-04:00"},"identifier" : {  "system" : "https://reportstream.cdc.gov/prime-router",  "value" : "371784"},"type" : "message","timestamp" : "2021-02-10T17:07:37.000-05:00","entry" : [ {  "fullUrl" : "MessageHeader/4aeed951-99a9-3152-8885-6b0acc6dd35e",  "resource" : {"resourceType" : "MessageHeader","id" : "4aeed951-99a9-3152-8885-6b0acc6dd35e","meta" : {  "tag" : [ {"system" : "http://terminology.hl7.org/CodeSystem/v2-0103","code" : "P"  } ]},"extension" : [ {  "url" : "https://reportstream.cdc.gov/fhir/StructureDefinition/msh-message-header",  "extension" : [ {"url" : "MSH.7","valueString" : "20210210170737"  }, {"url" : "MSH.15","valueString" : "NE"  }, {"url" : "MSH.16","valueString" : "NE"  }, {"url" : "MSH.21","valueIdentifier" : {  "extension" : [ {"url" : "https://reportstream.cdc.gov/fhir/StructureDefinition/assigning-authority","extension" : [ {  "url" : "https://reportstream.cdc.gov/fhir/StructureDefinition/namespace-id",  "valueString" : "ELR_Receiver"}, {  "url" : "https://reportstream.cdc.gov/fhir/StructureDefinition/universal-id",  "valueString" : "2.16.840.1.113883.9.99"}, {  "url" : "https://reportstream.cdc.gov/fhir/StructureDefinition/universal-id-type",  "valueCode" : "ISO"} ]  } ],  "value" : "PHLabReportNoAck"}  } ]} ],"eventCoding" : {  "system" : "http://terminology.hl7.org/CodeSystem/v2-0003",  "code" : "R01",  "display" : "ORU^R01^ORU_R01"},"destination" : [ {  "extension" : [ {"url" : "https://reportstream.cdc.gov/fhir/StructureDefinition/hl7v2Field","valueString" : "MSH.5"  } ],  "name" : "PRIME_DOH",  "_endpoint" : {"extension" : [ {  "url" : "http://hl7.org/fhir/StructureDefinition/data-absent-reason",  "valueCode" : "unknown"} ]  },  "receiver" : {"reference" : "Organization/1713967725107573000.28b04a7c-ada7-441f-9d42-3e9e25719713"  }} ],"sender" : {  "reference" : "Organization/1713967725083787000.c3a617fb-0b19-49f0-ba16-bfdaca09a2d8"},"source" : {  "extension" : [ {"url" : "https://reportstream.cdc.gov/fhir/StructureDefinition/namespace-id","valueString" : "CDC PRIME - Atlanta, Georgia (Dekalb)"  }, {"url" : "https://reportstream.cdc.gov/fhir/StructureDefinition/universal-id","valueString" : "2.16.840.1.114222.4.1.237821"  }, {"url" : "https://reportstream.cdc.gov/fhir/StructureDefinition/universal-id-type","valueString" : "ISO"  }, {"url" : "https://reportstream.cdc.gov/fhir/StructureDefinition/hl7v2Field","valueString" : "MSH.3"  } ],  "software" : "PRIME ReportStream",  "version" : "0.1-SNAPSHOT",  "endpoint" : "urn:oid:2.16.840.1.114222.4.1.237821"}  }}, {  "fullUrl" : "Organization/1713967725083787000.c3a617fb-0b19-49f0-ba16-bfdaca09a2d8",  "resource" : {"resourceType" : "Organization","id" : "1713967725083787000.c3a617fb-0b19-49f0-ba16-bfdaca09a2d8","identifier" : [ {  "extension" : [ {"url" : "https://reportstream.cdc.gov/fhir/StructureDefinition/hl7v2Field","valueString" : "HD.1"  } ],  "value" : "Avante at Ormond Beach"}, {  "extension" : [ {"url" : "https://reportstream.cdc.gov/fhir/StructureDefinition/hl7v2Field","valueString" : "HD.2,HD.3"  } ],  "type" : {"coding" : [ {  "system" : "http://terminology.hl7.org/CodeSystem/v2-0301",  "code" : "CLIA"} ]  },  "value" : "10D0876999"} ],"address" : [ {  "country" : "USA"} ]  }}, {  "fullUrl" : "Organization/1713967725107573000.28b04a7c-ada7-441f-9d42-3e9e25719713",  "resource" : {"resourceType" : "Organization","id" : "1713967725107573000.28b04a7c-ada7-441f-9d42-3e9e25719713","extension" : [ {  "url" : "https://reportstream.cdc.gov/fhir/StructureDefinition/hl7v2Field",  "valueString" : "MSH.6"} ],"identifier" : [ {  "extension" : [ {"url" : "https://reportstream.cdc.gov/fhir/StructureDefinition/hl7v2Field","valueString" : "HD.1"  } ],  "value" : "Prime ReportStream"} ]  }}, {  "fullUrl" : "Provenance/1713967725404044000.8270c3a7-0ff7-4a13-a09d-850a750a9087",  "resource" : {"resourceType" : "Provenance","id" : "1713967725404044000.8270c3a7-0ff7-4a13-a09d-850a750a9087","target" : [ {  "reference" : "MessageHeader/4aeed951-99a9-3152-8885-6b0acc6dd35e"}, {  "reference" : "DiagnosticReport/1713967725618013000.7fdfae74-683d-4bd5-a0f9-a829ad205f64"} ],"recorded" : "2021-02-10T17:07:37Z","activity" : {  "coding" : [ {"display" : "ORU^R01^ORU_R01"  } ]},"agent" : [ {  "type" : {"coding" : [ {  "system" : "http://terminology.hl7.org/CodeSystem/provenance-participant-type",  "code" : "author"} ]  },  "who" : {"reference" : "Organization/1713967725403503000.d479c1ee-7d2c-4dc1-b0e9-5c1cc2edfd70"  }} ],"entity" : [ {  "role" : "source",  "what" : {"reference" : "Device/1713967725406901000.c04f5dd3-9f14-41ef-8bc5-4640f89b4941"  }} ]  }}, {  "fullUrl" : "Organization/1713967725403503000.d479c1ee-7d2c-4dc1-b0e9-5c1cc2edfd70",  "resource" : {"resourceType" : "Organization","id" : "1713967725403503000.d479c1ee-7d2c-4dc1-b0e9-5c1cc2edfd70","identifier" : [ {  "extension" : [ {"url" : "https://reportstream.cdc.gov/fhir/StructureDefinition/hl7v2Field","valueString" : "HD.1"  } ],  "value" : "Avante at Ormond Beach"}, {  "extension" : [ {"url" : "https://reportstream.cdc.gov/fhir/StructureDefinition/hl7v2Field","valueString" : "HD.2,HD.3"  } ],  "type" : {"coding" : [ {  "system" : "http://terminology.hl7.org/CodeSystem/v2-0301",  "code" : "CLIA"} ]  },  "value" : "10D0876999"} ]  }}, {  "fullUrl" : "Organization/1713967725406689000.fa6e0f06-6803-4594-b262-5476514d1818",  "resource" : {"resourceType" : "Organization","id" : "1713967725406689000.fa6e0f06-6803-4594-b262-5476514d1818","name" : "Centers for Disease Control and Prevention"  }}, {  "fullUrl" : "Device/1713967725406901000.c04f5dd3-9f14-41ef-8bc5-4640f89b4941",  "resource" : {"resourceType" : "Device","id" : "1713967725406901000.c04f5dd3-9f14-41ef-8bc5-4640f89b4941","extension" : [ {  "url" : "https://reportstream.cdc.gov/fhir/StructureDefinition/software-vendor-org",  "valueReference" : {"reference" : "Organization/1713967725406689000.fa6e0f06-6803-4594-b262-5476514d1818"  }} ],"manufacturer" : "Centers for Disease Control and Prevention","deviceName" : [ {  "name" : "PRIME ReportStream",  "type" : "manufacturer-name"} ],"modelNumber" : "0.1-SNAPSHOT","version" : [ {  "extension" : [ {"url" : "https://reportstream.cdc.gov/fhir/StructureDefinition/software-install-date","valueDateTime" : "2021-02-10","_valueDateTime" : {  "extension" : [ {"url" : "https://reportstream.cdc.gov/fhir/StructureDefinition/hl7v2-date-time","valueString" : "20210210"  } ]}  } ],  "value" : "0.1-SNAPSHOT"} ]  }}, {  "fullUrl" : "Provenance/1713967725413638000.77085fd5-1aec-444d-925a-5cf9bc5eadc0",  "resource" : {"resourceType" : "Provenance","id" : "1713967725413638000.77085fd5-1aec-444d-925a-5cf9bc5eadc0","recorded" : "2024-04-24T10:08:45Z","policy" : [ "http://hl7.org/fhir/uv/v2mappings/message-oru-r01-to-bundle" ],"activity" : {  "coding" : [ {"code" : "v2-FHIR transformation"  } ]},"agent" : [ {  "type" : {"coding" : [ {  "system" : "http://terminology.hl7.org/CodeSystem/provenance-participant-type",  "code" : "assembler"} ]  },  "who" : {"reference" : "Organization/1713967725413287000.d54ffd58-97bf-4976-8e97-aaa9e01546a1"  }} ]  }}, {  "fullUrl" : "Organization/1713967725413287000.d54ffd58-97bf-4976-8e97-aaa9e01546a1",  "resource" : {"resourceType" : "Organization","id" : "1713967725413287000.d54ffd58-97bf-4976-8e97-aaa9e01546a1","identifier" : [ {  "value" : "CDC PRIME - Atlanta"}, {  "type" : {"coding" : [ {  "system" : "http://terminology.hl7.org/CodeSystem/v2-0301"} ]  },  "system" : "urn:ietf:rfc:3986",  "value" : "2.16.840.1.114222.4.1.237821"} ]  }}, {  "fullUrl" : "Patient/1713967725440022000.0871b09b-abf8-410b-afb1-a43db09ee0d5",  "resource" : {"resourceType" : "Patient","id" : "1713967725440022000.0871b09b-abf8-410b-afb1-a43db09ee0d5","extension" : [ {  "url" : "https://reportstream.cdc.gov/fhir/StructureDefinition/pid-patient",  "extension" : [ {"url" : "PID.8","valueCodeableConcept" : {  "coding" : [ {"extension" : [ {  "url" : "https://reportstream.cdc.gov/fhir/StructureDefinition/cwe-coding",  "valueString" : "coding"} ],"code" : "F"  } ]}  }, {"url" : "PID.30","valueString" : "N"  } ]}, {  "url" : "http://ibm.com/fhir/cdm/StructureDefinition/local-race-cd",  "valueCodeableConcept" : {"coding" : [ {  "extension" : [ {"url" : "https://reportstream.cdc.gov/fhir/StructureDefinition/cwe-coding","valueString" : "coding"  }, {"url" : "https://reportstream.cdc.gov/fhir/StructureDefinition/cwe-coding-system","valueString" : "HL70005"  } ],  "system" : "http://terminology.hl7.org/CodeSystem/v3-Race",  "version" : "2.5.1",  "code" : "2106-3",  "display" : "White"} ]  }}, {  "url" : "https://reportstream.cdc.gov/fhir/StructureDefinition/ethnic-group",  "valueCodeableConcept" : {"coding" : [ {  "extension" : [ {"url" : "https://reportstream.cdc.gov/fhir/StructureDefinition/cwe-coding","valueString" : "coding"  }, {"url" : "https://reportstream.cdc.gov/fhir/StructureDefinition/cwe-coding-system","valueString" : "HL70189"  } ],  "system" : "http://terminology.hl7.org/CodeSystem/v2-0189",  "code" : "U",  "display" : "Unknown"} ]  }} ],"identifier" : [ {  "extension" : [ {"url" : "https://reportstream.cdc.gov/fhir/StructureDefinition/cx-identifier","extension" : [ {  "url" : "CX.5",  "valueString" : "PI"} ]  }, {"url" : "https://reportstream.cdc.gov/fhir/StructureDefinition/hl7v2Field","valueString" : "PID.3"  } ],  "type" : {"coding" : [ {  "code" : "PI"} ]  },  "value" : "2a14112c-ece1-4f82-915c-7b3a8d152eda",  "assigner" : {"reference" : "Organization/1713967725419956000.ea2ccde2-b762-479d-9059-8c942661b295"  }} ],"name" : [ {  "extension" : [ {"url" : "https://reportstream.cdc.gov/fhir/StructureDefinition/xpn-human-name","extension" : [ {  "url" : "XPN.2",  "valueString" : "Kareem"}, {  "url" : "XPN.3",  "valueString" : "Millie"}, {  "url" : "XPN.7",  "valueString" : "L"} ]  } ],  "use" : "official",  "family" : "Buckridge",  "given" : [ "Kareem", "Millie" ]} ],"telecom" : [ {  "extension" : [ {"url" : "http://hl7.org/fhir/StructureDefinition/contactpoint-country","valueString" : "1"  }, {"url" : "http://hl7.org/fhir/StructureDefinition/contactpoint-area","valueString" : "211"  }, {"url" : "http://hl7.org/fhir/StructureDefinition/contactpoint-local","valueString" : "2240784"  }, {"url" : "https://reportstream.cdc.gov/fhir/StructureDefinition/xtn-contact-point","extension" : [ {  "url" : "XTN.1",  "valueString" : "7275555555:1:"}, {  "url" : "XTN.2",  "valueString" : "PRN"}, {  "url" : "XTN.4",  "valueString" : "roscoe.wilkinson@email.com"}, {  "url" : "XTN.7",  "valueString" : "2240784"} ]  } ],  "system" : "email",  "use" : "home"} ],"gender" : "female","birthDate" : "1958-08-10","_birthDate" : {  "extension" : [ {"url" : "https://reportstream.cdc.gov/fhir/StructureDefinition/hl7v2-date-time","valueString" : "19580810"  } ]},"deceasedBoolean" : false,"address" : [ {  "extension" : [ {"url" : "https://reportstream.cdc.gov/fhir/StructureDefinition/xad-address","extension" : [ {  "url" : "https://reportstream.cdc.gov/fhir/StructureDefinition/sad-address-line",  "extension" : [ {"url" : "SAD.1","valueString" : "688 Leighann Inlet"  } ]} ]  } ],  "line" : [ "688 Leighann Inlet" ],  "city" : "South Rodneychester",  "district" : "48077",  "state" : "TX",  "postalCode" : "67071"} ]  }}, {  "fullUrl" : "Organization/1713967725419956000.ea2ccde2-b762-479d-9059-8c942661b295",  "resource" : {"resourceType" : "Organization","id" : "1713967725419956000.ea2ccde2-b762-479d-9059-8c942661b295","identifier" : [ {  "extension" : [ {"url" : "https://reportstream.cdc.gov/fhir/StructureDefinition/hl7v2Field","valueString" : "HD.1"  } ],  "value" : "Avante at Ormond Beach"} ]  }}, {  "fullUrl" : "Provenance/1713967725443912000.440242ec-d3f6-4283-8996-5cc08ffc0a82",  "resource" : {"resourceType" : "Provenance","id" : "1713967725443912000.440242ec-d3f6-4283-8996-5cc08ffc0a82","target" : [ {  "reference" : "Patient/1713967725440022000.0871b09b-abf8-410b-afb1-a43db09ee0d5"} ],"recorded" : "2024-04-24T10:08:45Z","activity" : {  "coding" : [ {"system" : "https://terminology.hl7.org/CodeSystem/v3-DataOperation","code" : "UPDATE"  } ]}  }}, {  "fullUrl" : "Observation/1713967725447581000.2a7c6684-489e-4a99-89f2-404e1902306a",  "resource" : {"resourceType" : "Observation","id" : "1713967725447581000.2a7c6684-489e-4a99-89f2-404e1902306a","extension" : [ {  "url" : "https://reportstream.cdc.gov/fhir/StructureDefinition/analysis-date-time",  "valueDateTime" : "2021-02-09T00:00:00-06:00",  "_valueDateTime" : {"extension" : [ {  "url" : "https://reportstream.cdc.gov/fhir/StructureDefinition/hl7v2-date-time",  "valueString" : "202102090000-0600"} ]  }}, {  "url" : "https://reportstream.cdc.gov/fhir/StructureDefinition/obx-observation",  "extension" : [ {"url" : "OBX.2","valueId" : "CWE"  }, {"url" : "OBX.11","valueString" : "F"  }, {"url" : "OBX.17","valueCodeableConcept" : {  "coding" : [ {"extension" : [ {  "url" : "https://reportstream.cdc.gov/fhir/StructureDefinition/cwe-coding",  "valueString" : "coding"}, {  "url" : "https://reportstream.cdc.gov/fhir/StructureDefinition/cwe-coding-system",  "valueString" : "99ELR"} ],"code" : "CareStart COVID-19 Antigen test_Access Bio, Inc._EUA"  } ]}  } ]} ],"status" : "final","code" : {  "coding" : [ {"extension" : [ {  "url" : "https://reportstream.cdc.gov/fhir/StructureDefinition/cwe-coding",  "valueString" : "coding"}, {  "url" : "https://reportstream.cdc.gov/fhir/StructureDefinition/cwe-coding-system",  "valueString" : "LN"} ],"system" : "http://loinc.org","code" : "94558-4","display" : "SARS-CoV-2 (COVID-19) Ag [Presence] in Respiratory specimen by Rapid immunoassay"  } ]},"subject" : {  "reference" : "Patient/1713967725440022000.0871b09b-abf8-410b-afb1-a43db09ee0d5"},"effectiveDateTime" : "2021-02-09T00:00:00-06:00","_effectiveDateTime" : {  "extension" : [ {"url" : "https://reportstream.cdc.gov/fhir/StructureDefinition/hl7v2-date-time","valueString" : "202102090000-0600"  } ]},"performer" : [ {  "reference" : "Organization/1713967725448670000.5835a6a0-9e5d-4878-a2cc-6044228d3cdd"} ],"valueCodeableConcept" : {  "coding" : [ {"extension" : [ {  "url" : "https://reportstream.cdc.gov/fhir/StructureDefinition/cwe-coding",  "valueString" : "coding"}, {  "url" : "https://reportstream.cdc.gov/fhir/StructureDefinition/cwe-coding-system",  "valueString" : "SCT"} ],"system" : "http://snomed.info/sct","code" : "260415000","display" : "Not detected"  } ]},"interpretation" : [ {  "coding" : [ {"extension" : [ {  "url" : "https://reportstream.cdc.gov/fhir/StructureDefinition/cwe-coding",  "valueString" : "coding"}, {  "url" : "https://reportstream.cdc.gov/fhir/StructureDefinition/cwe-coding-system",  "valueString" : "HL70078"} ],"code" : "N","display" : "Normal (applies to non-numeric results)"  } ]} ],"method" : {  "coding" : [ {"extension" : [ {  "url" : "https://reportstream.cdc.gov/fhir/StructureDefinition/cwe-coding",  "valueString" : "coding"}, {  "url" : "https://reportstream.cdc.gov/fhir/StructureDefinition/cwe-coding-system",  "valueString" : "99ELR"} ],"code" : "CareStart COVID-19 Antigen test_Access Bio, Inc._EUA"  } ]}  }}, {  "fullUrl" : "Organization/1713967725448670000.5835a6a0-9e5d-4878-a2cc-6044228d3cdd",  "resource" : {"resourceType" : "Organization","id" : "1713967725448670000.5835a6a0-9e5d-4878-a2cc-6044228d3cdd","extension" : [ {  "url" : "https://reportstream.cdc.gov/fhir/StructureDefinition/xon-organization",  "extension" : [ {"url" : "XON.10","valueString" : "10D0876999"  } ]}, {  "url" : "https://reportstream.cdc.gov/fhir/StructureDefinition/hl7v2Field",  "valueString" : "OBX.25"} ],"identifier" : [ {  "extension" : [ {"url" : "https://reportstream.cdc.gov/fhir/StructureDefinition/assigning-authority","extension" : [ {  "url" : "https://reportstream.cdc.gov/fhir/StructureDefinition/namespace-id",  "valueString" : "CLIA"}, {  "url" : "https://reportstream.cdc.gov/fhir/StructureDefinition/universal-id",  "valueString" : "2.16.840.1.113883.4.7"}, {  "url" : "https://reportstream.cdc.gov/fhir/StructureDefinition/universal-id-type",  "valueCode" : "ISO"} ]  } ],  "value" : "10D0876999"} ],"name" : "Avante at Ormond Beach","address" : [ {  "extension" : [ {"url" : "https://reportstream.cdc.gov/fhir/StructureDefinition/xad-address","extension" : [ {  "url" : "https://reportstream.cdc.gov/fhir/StructureDefinition/sad-address-line",  "extension" : [ {"url" : "SAD.1","valueString" : "170 North King Road"  } ]} ]  } ],  "line" : [ "170 North King Road" ],  "city" : "Ormond Beach",  "district" : "12127",  "state" : "FL",  "postalCode" : "32174"} ]  }}, {  "fullUrl" : "Observation/1713967725451712000.3025c3ff-a099-4bff-a233-dfb1b8f5726f",  "resource" : {"resourceType" : "Observation","id" : "1713967725451712000.3025c3ff-a099-4bff-a233-dfb1b8f5726f","extension" : [ {  "url" : "https://reportstream.cdc.gov/fhir/StructureDefinition/obx-observation",  "extension" : [ {"url" : "OBX.2","valueId" : "CWE"  }, {"url" : "OBX.11","valueString" : "F"  } ]} ],"status" : "final","code" : {  "coding" : [ {"extension" : [ {  "url" : "https://reportstream.cdc.gov/fhir/StructureDefinition/cwe-coding",  "valueString" : "coding"}, {  "url" : "https://reportstream.cdc.gov/fhir/StructureDefinition/cwe-coding-system",  "valueString" : "LN"} ],"system" : "http://loinc.org","code" : "95418-0","display" : "Whether patient is employed in a healthcare setting"  } ]},"subject" : {  "reference" : "Patient/1713967725440022000.0871b09b-abf8-410b-afb1-a43db09ee0d5"},"effectiveDateTime" : "2021-02-09T00:00:00-06:00","_effectiveDateTime" : {  "extension" : [ {"url" : "https://reportstream.cdc.gov/fhir/StructureDefinition/hl7v2-date-time","valueString" : "202102090000-0600"  } ]},"valueCodeableConcept" : {  "coding" : [ {"extension" : [ {  "url" : "https://reportstream.cdc.gov/fhir/StructureDefinition/cwe-coding",  "valueString" : "coding"}, {  "url" : "https://reportstream.cdc.gov/fhir/StructureDefinition/cwe-coding-system",  "valueString" : "HL70136"} ],"code" : "Y","display" : "Yes"  } ]}  }}, {  "fullUrl" : "Observation/1713967725453742000.97376236-a905-45d3-bc27-e4650947fc98",  "resource" : {"resourceType" : "Observation","id" : "1713967725453742000.97376236-a905-45d3-bc27-e4650947fc98","extension" : [ {  "url" : "https://reportstream.cdc.gov/fhir/StructureDefinition/obx-observation",  "extension" : [ {"url" : "OBX.2","valueId" : "CWE"  }, {"url" : "OBX.11","valueString" : "F"  } ]} ],"status" : "final","code" : {  "coding" : [ {"extension" : [ {  "url" : "https://reportstream.cdc.gov/fhir/StructureDefinition/cwe-coding",  "valueString" : "coding"}, {  "url" : "https://reportstream.cdc.gov/fhir/StructureDefinition/cwe-coding-system",  "valueString" : "LN"} ],"system" : "http://loinc.org","code" : "95417-2","display" : "First test for condition of interest"  } ]},"subject" : {  "reference" : "Patient/1713967725440022000.0871b09b-abf8-410b-afb1-a43db09ee0d5"},"effectiveDateTime" : "2021-02-09T00:00:00-06:00","_effectiveDateTime" : {  "extension" : [ {"url" : "https://reportstream.cdc.gov/fhir/StructureDefinition/hl7v2-date-time","valueString" : "202102090000-0600"  } ]},"valueCodeableConcept" : {  "coding" : [ {"extension" : [ {  "url" : "https://reportstream.cdc.gov/fhir/StructureDefinition/cwe-coding",  "valueString" : "coding"}, {  "url" : "https://reportstream.cdc.gov/fhir/StructureDefinition/cwe-coding-system",  "valueString" : "HL70136"} ],"code" : "Y","display" : "Yes"  } ]}  }}, {  "fullUrl" : "Observation/1713967725455766000.9ed3578f-8979-430d-ad47-688fd93bd06f",  "resource" : {"resourceType" : "Observation","id" : "1713967725455766000.9ed3578f-8979-430d-ad47-688fd93bd06f","extension" : [ {  "url" : "https://reportstream.cdc.gov/fhir/StructureDefinition/obx-observation",  "extension" : [ {"url" : "OBX.2","valueId" : "CWE"  }, {"url" : "OBX.11","valueString" : "F"  } ]} ],"status" : "final","code" : {  "coding" : [ {"extension" : [ {  "url" : "https://reportstream.cdc.gov/fhir/StructureDefinition/cwe-coding",  "valueString" : "coding"}, {  "url" : "https://reportstream.cdc.gov/fhir/StructureDefinition/cwe-coding-system",  "valueString" : "LN"} ],"system" : "http://loinc.org","code" : "95421-4","display" : "Resides in a congregate care setting"  } ]},"subject" : {  "reference" : "Patient/1713967725440022000.0871b09b-abf8-410b-afb1-a43db09ee0d5"},"effectiveDateTime" : "2021-02-09T00:00:00-06:00","_effectiveDateTime" : {  "extension" : [ {"url" : "https://reportstream.cdc.gov/fhir/StructureDefinition/hl7v2-date-time","valueString" : "202102090000-0600"  } ]},"valueCodeableConcept" : {  "coding" : [ {"extension" : [ {  "url" : "https://reportstream.cdc.gov/fhir/StructureDefinition/cwe-coding",  "valueString" : "coding"}, {  "url" : "https://reportstream.cdc.gov/fhir/StructureDefinition/cwe-coding-system",  "valueString" : "HL70136"} ],"code" : "N","display" : "No"  } ]}  }}, {  "fullUrl" : "Observation/1713967725458002000.3181208f-314a-4b19-abe2-29acaabc5558",  "resource" : {"resourceType" : "Observation","id" : "1713967725458002000.3181208f-314a-4b19-abe2-29acaabc5558","extension" : [ {  "url" : "https://reportstream.cdc.gov/fhir/StructureDefinition/obx-observation",  "extension" : [ {"url" : "OBX.2","valueId" : "CWE"  }, {"url" : "OBX.11","valueString" : "F"  } ]} ],"status" : "final","code" : {  "coding" : [ {"extension" : [ {  "url" : "https://reportstream.cdc.gov/fhir/StructureDefinition/cwe-coding",  "valueString" : "coding"}, {  "url" : "https://reportstream.cdc.gov/fhir/StructureDefinition/cwe-coding-system",  "valueString" : "LN"} ],"system" : "http://loinc.org","code" : "95419-8","display" : "Has symptoms related to condition of interest"  } ]},"subject" : {  "reference" : "Patient/1713967725440022000.0871b09b-abf8-410b-afb1-a43db09ee0d5"},"effectiveDateTime" : "2021-02-09T00:00:00-06:00","_effectiveDateTime" : {  "extension" : [ {"url" : "https://reportstream.cdc.gov/fhir/StructureDefinition/hl7v2-date-time","valueString" : "202102090000-0600"  } ]},"valueCodeableConcept" : {  "coding" : [ {"extension" : [ {  "url" : "https://reportstream.cdc.gov/fhir/StructureDefinition/cwe-coding",  "valueString" : "coding"}, {  "url" : "https://reportstream.cdc.gov/fhir/StructureDefinition/cwe-coding-system",  "valueString" : "HL70136"} ],"code" : "N","display" : "No"  } ]}  }}, {  "fullUrl" : "Specimen/1713967725603004000.b722aed5-2c6a-43f9-b1d4-9da08821415e",  "resource" : {"resourceType" : "Specimen","id" : "1713967725603004000.b722aed5-2c6a-43f9-b1d4-9da08821415e","extension" : [ {  "url" : "https://reportstream.cdc.gov/fhir/StructureDefinition/hl7v2Segment",  "valueString" : "OBR"} ]  }}, {  "fullUrl" : "Specimen/1713967725605160000.82d836ec-27a6-4725-9e50-291e18a9c10d",  "resource" : {"resourceType" : "Specimen","id" : "1713967725605160000.82d836ec-27a6-4725-9e50-291e18a9c10d","extension" : [ {  "url" : "https://reportstream.cdc.gov/fhir/StructureDefinition/hl7v2Segment",  "valueString" : "SPM"} ],"identifier" : [ {  "extension" : [ {"url" : "https://reportstream.cdc.gov/fhir/StructureDefinition/hl7v2Component","valueString" : "SPM.2.1"  } ],  "type" : {"coding" : [ {  "system" : "http://terminology.hl7.org/CodeSystem/v2-0203",  "code" : "PGN"} ]  },  "value" : "0cba76f5-35e0-4a28-803a-2f31308aae9b"} ],"type" : {  "coding" : [ {"extension" : [ {  "url" : "https://reportstream.cdc.gov/fhir/StructureDefinition/cwe-coding",  "valueString" : "coding"}, {  "url" : "https://reportstream.cdc.gov/fhir/StructureDefinition/cwe-coding-system",  "valueString" : "SCT"} ],"system" : "http://snomed.info/sct","code" : "258500001","display" : "Nasopharyngeal swab"  } ]},"receivedTime" : "2021-02-09T00:00:00-06:00","_receivedTime" : {  "extension" : [ {"url" : "https://reportstream.cdc.gov/fhir/StructureDefinition/hl7v2-date-time","valueString" : "202102090000-0600"  } ]},"collection" : {  "collectedDateTime" : "2021-02-09T00:00:00-06:00",  "_collectedDateTime" : {"extension" : [ {  "url" : "https://reportstream.cdc.gov/fhir/StructureDefinition/hl7v2-date-time",  "valueString" : "202102090000-0600"} ]  },  "bodySite" : {"coding" : [ {  "extension" : [ {"url" : "https://reportstream.cdc.gov/fhir/StructureDefinition/cwe-coding","valueString" : "coding"  }, {"url" : "https://reportstream.cdc.gov/fhir/StructureDefinition/cwe-coding-system","valueString" : "SCT"  } ],  "system" : "http://snomed.info/sct",  "version" : "2020-09-01",  "code" : "71836000",  "display" : "Nasopharyngeal structure (body structure)"} ]  }}  }}, {  "fullUrl" : "ServiceRequest/1713967725613527000.38e79167-d2bb-48ac-8af3-37132009751a",  "resource" : {"resourceType" : "ServiceRequest","id" : "1713967725613527000.38e79167-d2bb-48ac-8af3-37132009751a","extension" : [ {  "url" : "https://reportstream.cdc.gov/fhir/StructureDefinition/business-event",  "valueCode" : "RE"}, {  "url" : "https://reportstream.cdc.gov/fhir/StructureDefinition/orc-common-order",  "extension" : [ {"url" : "orc-21-ordering-facility-name","valueReference" : {  "reference" : "Organization/1713967725610264000.9536ff14-baf8-46ba-a590-ed763cf6e2d5"}  }, {"url" : "orc-22-ordering-facility-address","valueAddress" : {  "extension" : [ {"url" : "https://reportstream.cdc.gov/fhir/StructureDefinition/xad-address","extension" : [ {  "url" : "https://reportstream.cdc.gov/fhir/StructureDefinition/sad-address-line",  "extension" : [ {"url" : "SAD.1","valueString" : "170 North King Road"  } ]} ]  } ],  "line" : [ "170 North King Road" ],  "city" : "Ormond Beach",  "district" : "12127",  "state" : "FL",  "postalCode" : "32174"}  }, {"url" : "orc-24-ordering-provider-address","valueAddress" : {  "postalCode" : "32174"}  }, {"url" : "orc-12-ordering-provider","valueReference" : {  "reference" : "Practitioner/1713967725611549000.aab029ea-3516-42c1-8373-0cd467e647aa"}  }, {"url" : "ORC.15","valueString" : "20210209"  } ]}, {  "url" : "https://reportstream.cdc.gov/fhir/StructureDefinition/obr-observation-request",  "extension" : [ {"url" : "OBR.2","valueIdentifier" : {  "value" : "73a6e9bd-aaec-418e-813a-0ad33366ca85"}  }, {"url" : "OBR.3","valueIdentifier" : {  "value" : "0cba76f5-35e0-4a28-803a-2f31308aae9b"}  }, {"url" : "OBR.22","valueString" : "202102090000-0600"  }, {"url" : "OBR.16","valueReference" : {  "reference" : "Practitioner/1713967725612494000.5a114a3c-a0b4-422b-aa82-d4962c0968ee"}  }, {"url" : "https://reportstream.cdc.gov/fhir/StructureDefinition/callback-number","valueContactPoint" : {  "extension" : [ {"url" : "http://hl7.org/fhir/StructureDefinition/contactpoint-country","valueString" : "1"  }, {"url" : "http://hl7.org/fhir/StructureDefinition/contactpoint-area","valueString" : "386"  }, {"url" : "http://hl7.org/fhir/StructureDefinition/contactpoint-local","valueString" : "6825220"  }, {"url" : "https://reportstream.cdc.gov/fhir/StructureDefinition/xtn-contact-point","extension" : [ {  "url" : "XTN.2",  "valueString" : "WPN"}, {  "url" : "XTN.7",  "valueString" : "6825220"} ]  }, {"url" : "https://reportstream.cdc.gov/fhir/StructureDefinition/hl7v2Field","valueString" : "OBR.17"  } ],  "_system" : {"extension" : [ {  "url" : "http://hl7.org/fhir/StructureDefinition/data-absent-reason",  "valueCode" : "unknown"} ]  },  "use" : "work"}  } ]} ],"identifier" : [ {  "extension" : [ {"url" : "https://reportstream.cdc.gov/fhir/StructureDefinition/hl7v2Field","valueString" : "ORC.2"  } ],  "type" : {"coding" : [ {  "system" : "http://terminology.hl7.org/CodeSystem/v2-0203",  "code" : "PLAC"} ]  },  "value" : "73a6e9bd-aaec-418e-813a-0ad33366ca85"}, {  "extension" : [ {"url" : "https://reportstream.cdc.gov/fhir/StructureDefinition/hl7v2Field","valueString" : "ORC.3"  } ],  "type" : {"coding" : [ {  "system" : "http://terminology.hl7.org/CodeSystem/v2-0203",  "code" : "FILL"} ]  },  "value" : "73a6e9bd-aaec-418e-813a-0ad33366ca85"} ],"status" : "unknown","code" : {  "coding" : [ {"extension" : [ {  "url" : "https://reportstream.cdc.gov/fhir/StructureDefinition/cwe-coding",  "valueString" : "coding"}, {  "url" : "https://reportstream.cdc.gov/fhir/StructureDefinition/cwe-coding-system",  "valueString" : "LN"} ],"system" : "http://loinc.org","code" : "94558-4","display" : "SARS-CoV-2 (COVID-19) Ag [Presence] in Respiratory specimen by Rapid immunoassay"  } ]},"subject" : {  "reference" : "Patient/1713967725440022000.0871b09b-abf8-410b-afb1-a43db09ee0d5"},"requester" : {  "extension" : [ {"url" : "https://reportstream.cdc.gov/fhir/StructureDefinition/callback-number","valueContactPoint" : {  "extension" : [ {"url" : "http://hl7.org/fhir/StructureDefinition/contactpoint-country","valueString" : "1"  }, {"url" : "http://hl7.org/fhir/StructureDefinition/contactpoint-area","valueString" : "386"  }, {"url" : "http://hl7.org/fhir/StructureDefinition/contactpoint-local","valueString" : "6825220"  }, {"url" : "https://reportstream.cdc.gov/fhir/StructureDefinition/xtn-contact-point","extension" : [ {  "url" : "XTN.2",  "valueString" : "WPN"}, {  "url" : "XTN.7",  "valueString" : "6825220"} ]  }, {"url" : "https://reportstream.cdc.gov/fhir/StructureDefinition/hl7v2Field","valueString" : "ORC.14"  } ],  "_system" : {"extension" : [ {  "url" : "http://hl7.org/fhir/StructureDefinition/data-absent-reason",  "valueCode" : "unknown"} ]  },  "use" : "work"}  } ],  "reference" : "PractitionerRole/1713967725606323000.2e00cfe9-c772-4aba-aa4c-3202e5a65262"}  }}, {  "fullUrl" : "Practitioner/1713967725607580000.71b2e562-cd10-4af0-be62-ba4ac14e8bc8",  "resource" : {"resourceType" : "Practitioner","id" : "1713967725607580000.71b2e562-cd10-4af0-be62-ba4ac14e8bc8","extension" : [ {  "url" : "https://reportstream.cdc.gov/fhir/StructureDefinition/assigning-authority",  "extension" : [ {"url" : "https://reportstream.cdc.gov/fhir/StructureDefinition/namespace-id","valueString" : "CMS"  }, {"url" : "https://reportstream.cdc.gov/fhir/StructureDefinition/universal-id","valueString" : "2.16.840.1.113883.3.249"  }, {"url" : "https://reportstream.cdc.gov/fhir/StructureDefinition/universal-id-type","valueCode" : "ISO"  } ]}, {  "url" : "https://reportstream.cdc.gov/fhir/StructureDefinition/xcn-practitioner",  "extension" : [ {"url" : "XCN.3","valueString" : "Husam"  } ]}, {  "url" : "https://reportstream.cdc.gov/fhir/StructureDefinition/hl7v2Field",  "valueString" : "ORC.12"} ],"identifier" : [ {  "type" : {"coding" : [ {  "extension" : [ {"url" : "https://reportstream.cdc.gov/fhir/StructureDefinition/codeable-concept-id","valueBoolean" : true  } ],  "code" : "NPI"} ]  },  "system" : "CMS",  "value" : "1629082607"} ],"name" : [ {  "family" : "Eddin",  "given" : [ "Husam" ]} ],"address" : [ {  "postalCode" : "32174"} ]  }}, {  "fullUrl" : "Organization/1713967725608639000.45e7b3e4-ffa4-4c39-926b-fe50a6cca085",  "resource" : {"resourceType" : "Organization","id" : "1713967725608639000.45e7b3e4-ffa4-4c39-926b-fe50a6cca085","name" : "Avante at Ormond Beach","telecom" : [ {  "extension" : [ {"url" : "http://hl7.org/fhir/StructureDefinition/contactpoint-country","valueString" : "1"  }, {"url" : "http://hl7.org/fhir/StructureDefinition/contactpoint-area","valueString" : "407"  }, {"url" : "http://hl7.org/fhir/StructureDefinition/contactpoint-local","valueString" : "7397506"  }, {"url" : "https://reportstream.cdc.gov/fhir/StructureDefinition/xtn-contact-point","extension" : [ {  "url" : "XTN.2",  "valueString" : "WPN"}, {  "url" : "XTN.4",  "valueString" : "jbrush@avantecenters.com"}, {  "url" : "XTN.7",  "valueString" : "7397506"} ]  } ],  "system" : "email",  "use" : "work"} ],"address" : [ {  "extension" : [ {"url" : "https://reportstream.cdc.gov/fhir/StructureDefinition/xad-address","extension" : [ {  "url" : "https://reportstream.cdc.gov/fhir/StructureDefinition/sad-address-line",  "extension" : [ {"url" : "SAD.1","valueString" : "170 North King Road"  } ]} ]  } ],  "line" : [ "170 North King Road" ],  "city" : "Ormond Beach",  "district" : "12127",  "state" : "FL",  "postalCode" : "32174"} ]  }}, {  "fullUrl" : "PractitionerRole/1713967725606323000.2e00cfe9-c772-4aba-aa4c-3202e5a65262",  "resource" : {"resourceType" : "PractitionerRole","id" : "1713967725606323000.2e00cfe9-c772-4aba-aa4c-3202e5a65262","practitioner" : {  "reference" : "Practitioner/1713967725607580000.71b2e562-cd10-4af0-be62-ba4ac14e8bc8"},"organization" : {  "reference" : "Organization/1713967725608639000.45e7b3e4-ffa4-4c39-926b-fe50a6cca085"}  }}, {  "fullUrl" : "Organization/1713967725610264000.9536ff14-baf8-46ba-a590-ed763cf6e2d5",  "resource" : {"resourceType" : "Organization","id" : "1713967725610264000.9536ff14-baf8-46ba-a590-ed763cf6e2d5","name" : "Avante at Ormond Beach"  }}, {  "fullUrl" : "Practitioner/1713967725611549000.aab029ea-3516-42c1-8373-0cd467e647aa",  "resource" : {"resourceType" : "Practitioner","id" : "1713967725611549000.aab029ea-3516-42c1-8373-0cd467e647aa","extension" : [ {  "url" : "https://reportstream.cdc.gov/fhir/StructureDefinition/assigning-authority",  "extension" : [ {"url" : "https://reportstream.cdc.gov/fhir/StructureDefinition/namespace-id","valueString" : "CMS"  }, {"url" : "https://reportstream.cdc.gov/fhir/StructureDefinition/universal-id","valueString" : "2.16.840.1.113883.3.249"  }, {"url" : "https://reportstream.cdc.gov/fhir/StructureDefinition/universal-id-type","valueCode" : "ISO"  } ]}, {  "url" : "https://reportstream.cdc.gov/fhir/StructureDefinition/xcn-practitioner",  "extension" : [ {"url" : "XCN.3","valueString" : "Husam"  } ]} ],"identifier" : [ {  "type" : {"coding" : [ {  "extension" : [ {"url" : "https://reportstream.cdc.gov/fhir/StructureDefinition/codeable-concept-id","valueBoolean" : true  } ],  "code" : "NPI"} ]  },  "system" : "CMS",  "value" : "1629082607"} ],"name" : [ {  "family" : "Eddin",  "given" : [ "Husam" ]} ]  }}, {  "fullUrl" : "Practitioner/1713967725612494000.5a114a3c-a0b4-422b-aa82-d4962c0968ee",  "resource" : {"resourceType" : "Practitioner","id" : "1713967725612494000.5a114a3c-a0b4-422b-aa82-d4962c0968ee","extension" : [ {  "url" : "https://reportstream.cdc.gov/fhir/StructureDefinition/assigning-authority",  "extension" : [ {"url" : "https://reportstream.cdc.gov/fhir/StructureDefinition/namespace-id","valueString" : "CMS"  }, {"url" : "https://reportstream.cdc.gov/fhir/StructureDefinition/universal-id","valueString" : "2.16.840.1.113883.3.249"  }, {"url" : "https://reportstream.cdc.gov/fhir/StructureDefinition/universal-id-type","valueCode" : "ISO"  } ]}, {  "url" : "https://reportstream.cdc.gov/fhir/StructureDefinition/xcn-practitioner",  "extension" : [ {"url" : "XCN.3","valueString" : "Husam"  } ]} ],"identifier" : [ {  "type" : {"coding" : [ {  "extension" : [ {"url" : "https://reportstream.cdc.gov/fhir/StructureDefinition/codeable-concept-id","valueBoolean" : true  } ],  "code" : "NPI"} ]  },  "system" : "CMS",  "value" : "1629082607"} ],"name" : [ {  "family" : "Eddin",  "given" : [ "Husam" ]} ]  }}, {  "fullUrl" : "DiagnosticReport/1713967725618013000.7fdfae74-683d-4bd5-a0f9-a829ad205f64",  "resource" : {"resourceType" : "DiagnosticReport","id" : "1713967725618013000.7fdfae74-683d-4bd5-a0f9-a829ad205f64","identifier" : [ {  "extension" : [ {"url" : "https://reportstream.cdc.gov/fhir/StructureDefinition/hl7v2Field","valueString" : "ORC.2"  } ],  "type" : {"coding" : [ {  "system" : "http://terminology.hl7.org/CodeSystem/v2-0203",  "code" : "PLAC"} ]  },  "value" : "73a6e9bd-aaec-418e-813a-0ad33366ca85"}, {  "type" : {"coding" : [ {  "system" : "http://terminology.hl7.org/CodeSystem/v2-0203",  "code" : "FILL"} ]  },  "value" : "73a6e9bd-aaec-418e-813a-0ad33366ca85"} ],"basedOn" : [ {  "reference" : "ServiceRequest/1713967725613527000.38e79167-d2bb-48ac-8af3-37132009751a"} ],"status" : "final","code" : {  "coding" : [ {"extension" : [ {  "url" : "https://reportstream.cdc.gov/fhir/StructureDefinition/cwe-coding",  "valueString" : "coding"}, {  "url" : "https://reportstream.cdc.gov/fhir/StructureDefinition/cwe-coding-system",  "valueString" : "LN"} ],"system" : "http://loinc.org","code" : "94558-4","display" : "SARS-CoV-2 (COVID-19) Ag [Presence] in Respiratory specimen by Rapid immunoassay"  } ]},"subject" : {  "reference" : "Patient/1713967725440022000.0871b09b-abf8-410b-afb1-a43db09ee0d5"},"effectivePeriod" : {  "start" : "2021-02-09T00:00:00-06:00",  "_start" : {"extension" : [ {  "url" : "https://reportstream.cdc.gov/fhir/StructureDefinition/hl7v2-date-time",  "valueString" : "202102090000-0600"} ]  },  "end" : "2021-02-09T00:00:00-06:00",  "_end" : {"extension" : [ {  "url" : "https://reportstream.cdc.gov/fhir/StructureDefinition/hl7v2-date-time",  "valueString" : "202102090000-0600"} ]  }},"issued" : "2021-02-09T00:00:00-06:00","_issued" : {  "extension" : [ {"url" : "https://reportstream.cdc.gov/fhir/StructureDefinition/hl7v2-date-time","valueString" : "202102090000-0600"  } ]},"specimen" : [ {  "reference" : "Specimen/1713967725605160000.82d836ec-27a6-4725-9e50-291e18a9c10d"}, {  "reference" : "Specimen/1713967725603004000.b722aed5-2c6a-43f9-b1d4-9da08821415e"} ],"result" : [ {  "reference" : "Observation/1713967725447581000.2a7c6684-489e-4a99-89f2-404e1902306a"}, {  "reference" : "Observation/1713967725451712000.3025c3ff-a099-4bff-a233-dfb1b8f5726f"}, {  "reference" : "Observation/1713967725453742000.97376236-a905-45d3-bc27-e4650947fc98"}, {  "reference" : "Observation/1713967725455766000.9ed3578f-8979-430d-ad47-688fd93bd06f"}, {  "reference" : "Observation/1713967725458002000.3181208f-314a-4b19-abe2-29acaabc5558"} ]  }} ]  }"""

// This message will be parsed and successfully passed through the convert step
// despite having a nonexistent NNN segement and an SFT.2 that is not an ST
@Suppress("ktlint:standard:max-line-length")
private const val invalidHL7Record =
    """MSH|^~\&|CDC PRIME - Atlanta, Georgia (Dekalb)^2.16.840.1.114222.4.1.237821^ISO|Avante at Ormond Beach^10D0876999^CLIA|PRIME_DOH|Prime ReportStream|20210210170737||ORU^R01^ORU_R01|371784|P|2.5.1|||NE|NE|USA||||PHLabReportNoAck^ELR_Receiver^2.16.840.1.113883.9.99^ISO
SFT|Centers for Disease Control and Prevention|0.1-SNAPSHOT^4^NH|PRIME ReportStream|0.1-SNAPSHOT||20210210
PID|1||2a14112c-ece1-4f82-915c-7b3a8d152eda^^^Avante at Ormond Beach^PI||Buckridge^Kareem^Millie^^^^L||19580810|F||2106-3^White^HL70005^^^^2.5.1|688 Leighann Inlet^^South Rodneychester^TX^67071^^^^48077||7275555555:1:^PRN^^roscoe.wilkinson@email.com^1^211^2240784|||||||||U^Unknown^HL70189||||||||N
ORC|RE|73a6e9bd-aaec-418e-813a-0ad33366ca85|73a6e9bd-aaec-418e-813a-0ad33366ca85|||||||||1629082607^Eddin^Husam^^^^^^CMS&2.16.840.1.113883.3.249&ISO^^^^NPI||^WPN^^^1^386^6825220|20210209||||||Avante at Ormond Beach|170 North King Road^^Ormond Beach^FL^32174^^^^12127|^WPN^^jbrush@avantecenters.com^1^407^7397506|^^^^32174
OBR|1|73a6e9bd-aaec-418e-813a-0ad33366ca85|0cba76f5-35e0-4a28-803a-2f31308aae9b|94558-4^SARS-CoV-2 (COVID-19) Ag [Presence] in Respiratory specimen by Rapid immunoassay^LN|||202102090000-0600|202102090000-0600||||||||1629082607^Eddin^Husam^^^^^^CMS&2.16.840.1.113883.3.249&ISO^^^^NPI|^WPN^^^1^386^6825220|||||202102090000-0600|||F
OBX|1|CWE|94558-4^SARS-CoV-2 (COVID-19) Ag [Presence] in Respiratory specimen by Rapid immunoassay^LN||260415000^Not detected^SCT|||N^Normal (applies to non-numeric results)^HL70078|||F|||202102090000-0600|||CareStart COVID-19 Antigen test_Access Bio, Inc._EUA^^99ELR||202102090000-0600||||Avante at Ormond Beach^^^^^CLIA&2.16.840.1.113883.4.7&ISO^^^^10D0876999^CLIA|170 North King Road^^Ormond Beach^FL^32174^^^^12127
OBX|2|CWE|95418-0^Whether patient is employed in a healthcare setting^LN||Y^Yes^HL70136||||||F|||202102090000-0600|||||||||||||||QST
OBX|3|CWE|95417-2^First test for condition of interest^LN||Y^Yes^HL70136||||||F|||202102090000-0600|||||||||||||||QST
OBX|4|CWE|95421-4^Resides in a congregate care setting^LN||N^No^HL70136||||||F|||202102090000-0600|||||||||||||||QST
NNN|5|CWE|95419-8^Has symptoms related to condition of interest^LN||N^No^HL70136||||||F|||202102090000-0600|||||||||||||||QST
SPM|1|0cba76f5-35e0-4a28-803a-2f31308aae9b||258500001^Nasopharyngeal swab^SCT||||71836000^Nasopharyngeal structure (body structure)^SCT^^^^2020-09-01|||||||||202102090000-0600|202102090000-0600"""

@Suppress("ktlint:standard:max-line-length")
private const val invalidHL7RecordConverted =
    """{"resourceType" : "Bundle","id" : "1713967817335173000.9f2076bb-261c-4c5b-b0ba-14480e4c310a","meta" : {"lastUpdated" : "2024-04-24T10:10:17.343-04:00"},"identifier" : {"system" : "https://reportstream.cdc.gov/prime-router","value" : "371784"},"type" : "message","timestamp" : "2021-02-10T17:07:37.000-05:00","entry" : [ {"fullUrl" : "MessageHeader/4aeed951-99a9-3152-8885-6b0acc6dd35e","resource" : {"resourceType" : "MessageHeader","id" : "4aeed951-99a9-3152-8885-6b0acc6dd35e","meta" : {"tag" : [ {"system" : "http://terminology.hl7.org/CodeSystem/v2-0103","code" : "P"} ]},"extension" : [ {"url" : "https://reportstream.cdc.gov/fhir/StructureDefinition/msh-message-header","extension" : [ {"url" : "MSH.7","valueString" : "20210210170737"}, {"url" : "MSH.15","valueString" : "NE"}, {"url" : "MSH.16","valueString" : "NE"}, {"url" : "MSH.21","valueIdentifier" : {"extension" : [ {"url" : "https://reportstream.cdc.gov/fhir/StructureDefinition/assigning-authority","extension" : [ {"url" : "https://reportstream.cdc.gov/fhir/StructureDefinition/namespace-id","valueString" : "ELR_Receiver"}, {"url" : "https://reportstream.cdc.gov/fhir/StructureDefinition/universal-id","valueString" : "2.16.840.1.113883.9.99"}, {"url" : "https://reportstream.cdc.gov/fhir/StructureDefinition/universal-id-type","valueCode" : "ISO"} ]} ],"value" : "PHLabReportNoAck"}} ]} ],"eventCoding" : {"system" : "http://terminology.hl7.org/CodeSystem/v2-0003","code" : "R01","display" : "ORU^R01^ORU_R01"},"destination" : [ {"extension" : [ {"url" : "https://reportstream.cdc.gov/fhir/StructureDefinition/hl7v2Field","valueString" : "MSH.5"} ],"name" : "PRIME_DOH","_endpoint" : {"extension" : [ {"url" : "http://hl7.org/fhir/StructureDefinition/data-absent-reason","valueCode" : "unknown"} ]},"receiver" : {"reference" : "Organization/1713967817405476000.4d15eb9e-d02c-45ba-9db1-40f70396839c"}} ],"sender" : {"reference" : "Organization/1713967817381358000.d7feeb9c-18b0-4170-aae7-cd81b2765888"},"source" : {"extension" : [ {"url" : "https://reportstream.cdc.gov/fhir/StructureDefinition/namespace-id","valueString" : "CDC PRIME - Atlanta, Georgia (Dekalb)"}, {"url" : "https://reportstream.cdc.gov/fhir/StructureDefinition/universal-id","valueString" : "2.16.840.1.114222.4.1.237821"}, {"url" : "https://reportstream.cdc.gov/fhir/StructureDefinition/universal-id-type","valueString" : "ISO"}, {"url" : "https://reportstream.cdc.gov/fhir/StructureDefinition/hl7v2Field","valueString" : "MSH.3"} ],"software" : "PRIME ReportStream","version" : "0.1-SNAPSHOT","endpoint" : "urn:oid:2.16.840.1.114222.4.1.237821"}}}, {"fullUrl" : "Organization/1713967817381358000.d7feeb9c-18b0-4170-aae7-cd81b2765888","resource" : {"resourceType" : "Organization","id" : "1713967817381358000.d7feeb9c-18b0-4170-aae7-cd81b2765888","identifier" : [ {"extension" : [ {"url" : "https://reportstream.cdc.gov/fhir/StructureDefinition/hl7v2Field","valueString" : "HD.1"} ],"value" : "Avante at Ormond Beach"}, {"extension" : [ {"url" : "https://reportstream.cdc.gov/fhir/StructureDefinition/hl7v2Field","valueString" : "HD.2,HD.3"} ],"type" : {"coding" : [ {"system" : "http://terminology.hl7.org/CodeSystem/v2-0301","code" : "CLIA"} ]},"value" : "10D0876999"} ],"address" : [ {"country" : "USA"} ]}}, {"fullUrl" : "Organization/1713967817405476000.4d15eb9e-d02c-45ba-9db1-40f70396839c","resource" : {"resourceType" : "Organization","id" : "1713967817405476000.4d15eb9e-d02c-45ba-9db1-40f70396839c","extension" : [ {"url" : "https://reportstream.cdc.gov/fhir/StructureDefinition/hl7v2Field","valueString" : "MSH.6"} ],"identifier" : [ {"extension" : [ {"url" : "https://reportstream.cdc.gov/fhir/StructureDefinition/hl7v2Field","valueString" : "HD.1"} ],"value" : "Prime ReportStream"} ]}}, {"fullUrl" : "Provenance/1713967817704638000.3ad99366-822b-403f-bcc4-9ac271ba1ef7","resource" : {"resourceType" : "Provenance","id" : "1713967817704638000.3ad99366-822b-403f-bcc4-9ac271ba1ef7","target" : [ {"reference" : "MessageHeader/4aeed951-99a9-3152-8885-6b0acc6dd35e"}, {"reference" : "DiagnosticReport/1713967817947485000.8a170b9c-97f8-49c8-83d0-79bd665b5deb"} ],"recorded" : "2021-02-10T17:07:37Z","activity" : {"coding" : [ {"display" : "ORU^R01^ORU_R01"} ]},"agent" : [ {"type" : {"coding" : [ {"system" : "http://terminology.hl7.org/CodeSystem/provenance-participant-type","code" : "author"} ]},"who" : {"reference" : "Organization/1713967817703975000.5cb873d1-15b8-448b-be15-29e61eb80be4"}} ],"entity" : [ {"role" : "source","what" : {"reference" : "Device/1713967817708034000.3dc48195-b1ed-4ce3-9c5c-e63091dd8a4a"}} ]}}, {"fullUrl" : "Organization/1713967817703975000.5cb873d1-15b8-448b-be15-29e61eb80be4","resource" : {"resourceType" : "Organization","id" : "1713967817703975000.5cb873d1-15b8-448b-be15-29e61eb80be4","identifier" : [ {"extension" : [ {"url" : "https://reportstream.cdc.gov/fhir/StructureDefinition/hl7v2Field","valueString" : "HD.1"} ],"value" : "Avante at Ormond Beach"}, {"extension" : [ {"url" : "https://reportstream.cdc.gov/fhir/StructureDefinition/hl7v2Field","valueString" : "HD.2,HD.3"} ],"type" : {"coding" : [ {"system" : "http://terminology.hl7.org/CodeSystem/v2-0301","code" : "CLIA"} ]},"value" : "10D0876999"} ]}}, {"fullUrl" : "Organization/1713967817707822000.3765cc03-990f-4123-894d-3335911dbacb","resource" : {"resourceType" : "Organization","id" : "1713967817707822000.3765cc03-990f-4123-894d-3335911dbacb","name" : "Centers for Disease Control and Prevention"}}, {"fullUrl" : "Device/1713967817708034000.3dc48195-b1ed-4ce3-9c5c-e63091dd8a4a","resource" : {"resourceType" : "Device","id" : "1713967817708034000.3dc48195-b1ed-4ce3-9c5c-e63091dd8a4a","extension" : [ {"url" : "https://reportstream.cdc.gov/fhir/StructureDefinition/software-vendor-org","valueReference" : {"reference" : "Organization/1713967817707822000.3765cc03-990f-4123-894d-3335911dbacb"}} ],"manufacturer" : "Centers for Disease Control and Prevention","deviceName" : [ {"name" : "PRIME ReportStream","type" : "manufacturer-name"} ],"modelNumber" : "0.1-SNAPSHOT","version" : [ {"extension" : [ {"url" : "https://reportstream.cdc.gov/fhir/StructureDefinition/software-install-date","valueDateTime" : "2021-02-10","_valueDateTime" : {"extension" : [ {"url" : "https://reportstream.cdc.gov/fhir/StructureDefinition/hl7v2-date-time","valueString" : "20210210"} ]}} ],"value" : "0.1-SNAPSHOT"} ]}}, {"fullUrl" : "Provenance/1713967817714485000.5b9015d6-7c12-4289-a2b7-55918c4a2389","resource" : {"resourceType" : "Provenance","id" : "1713967817714485000.5b9015d6-7c12-4289-a2b7-55918c4a2389","recorded" : "2024-04-24T10:10:17Z","policy" : [ "http://hl7.org/fhir/uv/v2mappings/message-oru-r01-to-bundle" ],"activity" : {"coding" : [ {"code" : "v2-FHIR transformation"} ]},"agent" : [ {"type" : {"coding" : [ {"system" : "http://terminology.hl7.org/CodeSystem/provenance-participant-type","code" : "assembler"} ]},"who" : {"reference" : "Organization/1713967817714143000.1385c0a3-dcd9-4bf3-bbcf-60cd866b9497"}} ]}}, {"fullUrl" : "Organization/1713967817714143000.1385c0a3-dcd9-4bf3-bbcf-60cd866b9497","resource" : {"resourceType" : "Organization","id" : "1713967817714143000.1385c0a3-dcd9-4bf3-bbcf-60cd866b9497","identifier" : [ {"value" : "CDC PRIME - Atlanta"}, {"type" : {"coding" : [ {"system" : "http://terminology.hl7.org/CodeSystem/v2-0301"} ]},"system" : "urn:ietf:rfc:3986","value" : "2.16.840.1.114222.4.1.237821"} ]}}, {"fullUrl" : "Patient/1713967817739028000.61ba3462-9f36-472e-908b-5edd1c2593a2","resource" : {"resourceType" : "Patient","id" : "1713967817739028000.61ba3462-9f36-472e-908b-5edd1c2593a2","extension" : [ {"url" : "https://reportstream.cdc.gov/fhir/StructureDefinition/pid-patient","extension" : [ {"url" : "PID.8","valueCodeableConcept" : {"coding" : [ {"extension" : [ {"url" : "https://reportstream.cdc.gov/fhir/StructureDefinition/cwe-coding","valueString" : "coding"} ],"code" : "F"} ]}}, {"url" : "PID.30","valueString" : "N"} ]}, {"url" : "http://ibm.com/fhir/cdm/StructureDefinition/local-race-cd","valueCodeableConcept" : {"coding" : [ {"extension" : [ {"url" : "https://reportstream.cdc.gov/fhir/StructureDefinition/cwe-coding","valueString" : "coding"}, {"url" : "https://reportstream.cdc.gov/fhir/StructureDefinition/cwe-coding-system","valueString" : "HL70005"} ],"system" : "http://terminology.hl7.org/CodeSystem/v3-Race","version" : "2.5.1","code" : "2106-3","display" : "White"} ]}}, {"url" : "https://reportstream.cdc.gov/fhir/StructureDefinition/ethnic-group","valueCodeableConcept" : {"coding" : [ {"extension" : [ {"url" : "https://reportstream.cdc.gov/fhir/StructureDefinition/cwe-coding","valueString" : "coding"}, {"url" : "https://reportstream.cdc.gov/fhir/StructureDefinition/cwe-coding-system","valueString" : "HL70189"} ],"system" : "http://terminology.hl7.org/CodeSystem/v2-0189","code" : "U","display" : "Unknown"} ]}} ],"identifier" : [ {"extension" : [ {"url" : "https://reportstream.cdc.gov/fhir/StructureDefinition/cx-identifier","extension" : [ {"url" : "CX.5","valueString" : "PI"} ]}, {"url" : "https://reportstream.cdc.gov/fhir/StructureDefinition/hl7v2Field","valueString" : "PID.3"} ],"type" : {"coding" : [ {"code" : "PI"} ]},"value" : "2a14112c-ece1-4f82-915c-7b3a8d152eda","assigner" : {"reference" : "Organization/1713967817723088000.7fd2280b-91a4-4b35-9d89-a65506f8c290"}} ],"name" : [ {"extension" : [ {"url" : "https://reportstream.cdc.gov/fhir/StructureDefinition/xpn-human-name","extension" : [ {"url" : "XPN.2","valueString" : "Kareem"}, {"url" : "XPN.3","valueString" : "Millie"}, {"url" : "XPN.7","valueString" : "L"} ]} ],"use" : "official","family" : "Buckridge","given" : [ "Kareem", "Millie" ]} ],"telecom" : [ {"extension" : [ {"url" : "http://hl7.org/fhir/StructureDefinition/contactpoint-country","valueString" : "1"}, {"url" : "http://hl7.org/fhir/StructureDefinition/contactpoint-area","valueString" : "211"}, {"url" : "http://hl7.org/fhir/StructureDefinition/contactpoint-local","valueString" : "2240784"}, {"url" : "https://reportstream.cdc.gov/fhir/StructureDefinition/xtn-contact-point","extension" : [ {"url" : "XTN.1","valueString" : "7275555555:1:"}, {"url" : "XTN.2","valueString" : "PRN"}, {"url" : "XTN.4","valueString" : "roscoe.wilkinson@email.com"}, {"url" : "XTN.7","valueString" : "2240784"} ]} ],"system" : "email","use" : "home"} ],"gender" : "female","birthDate" : "1958-08-10","_birthDate" : {"extension" : [ {"url" : "https://reportstream.cdc.gov/fhir/StructureDefinition/hl7v2-date-time","valueString" : "19580810"} ]},"deceasedBoolean" : false,"address" : [ {"extension" : [ {"url" : "https://reportstream.cdc.gov/fhir/StructureDefinition/xad-address","extension" : [ {"url" : "https://reportstream.cdc.gov/fhir/StructureDefinition/sad-address-line","extension" : [ {"url" : "SAD.1","valueString" : "688 Leighann Inlet"} ]} ]} ],"line" : [ "688 Leighann Inlet" ],"city" : "South Rodneychester","district" : "48077","state" : "TX","postalCode" : "67071"} ]}}, {"fullUrl" : "Organization/1713967817723088000.7fd2280b-91a4-4b35-9d89-a65506f8c290","resource" : {"resourceType" : "Organization","id" : "1713967817723088000.7fd2280b-91a4-4b35-9d89-a65506f8c290","identifier" : [ {"extension" : [ {"url" : "https://reportstream.cdc.gov/fhir/StructureDefinition/hl7v2Field","valueString" : "HD.1"} ],"value" : "Avante at Ormond Beach"} ]}}, {"fullUrl" : "Provenance/1713967817741500000.9589e75f-f6c9-42dc-a1b9-bfe30743833f","resource" : {"resourceType" : "Provenance","id" : "1713967817741500000.9589e75f-f6c9-42dc-a1b9-bfe30743833f","target" : [ {"reference" : "Patient/1713967817739028000.61ba3462-9f36-472e-908b-5edd1c2593a2"} ],"recorded" : "2024-04-24T10:10:17Z","activity" : {"coding" : [ {"system" : "https://terminology.hl7.org/CodeSystem/v3-DataOperation","code" : "UPDATE"} ]}}}, {"fullUrl" : "Observation/1713967817744195000.ea00b2e2-2ad0-4be7-b2b2-23ec4952d615","resource" : {"resourceType" : "Observation","id" : "1713967817744195000.ea00b2e2-2ad0-4be7-b2b2-23ec4952d615","extension" : [ {"url" : "https://reportstream.cdc.gov/fhir/StructureDefinition/analysis-date-time","valueDateTime" : "2021-02-09T00:00:00-06:00","_valueDateTime" : {"extension" : [ {"url" : "https://reportstream.cdc.gov/fhir/StructureDefinition/hl7v2-date-time","valueString" : "202102090000-0600"} ]}}, {"url" : "https://reportstream.cdc.gov/fhir/StructureDefinition/obx-observation","extension" : [ {"url" : "OBX.2","valueId" : "CWE"}, {"url" : "OBX.11","valueString" : "F"}, {"url" : "OBX.17","valueCodeableConcept" : {"coding" : [ {"extension" : [ {"url" : "https://reportstream.cdc.gov/fhir/StructureDefinition/cwe-coding","valueString" : "coding"}, {"url" : "https://reportstream.cdc.gov/fhir/StructureDefinition/cwe-coding-system","valueString" : "99ELR"} ],"code" : "CareStart COVID-19 Antigen test_Access Bio, Inc._EUA"} ]}} ]} ],"status" : "final","code" : {"coding" : [ {"extension" : [ {"url" : "https://reportstream.cdc.gov/fhir/StructureDefinition/cwe-coding","valueString" : "coding"}, {"url" : "https://reportstream.cdc.gov/fhir/StructureDefinition/cwe-coding-system","valueString" : "LN"} ],"system" : "http://loinc.org","code" : "94558-4","display" : "SARS-CoV-2 (COVID-19) Ag [Presence] in Respiratory specimen by Rapid immunoassay"} ]},"subject" : {"reference" : "Patient/1713967817739028000.61ba3462-9f36-472e-908b-5edd1c2593a2"},"effectiveDateTime" : "2021-02-09T00:00:00-06:00","_effectiveDateTime" : {"extension" : [ {"url" : "https://reportstream.cdc.gov/fhir/StructureDefinition/hl7v2-date-time","valueString" : "202102090000-0600"} ]},"performer" : [ {"reference" : "Organization/1713967817745189000.0de5081f-b0f8-4356-a33a-af18d418d873"} ],"valueCodeableConcept" : {"coding" : [ {"extension" : [ {"url" : "https://reportstream.cdc.gov/fhir/StructureDefinition/cwe-coding","valueString" : "coding"}, {"url" : "https://reportstream.cdc.gov/fhir/StructureDefinition/cwe-coding-system","valueString" : "SCT"} ],"system" : "http://snomed.info/sct","code" : "260415000","display" : "Not detected"} ]},"interpretation" : [ {"coding" : [ {"extension" : [ {"url" : "https://reportstream.cdc.gov/fhir/StructureDefinition/cwe-coding","valueString" : "coding"}, {"url" : "https://reportstream.cdc.gov/fhir/StructureDefinition/cwe-coding-system","valueString" : "HL70078"} ],"code" : "N","display" : "Normal (applies to non-numeric results)"} ]} ],"method" : {"coding" : [ {"extension" : [ {"url" : "https://reportstream.cdc.gov/fhir/StructureDefinition/cwe-coding","valueString" : "coding"}, {"url" : "https://reportstream.cdc.gov/fhir/StructureDefinition/cwe-coding-system","valueString" : "99ELR"} ],"code" : "CareStart COVID-19 Antigen test_Access Bio, Inc._EUA"} ]}}}, {"fullUrl" : "Organization/1713967817745189000.0de5081f-b0f8-4356-a33a-af18d418d873","resource" : {"resourceType" : "Organization","id" : "1713967817745189000.0de5081f-b0f8-4356-a33a-af18d418d873","extension" : [ {"url" : "https://reportstream.cdc.gov/fhir/StructureDefinition/xon-organization","extension" : [ {"url" : "XON.10","valueString" : "10D0876999"} ]}, {"url" : "https://reportstream.cdc.gov/fhir/StructureDefinition/hl7v2Field","valueString" : "OBX.25"} ],"identifier" : [ {"extension" : [ {"url" : "https://reportstream.cdc.gov/fhir/StructureDefinition/assigning-authority","extension" : [ {"url" : "https://reportstream.cdc.gov/fhir/StructureDefinition/namespace-id","valueString" : "CLIA"}, {"url" : "https://reportstream.cdc.gov/fhir/StructureDefinition/universal-id","valueString" : "2.16.840.1.113883.4.7"}, {"url" : "https://reportstream.cdc.gov/fhir/StructureDefinition/universal-id-type","valueCode" : "ISO"} ]} ],"value" : "10D0876999"} ],"name" : "Avante at Ormond Beach","address" : [ {"extension" : [ {"url" : "https://reportstream.cdc.gov/fhir/StructureDefinition/xad-address","extension" : [ {"url" : "https://reportstream.cdc.gov/fhir/StructureDefinition/sad-address-line","extension" : [ {"url" : "SAD.1","valueString" : "170 North King Road"} ]} ]} ],"line" : [ "170 North King Road" ],"city" : "Ormond Beach","district" : "12127","state" : "FL","postalCode" : "32174"} ]}}, {"fullUrl" : "Observation/1713967817748205000.5125db58-bd99-453c-ba31-e77dafe5267d","resource" : {"resourceType" : "Observation","id" : "1713967817748205000.5125db58-bd99-453c-ba31-e77dafe5267d","extension" : [ {"url" : "https://reportstream.cdc.gov/fhir/StructureDefinition/obx-observation","extension" : [ {"url" : "OBX.2","valueId" : "CWE"}, {"url" : "OBX.11","valueString" : "F"} ]} ],"status" : "final","code" : {"coding" : [ {"extension" : [ {"url" : "https://reportstream.cdc.gov/fhir/StructureDefinition/cwe-coding","valueString" : "coding"}, {"url" : "https://reportstream.cdc.gov/fhir/StructureDefinition/cwe-coding-system","valueString" : "LN"} ],"system" : "http://loinc.org","code" : "95418-0","display" : "Whether patient is employed in a healthcare setting"} ]},"subject" : {"reference" : "Patient/1713967817739028000.61ba3462-9f36-472e-908b-5edd1c2593a2"},"effectiveDateTime" : "2021-02-09T00:00:00-06:00","_effectiveDateTime" : {"extension" : [ {"url" : "https://reportstream.cdc.gov/fhir/StructureDefinition/hl7v2-date-time","valueString" : "202102090000-0600"} ]},"valueCodeableConcept" : {"coding" : [ {"extension" : [ {"url" : "https://reportstream.cdc.gov/fhir/StructureDefinition/cwe-coding","valueString" : "coding"}, {"url" : "https://reportstream.cdc.gov/fhir/StructureDefinition/cwe-coding-system","valueString" : "HL70136"} ],"code" : "Y","display" : "Yes"} ]}}}, {"fullUrl" : "Observation/1713967817750398000.01218b3a-a4b9-4d97-b3ee-9d9114d88a99","resource" : {"resourceType" : "Observation","id" : "1713967817750398000.01218b3a-a4b9-4d97-b3ee-9d9114d88a99","extension" : [ {"url" : "https://reportstream.cdc.gov/fhir/StructureDefinition/obx-observation","extension" : [ {"url" : "OBX.2","valueId" : "CWE"}, {"url" : "OBX.11","valueString" : "F"} ]} ],"status" : "final","code" : {"coding" : [ {"extension" : [ {"url" : "https://reportstream.cdc.gov/fhir/StructureDefinition/cwe-coding","valueString" : "coding"}, {"url" : "https://reportstream.cdc.gov/fhir/StructureDefinition/cwe-coding-system","valueString" : "LN"} ],"system" : "http://loinc.org","code" : "95417-2","display" : "First test for condition of interest"} ]},"subject" : {"reference" : "Patient/1713967817739028000.61ba3462-9f36-472e-908b-5edd1c2593a2"},"effectiveDateTime" : "2021-02-09T00:00:00-06:00","_effectiveDateTime" : {"extension" : [ {"url" : "https://reportstream.cdc.gov/fhir/StructureDefinition/hl7v2-date-time","valueString" : "202102090000-0600"} ]},"valueCodeableConcept" : {"coding" : [ {"extension" : [ {"url" : "https://reportstream.cdc.gov/fhir/StructureDefinition/cwe-coding","valueString" : "coding"}, {"url" : "https://reportstream.cdc.gov/fhir/StructureDefinition/cwe-coding-system","valueString" : "HL70136"} ],"code" : "Y","display" : "Yes"} ]}}}, {"fullUrl" : "Observation/1713967817752856000.781430e9-6956-480e-9aed-2262d0115226","resource" : {"resourceType" : "Observation","id" : "1713967817752856000.781430e9-6956-480e-9aed-2262d0115226","extension" : [ {"url" : "https://reportstream.cdc.gov/fhir/StructureDefinition/obx-observation","extension" : [ {"url" : "OBX.2","valueId" : "CWE"}, {"url" : "OBX.11","valueString" : "F"} ]} ],"status" : "final","code" : {"coding" : [ {"extension" : [ {"url" : "https://reportstream.cdc.gov/fhir/StructureDefinition/cwe-coding","valueString" : "coding"}, {"url" : "https://reportstream.cdc.gov/fhir/StructureDefinition/cwe-coding-system","valueString" : "LN"} ],"system" : "http://loinc.org","code" : "95421-4","display" : "Resides in a congregate care setting"} ]},"subject" : {"reference" : "Patient/1713967817739028000.61ba3462-9f36-472e-908b-5edd1c2593a2"},"effectiveDateTime" : "2021-02-09T00:00:00-06:00","_effectiveDateTime" : {"extension" : [ {"url" : "https://reportstream.cdc.gov/fhir/StructureDefinition/hl7v2-date-time","valueString" : "202102090000-0600"} ]},"valueCodeableConcept" : {"coding" : [ {"extension" : [ {"url" : "https://reportstream.cdc.gov/fhir/StructureDefinition/cwe-coding","valueString" : "coding"}, {"url" : "https://reportstream.cdc.gov/fhir/StructureDefinition/cwe-coding-system","valueString" : "HL70136"} ],"code" : "N","display" : "No"} ]}}}, {"fullUrl" : "Specimen/1713967817929028000.a8a661ad-94ea-4fa3-a7d1-5fcc088ac171","resource" : {"resourceType" : "Specimen","id" : "1713967817929028000.a8a661ad-94ea-4fa3-a7d1-5fcc088ac171","extension" : [ {"url" : "https://reportstream.cdc.gov/fhir/StructureDefinition/hl7v2Segment","valueString" : "OBR"} ]}}, {"fullUrl" : "Specimen/1713967817931134000.75ad130b-65c0-4b90-a103-6df528d9df47","resource" : {"resourceType" : "Specimen","id" : "1713967817931134000.75ad130b-65c0-4b90-a103-6df528d9df47","extension" : [ {"url" : "https://reportstream.cdc.gov/fhir/StructureDefinition/hl7v2Segment","valueString" : "SPM"} ],"identifier" : [ {"extension" : [ {"url" : "https://reportstream.cdc.gov/fhir/StructureDefinition/hl7v2Component","valueString" : "SPM.2.1"} ],"type" : {"coding" : [ {"system" : "http://terminology.hl7.org/CodeSystem/v2-0203","code" : "PGN"} ]},"value" : "0cba76f5-35e0-4a28-803a-2f31308aae9b"} ],"type" : {"coding" : [ {"extension" : [ {"url" : "https://reportstream.cdc.gov/fhir/StructureDefinition/cwe-coding","valueString" : "coding"}, {"url" : "https://reportstream.cdc.gov/fhir/StructureDefinition/cwe-coding-system","valueString" : "SCT"} ],"system" : "http://snomed.info/sct","code" : "258500001","display" : "Nasopharyngeal swab"} ]},"receivedTime" : "2021-02-09T00:00:00-06:00","_receivedTime" : {"extension" : [ {"url" : "https://reportstream.cdc.gov/fhir/StructureDefinition/hl7v2-date-time","valueString" : "202102090000-0600"} ]},"collection" : {"collectedDateTime" : "2021-02-09T00:00:00-06:00","_collectedDateTime" : {"extension" : [ {"url" : "https://reportstream.cdc.gov/fhir/StructureDefinition/hl7v2-date-time","valueString" : "202102090000-0600"} ]},"bodySite" : {"coding" : [ {"extension" : [ {"url" : "https://reportstream.cdc.gov/fhir/StructureDefinition/cwe-coding","valueString" : "coding"}, {"url" : "https://reportstream.cdc.gov/fhir/StructureDefinition/cwe-coding-system","valueString" : "SCT"} ],"system" : "http://snomed.info/sct","version" : "2020-09-01","code" : "71836000","display" : "Nasopharyngeal structure (body structure)"} ]}}}}, {"fullUrl" : "ServiceRequest/1713967817942507000.4f329371-701d-4ecb-aba3-5f435b14dd6e","resource" : {"resourceType" : "ServiceRequest","id" : "1713967817942507000.4f329371-701d-4ecb-aba3-5f435b14dd6e","extension" : [ {"url" : "https://reportstream.cdc.gov/fhir/StructureDefinition/business-event","valueCode" : "RE"}, {"url" : "https://reportstream.cdc.gov/fhir/StructureDefinition/orc-common-order","extension" : [ {"url" : "orc-21-ordering-facility-name","valueReference" : {"reference" : "Organization/1713967817937499000.0c8cf54d-4662-4e5e-99c2-43d102aa163d"}}, {"url" : "orc-22-ordering-facility-address","valueAddress" : {"extension" : [ {"url" : "https://reportstream.cdc.gov/fhir/StructureDefinition/xad-address","extension" : [ {"url" : "https://reportstream.cdc.gov/fhir/StructureDefinition/sad-address-line","extension" : [ {"url" : "SAD.1","valueString" : "170 North King Road"} ]} ]} ],"line" : [ "170 North King Road" ],"city" : "Ormond Beach","district" : "12127","state" : "FL","postalCode" : "32174"}}, {"url" : "orc-24-ordering-provider-address","valueAddress" : {"postalCode" : "32174"}}, {"url" : "orc-12-ordering-provider","valueReference" : {"reference" : "Practitioner/1713967817939384000.805f81c8-a043-458c-aead-2766e8c3aaf3"}}, {"url" : "ORC.15","valueString" : "20210209"} ]}, {"url" : "https://reportstream.cdc.gov/fhir/StructureDefinition/obr-observation-request","extension" : [ {"url" : "OBR.2","valueIdentifier" : {"value" : "73a6e9bd-aaec-418e-813a-0ad33366ca85"}}, {"url" : "OBR.3","valueIdentifier" : {"value" : "0cba76f5-35e0-4a28-803a-2f31308aae9b"}}, {"url" : "OBR.22","valueString" : "202102090000-0600"}, {"url" : "OBR.16","valueReference" : {"reference" : "Practitioner/1713967817940376000.214e26cb-2726-4294-addb-be0a1d60be76"}}, {"url" : "https://reportstream.cdc.gov/fhir/StructureDefinition/callback-number","valueContactPoint" : {"extension" : [ {"url" : "http://hl7.org/fhir/StructureDefinition/contactpoint-country","valueString" : "1"}, {"url" : "http://hl7.org/fhir/StructureDefinition/contactpoint-area","valueString" : "386"}, {"url" : "http://hl7.org/fhir/StructureDefinition/contactpoint-local","valueString" : "6825220"}, {"url" : "https://reportstream.cdc.gov/fhir/StructureDefinition/xtn-contact-point","extension" : [ {"url" : "XTN.2","valueString" : "WPN"}, {"url" : "XTN.7","valueString" : "6825220"} ]}, {"url" : "https://reportstream.cdc.gov/fhir/StructureDefinition/hl7v2Field","valueString" : "OBR.17"} ],"_system" : {"extension" : [ {"url" : "http://hl7.org/fhir/StructureDefinition/data-absent-reason","valueCode" : "unknown"} ]},"use" : "work"}} ]} ],"identifier" : [ {"extension" : [ {"url" : "https://reportstream.cdc.gov/fhir/StructureDefinition/hl7v2Field","valueString" : "ORC.2"} ],"type" : {"coding" : [ {"system" : "http://terminology.hl7.org/CodeSystem/v2-0203","code" : "PLAC"} ]},"value" : "73a6e9bd-aaec-418e-813a-0ad33366ca85"}, {"extension" : [ {"url" : "https://reportstream.cdc.gov/fhir/StructureDefinition/hl7v2Field","valueString" : "ORC.3"} ],"type" : {"coding" : [ {"system" : "http://terminology.hl7.org/CodeSystem/v2-0203","code" : "FILL"} ]},"value" : "73a6e9bd-aaec-418e-813a-0ad33366ca85"} ],"status" : "unknown","code" : {"coding" : [ {"extension" : [ {"url" : "https://reportstream.cdc.gov/fhir/StructureDefinition/cwe-coding","valueString" : "coding"}, {"url" : "https://reportstream.cdc.gov/fhir/StructureDefinition/cwe-coding-system","valueString" : "LN"} ],"system" : "http://loinc.org","code" : "94558-4","display" : "SARS-CoV-2 (COVID-19) Ag [Presence] in Respiratory specimen by Rapid immunoassay"} ]},"subject" : {"reference" : "Patient/1713967817739028000.61ba3462-9f36-472e-908b-5edd1c2593a2"},"requester" : {"extension" : [ {"url" : "https://reportstream.cdc.gov/fhir/StructureDefinition/callback-number","valueContactPoint" : {"extension" : [ {"url" : "http://hl7.org/fhir/StructureDefinition/contactpoint-country","valueString" : "1"}, {"url" : "http://hl7.org/fhir/StructureDefinition/contactpoint-area","valueString" : "386"}, {"url" : "http://hl7.org/fhir/StructureDefinition/contactpoint-local","valueString" : "6825220"}, {"url" : "https://reportstream.cdc.gov/fhir/StructureDefinition/xtn-contact-point","extension" : [ {"url" : "XTN.2","valueString" : "WPN"}, {"url" : "XTN.7","valueString" : "6825220"} ]}, {"url" : "https://reportstream.cdc.gov/fhir/StructureDefinition/hl7v2Field","valueString" : "ORC.14"} ],"_system" : {"extension" : [ {"url" : "http://hl7.org/fhir/StructureDefinition/data-absent-reason","valueCode" : "unknown"} ]},"use" : "work"}} ],"reference" : "PractitionerRole/1713967817932385000.44d55f02-395b-4a6f-9ee0-073a486e0db5"}}}, {"fullUrl" : "Practitioner/1713967817933804000.973fb0ea-7096-483a-811d-69c5c58e1a29","resource" : {"resourceType" : "Practitioner","id" : "1713967817933804000.973fb0ea-7096-483a-811d-69c5c58e1a29","extension" : [ {"url" : "https://reportstream.cdc.gov/fhir/StructureDefinition/assigning-authority","extension" : [ {"url" : "https://reportstream.cdc.gov/fhir/StructureDefinition/namespace-id","valueString" : "CMS"}, {"url" : "https://reportstream.cdc.gov/fhir/StructureDefinition/universal-id","valueString" : "2.16.840.1.113883.3.249"}, {"url" : "https://reportstream.cdc.gov/fhir/StructureDefinition/universal-id-type","valueCode" : "ISO"} ]}, {"url" : "https://reportstream.cdc.gov/fhir/StructureDefinition/xcn-practitioner","extension" : [ {"url" : "XCN.3","valueString" : "Husam"} ]}, {"url" : "https://reportstream.cdc.gov/fhir/StructureDefinition/hl7v2Field","valueString" : "ORC.12"} ],"identifier" : [ {"type" : {"coding" : [ {"extension" : [ {"url" : "https://reportstream.cdc.gov/fhir/StructureDefinition/codeable-concept-id","valueBoolean" : true} ],"code" : "NPI"} ]},"system" : "CMS","value" : "1629082607"} ],"name" : [ {"family" : "Eddin","given" : [ "Husam" ]} ],"address" : [ {"postalCode" : "32174"} ]}}, {"fullUrl" : "Organization/1713967817934866000.fb2ab42f-b6a0-4925-912e-26852a024f17","resource" : {"resourceType" : "Organization","id" : "1713967817934866000.fb2ab42f-b6a0-4925-912e-26852a024f17","name" : "Avante at Ormond Beach","telecom" : [ {"extension" : [ {"url" : "http://hl7.org/fhir/StructureDefinition/contactpoint-country","valueString" : "1"}, {"url" : "http://hl7.org/fhir/StructureDefinition/contactpoint-area","valueString" : "407"}, {"url" : "http://hl7.org/fhir/StructureDefinition/contactpoint-local","valueString" : "7397506"}, {"url" : "https://reportstream.cdc.gov/fhir/StructureDefinition/xtn-contact-point","extension" : [ {"url" : "XTN.2","valueString" : "WPN"}, {"url" : "XTN.4","valueString" : "jbrush@avantecenters.com"}, {"url" : "XTN.7","valueString" : "7397506"} ]} ],"system" : "email","use" : "work"} ],"address" : [ {"extension" : [ {"url" : "https://reportstream.cdc.gov/fhir/StructureDefinition/xad-address","extension" : [ {"url" : "https://reportstream.cdc.gov/fhir/StructureDefinition/sad-address-line","extension" : [ {"url" : "SAD.1","valueString" : "170 North King Road"} ]} ]} ],"line" : [ "170 North King Road" ],"city" : "Ormond Beach","district" : "12127","state" : "FL","postalCode" : "32174"} ]}}, {"fullUrl" : "PractitionerRole/1713967817932385000.44d55f02-395b-4a6f-9ee0-073a486e0db5","resource" : {"resourceType" : "PractitionerRole","id" : "1713967817932385000.44d55f02-395b-4a6f-9ee0-073a486e0db5","practitioner" : {"reference" : "Practitioner/1713967817933804000.973fb0ea-7096-483a-811d-69c5c58e1a29"},"organization" : {"reference" : "Organization/1713967817934866000.fb2ab42f-b6a0-4925-912e-26852a024f17"}}}, {"fullUrl" : "Organization/1713967817937499000.0c8cf54d-4662-4e5e-99c2-43d102aa163d","resource" : {"resourceType" : "Organization","id" : "1713967817937499000.0c8cf54d-4662-4e5e-99c2-43d102aa163d","name" : "Avante at Ormond Beach"}}, {"fullUrl" : "Practitioner/1713967817939384000.805f81c8-a043-458c-aead-2766e8c3aaf3","resource" : {"resourceType" : "Practitioner","id" : "1713967817939384000.805f81c8-a043-458c-aead-2766e8c3aaf3","extension" : [ {"url" : "https://reportstream.cdc.gov/fhir/StructureDefinition/assigning-authority","extension" : [ {"url" : "https://reportstream.cdc.gov/fhir/StructureDefinition/namespace-id","valueString" : "CMS"}, {"url" : "https://reportstream.cdc.gov/fhir/StructureDefinition/universal-id","valueString" : "2.16.840.1.113883.3.249"}, {"url" : "https://reportstream.cdc.gov/fhir/StructureDefinition/universal-id-type","valueCode" : "ISO"} ]}, {"url" : "https://reportstream.cdc.gov/fhir/StructureDefinition/xcn-practitioner","extension" : [ {"url" : "XCN.3","valueString" : "Husam"} ]} ],"identifier" : [ {"type" : {"coding" : [ {"extension" : [ {"url" : "https://reportstream.cdc.gov/fhir/StructureDefinition/codeable-concept-id","valueBoolean" : true} ],"code" : "NPI"} ]},"system" : "CMS","value" : "1629082607"} ],"name" : [ {"family" : "Eddin","given" : [ "Husam" ]} ]}}, {"fullUrl" : "Practitioner/1713967817940376000.214e26cb-2726-4294-addb-be0a1d60be76","resource" : {"resourceType" : "Practitioner","id" : "1713967817940376000.214e26cb-2726-4294-addb-be0a1d60be76","extension" : [ {"url" : "https://reportstream.cdc.gov/fhir/StructureDefinition/assigning-authority","extension" : [ {"url" : "https://reportstream.cdc.gov/fhir/StructureDefinition/namespace-id","valueString" : "CMS"}, {"url" : "https://reportstream.cdc.gov/fhir/StructureDefinition/universal-id","valueString" : "2.16.840.1.113883.3.249"}, {"url" : "https://reportstream.cdc.gov/fhir/StructureDefinition/universal-id-type","valueCode" : "ISO"} ]}, {"url" : "https://reportstream.cdc.gov/fhir/StructureDefinition/xcn-practitioner","extension" : [ {"url" : "XCN.3","valueString" : "Husam"} ]} ],"identifier" : [ {"type" : {"coding" : [ {"extension" : [ {"url" : "https://reportstream.cdc.gov/fhir/StructureDefinition/codeable-concept-id","valueBoolean" : true} ],"code" : "NPI"} ]},"system" : "CMS","value" : "1629082607"} ],"name" : [ {"family" : "Eddin","given" : [ "Husam" ]} ]}}, {"fullUrl" : "DiagnosticReport/1713967817947485000.8a170b9c-97f8-49c8-83d0-79bd665b5deb","resource" : {"resourceType" : "DiagnosticReport","id" : "1713967817947485000.8a170b9c-97f8-49c8-83d0-79bd665b5deb","identifier" : [ {"extension" : [ {"url" : "https://reportstream.cdc.gov/fhir/StructureDefinition/hl7v2Field","valueString" : "ORC.2"} ],"type" : {"coding" : [ {"system" : "http://terminology.hl7.org/CodeSystem/v2-0203","code" : "PLAC"} ]},"value" : "73a6e9bd-aaec-418e-813a-0ad33366ca85"}, {"type" : {"coding" : [ {"system" : "http://terminology.hl7.org/CodeSystem/v2-0203","code" : "FILL"} ]},"value" : "73a6e9bd-aaec-418e-813a-0ad33366ca85"} ],"basedOn" : [ {"reference" : "ServiceRequest/1713967817942507000.4f329371-701d-4ecb-aba3-5f435b14dd6e"} ],"status" : "final","code" : {"coding" : [ {"extension" : [ {"url" : "https://reportstream.cdc.gov/fhir/StructureDefinition/cwe-coding","valueString" : "coding"}, {"url" : "https://reportstream.cdc.gov/fhir/StructureDefinition/cwe-coding-system","valueString" : "LN"} ],"system" : "http://loinc.org","code" : "94558-4","display" : "SARS-CoV-2 (COVID-19) Ag [Presence] in Respiratory specimen by Rapid immunoassay"} ]},"subject" : {"reference" : "Patient/1713967817739028000.61ba3462-9f36-472e-908b-5edd1c2593a2"},"effectivePeriod" : {"start" : "2021-02-09T00:00:00-06:00","_start" : {"extension" : [ {"url" : "https://reportstream.cdc.gov/fhir/StructureDefinition/hl7v2-date-time","valueString" : "202102090000-0600"} ]},"end" : "2021-02-09T00:00:00-06:00","_end" : {"extension" : [ {"url" : "https://reportstream.cdc.gov/fhir/StructureDefinition/hl7v2-date-time","valueString" : "202102090000-0600"} ]}},"issued" : "2021-02-09T00:00:00-06:00","_issued" : {"extension" : [ {"url" : "https://reportstream.cdc.gov/fhir/StructureDefinition/hl7v2-date-time","valueString" : "202102090000-0600"} ]},"specimen" : [ {"reference" : "Specimen/1713967817931134000.75ad130b-65c0-4b90-a103-6df528d9df47"}, {"reference" : "Specimen/1713967817929028000.a8a661ad-94ea-4fa3-a7d1-5fcc088ac171"} ],"result" : [ {"reference" : "Observation/1713967817744195000.ea00b2e2-2ad0-4be7-b2b2-23ec4952d615"}, {"reference" : "Observation/1713967817748205000.5125db58-bd99-453c-ba31-e77dafe5267d"}, {"reference" : "Observation/1713967817750398000.01218b3a-a4b9-4d97-b3ee-9d9114d88a99"}, {"reference" : "Observation/1713967817752856000.781430e9-6956-480e-9aed-2262d0115226"} ]}} ]}"""

// The encoding ^~\&#! make this message not parseable
@Suppress("ktlint:standard:max-line-length")
private const val badEncodingHL7Record =
    """MSH|^~\&#!|CDC PRIME - Atlanta, Georgia (Dekalb)^2.16.840.1.114222.4.1.237821^ISO|Avante at Ormond Beach^10D0876999^CLIA|PRIME_DOH|Prime ReportStream|20210210170737||ORU^R01^ORU_R01|371784|P|2.5.1|||NE|NE|USA||||PHLabReportNoAck^ELR_Receiver^2.16.840.1.113883.9.99^ISO
SFT|Centers for Disease Control and Prevention|0.1-SNAPSHOT|PRIME ReportStream|0.1-SNAPSHOT||20210210
PID|1||2a14112c-ece1-4f82-915c-7b3a8d152eda^^^Avante at Ormond Beach^PI||Buckridge^Kareem^Millie^^^^L||19580810|F||2106-3^White^HL70005^^^^2.5.1|688 Leighann Inlet^^South Rodneychester^TX^67071^^^^48077||7275555555:1:^PRN^^roscoe.wilkinson@email.com^1^211^2240784|||||||||U^Unknown^HL70189||||||||N
ORC|RE|73a6e9bd-aaec-418e-813a-0ad33366ca85|73a6e9bd-aaec-418e-813a-0ad33366ca85|||||||||1629082607^Eddin^Husam^^^^^^CMS&2.16.840.1.113883.3.249&ISO^^^^NPI||^WPN^^^1^386^6825220|20210209||||||Avante at Ormond Beach|170 North King Road^^Ormond Beach^FL^32174^^^^12127|^WPN^^jbrush@avantecenters.com^1^407^7397506|^^^^32174
OBR|1|73a6e9bd-aaec-418e-813a-0ad33366ca85|0cba76f5-35e0-4a28-803a-2f31308aae9b|94558-4^SARS-CoV-2 (COVID-19) Ag [Presence] in Respiratory specimen by Rapid immunoassay^LN|||202102090000-0600|202102090000-0600||||||||1629082607^Eddin^Husam^^^^^^CMS&2.16.840.1.113883.3.249&ISO^^^^NPI|^WPN^^^1^386^6825220|||||202102090000-0600|||F
OBX|1|CWE|94558-4^SARS-CoV-2 (COVID-19) Ag [Presence] in Respiratory specimen by Rapid immunoassay^LN||260415000^Not detected^SCT|||N^Normal (applies to non-numeric results)^HL70078|||F|||202102090000-0600|||CareStart COVID-19 Antigen test_Access Bio, Inc._EUA^^99ELR||202102090000-0600||||Avante at Ormond Beach^^^^^CLIA&2.16.840.1.113883.4.7&ISO^^^^10D0876999^CLIA|170 North King Road^^Ormond Beach^FL^32174^^^^12127
OBX|2|CWE|95418-0^Whether patient is employed in a healthcare setting^LN^^^^2.69||Y^Yes^HL70136||||||F|||202102090000-0600|||||||||||||||QST
OBX|3|CWE|95417-2^First test for condition of interest^LN^^^^2.69||Y^Yes^HL70136||||||F|||202102090000-0600|||||||||||||||QST
OBX|4|CWE|95421-4^Resides in a congregate care setting^LN^^^^2.69||N^No^HL70136||||||F|||202102090000-0600|||||||||||||||QST
OBX|5|CWE|95419-8^Has symptoms related to condition of interest^LN^^^^2.69||N^No^HL70136||||||F|||202102090000-0600|||||||||||||||QST
SPM|1|0cba76f5-35e0-4a28-803a-2f31308aae9b||258500001^Nasopharyngeal swab^SCT||||71836000^Nasopharyngeal structure (body structure)^SCT^^^^2020-09-01|||||||||202102090000-0600|202102090000-0600"""

// The missing | MSH^~\& make this message not parseable
@Suppress("ktlint:standard:max-line-length")
private const val unparseableHL7Record =
    """MSH^~\&|CDC PRIME - Atlanta, Georgia (Dekalb)^2.16.840.1.114222.4.1.237821^ISO|Avante at Ormond Beach^10D0876999^CLIA|PRIME_DOH|Prime ReportStream|20210210170737||ORU^R01^ORU_R01|371784|P|2.5.1|||NE|NE|USA||||PHLabReportNoAck^ELR_Receiver^2.16.840.1.113883.9.99^ISO
SFT|Centers for Disease Control and Prevention|0.1-SNAPSHOT|PRIME ReportStream|0.1-SNAPSHOT||20210210
PID|1||2a14112c-ece1-4f82-915c-7b3a8d152eda^^^Avante at Ormond Beach^PI||Buckridge^Kareem^Millie^^^^L||19580810|F||2106-3^White^HL70005^^^^2.5.1|688 Leighann Inlet^^South Rodneychester^TX^67071^^^^48077||7275555555:1:^PRN^^roscoe.wilkinson@email.com^1^211^2240784|||||||||U^Unknown^HL70189||||||||N
ORC|RE|73a6e9bd-aaec-418e-813a-0ad33366ca85^6^7^8&F^9|73a6e9bd-aaec-418e-813a-0ad33366ca85|||||||||1629082607^Eddin^Husam^^^^^^CMS&2.16.840.1.113883.3.249&ISO^^^^NPI||^WPN^^^1^386^6825220|20210209||||||Avante at Ormond Beach|170 North King Road^^Ormond Beach^FL^32174^^^^12127|^WPN^^jbrush@avantecenters.com^1^407^7397506|^^^^32174
OBR|1|73a6e9bd-aaec-418e-813a-0ad33366ca85|0cba76f5-35e0-4a28-803a-2f31308aae9b|94558-4^SARS-CoV-2 (COVID-19) Ag [Presence] in Respiratory specimen by Rapid immunoassay^LN|||202102090000-0600|202102090000-0600||||||||1629082607^Eddin^Husam^^^^^^CMS&2.16.840.1.113883.3.249&ISO^^^^NPI|^WPN^^^1^386^6825220|||||202102090000-0600|||F
OBX|1|CWE|94558-4^SARS-CoV-2 (COVID-19) Ag [Presence] in Respiratory specimen by Rapid immunoassay^LN||260415000^Not detected^SCT|||N^Normal (applies to non-numeric results)^HL70078|||F|||202102090000-0600|||CareStart COVID-19 Antigen test_Access Bio, Inc._EUA^^99ELR||202102090000-0600||||Avante at Ormond Beach^^^^^CLIA&2.16.840.1.113883.4.7&ISO^^^^10D0876999^CLIA|170 North King Road^^Ormond Beach^FL^32174^^^^12127
OBX|2|CWE|95418-0^Whether patient is employed in a healthcare setting^LN^^^^2.69||Y^Yes^HL70136||||||F|||202102090000-0600|||||||||||||||QST
OBX|3|CWE|95417-2^First test for condition of interest^LN^^^^2.69||Y^Yes^HL70136||||||F|||202102090000-0600|||||||||||||||QST
OBX|4|CWE|95421-4^Resides in a congregate care setting^LN^^^^2.69||N^No^HL70136||||||F|||202102090000-0600|||||||||||||||QST
OBX|5|CWE|95419-8^Has symptoms related to condition of interest^LN^^^^2.69||N^No^HL70136||||||F|||202102090000-0600|||||||||||||||QST
SPM|1|0cba76f5-35e0-4a28-803a-2f31308aae9b||258500001^Nasopharyngeal swab^SCT||||71836000^Nasopharyngeal structure (body structure)^SCT^^^^2020-09-01|||||||||202102090000-0600|202102090000-0600"""

// One key difference that makes this unparseable by the 2.5.1 HAPI HL7 structures is that OBX.3 is a CWE not a CE
@Suppress("ktlint:standard:max-line-length")
private const val nistELRHL7Record =
    """MSH|^~\&#|STARLIMS.CDC.Stag^2.16.840.1.114222.4.3.3.2.1.2^ISO|CDC Atlanta^11D0668319^CLIA|MEDSS-ELR ^2.16.840.1.114222.4.3.3.6.2.1^ISO|MNDOH^2.16.840.1.114222.4.1.3661^ISO|20230501102531-0400||ORU^R01^ORU_R01|3003786103_4988249_33033|T|2.5.1|||NE|NE|USA||||PHLabReport-NoAck^PHIN^2.16.840.1.113883.9.11^ISO
SFT|CDC^^^^^CDC&2.16.840.1.114222.4&ISO^XX^^^CDC CLIA|ELIMS V11|STARLIMS|Binary ID unknown
PID|1||PID03953346^^^STARLIMS.CDC.Stag&2.16.840.1.114222.4.3.3.2.1.2&ISO^PI~10171284^^^SPHL-000034&2.16.840.1.114222.4.1.3661&ISO^PI||^^^^^^U||0000||||^^^^^USA^H
NTE|1|L|SPHL Submitter: MN PHL Division, Minnesota Department of Health, Submitter ID: SPHL-000034, Address: 601 Robert St. N.  St. Paul, Minnesota 55164-0899 United States, Email: Health.idlabreports@state.mn.us, Submitter Patient ID: 10171284, Submitter Alt Patient ID: , Submitter Specimen ID: 230011927, Submitter Alt Specimen ID:|RE^Remark^HL70364^^^^2.5.1^^^^^^^2.16.840.1.113883.12.364
ORC|RE|230011927^SPHL-000034^2.16.840.1.114222.4.1.3661^ISO|40_3003786103_4988249_1087^STARLIMS.CDC.Stag^2.16.840.1.114222.4.3.3.2.1.2^ISO|||||||||SPHL-000034^MN PHL Division, Minnesota Department of Health^^^^^^^STARLIMS.CDC.Stag&2.16.840.1.114222.4.3.3.2.1.2&ISO^^^^XX||^NET^Internet^Health.idlabreports@state.mn.us|||||||MN PHL Division, Minnesota Department of Health^D^^^^STARLIMS.CDC.Stag&2.16.840.1.114222.4.3.3.2.1.2&ISO^XX^^^SPHL-000034|601 Robert St. N.^^St. Paul^MN^55164-0899^USA^M|^WPN^Internet^Health.idlabreports@state.mn.us|601 Robert St. N.^^St. Paul^MN^55164-0899^USA^M
OBR|1|230011927^SPHL-000034^2.16.840.1.114222.4.1.3661^ISO|40_3003786103_4988249_1087^STARLIMS.CDC.Stag^2.16.840.1.114222.4.3.3.2.1.2^ISO|PLT1228^Mold and Yeast XXX MS.MALDI-TOF^PLT^1087^MALDI-TOF-CLIA^L^2.69^v unknown^^CDC-10179^Fungal Identification^L^^2.16.840.1.113883.6.1|||20230322|||||||||SPHL-000034^MN PHL Division, Minnesota Department of Health^^^^^^^STARLIMS.CDC.Stag&2.16.840.1.114222.4.3.3.2.1.2&ISO^^^^XX|^NET^Internet^Health.idlabreports@state.mn.us|||||202304271044-0400|||F
OBX|1|CWE|PLT1228^Mold and Yeast XXX MS.MALDI-TOF^PLT^3562^MALDI-TOF-CLIA^L^2.69^v_unknown^MALDI-TOF-CLIA|N8KHKA9H-1|712760003^Candida metapsilosis (organism)^SCT^^^^09012018^^Candida metapsilosis||||||F|||20230322|11D0668319^Centers for Disease Control and Prevention^CLIA^40^Fungus Reference Laboratory^L|HVR0@cdc.gov^Gade^Lalitha|||20230427092900||||Centers for Disease Control and Prevention^L^^^^CLIA&2.16.840.1.113883.4.7&ISO^XX^^^11D0668319|1600 Clifton Rd^^Atlanta^GA^30329^USA^B
SPM|1|230011927&SPHL-000034&2.16.840.1.114222.4.1.3661&ISO^3003786103&STARLIMS.CDC.Stag&2.16.840.1.114222.4.3.3.2.1.2&ISO||119365002^Specimen from wound^SCT^WND^Wound^L^0912017^Adobe_Code^Wound||||56459004^Foot^SCT^FOT^Foot^L^09012017^Adobe_Code^Foot||||||Isolate,|||20230322|20230421124150"""

@Suppress("ktlint:standard:max-line-length")
private const val nistELRHL7RecordConverted =
    """{"resourceType":"Bundle","id":"1716963028870317000.4827c61e-d2dc-45da-b260-d81c9cd7d299","meta":{"lastUpdated":"2024-05-29T02:10:28.873-04:00"},"identifier":{"system":"https://reportstream.cdc.gov/prime-router","value":"3003786103_4988249_33033"},"type":"message","timestamp":"2023-05-01T10:25:31.000-04:00","entry":[{"fullUrl":"MessageHeader/0993dd0b-6ce5-3caf-a177-0b81cc780c18","resource":{"resourceType":"MessageHeader","id":"0993dd0b-6ce5-3caf-a177-0b81cc780c18","meta":{"tag":[{"system":"http://terminology.hl7.org/CodeSystem/v2-0103","code":"T"}]},"extension":[{"url":"https://reportstream.cdc.gov/fhir/StructureDefinition/encoding-characters","valueString":"^~\\&#"},{"url":"https://reportstream.cdc.gov/fhir/StructureDefinition/msh-message-header","extension":[{"url":"MSH.7","valueString":"20230501102531-0400"},{"url":"MSH.15","valueString":"NE"},{"url":"MSH.16","valueString":"NE"},{"url":"MSH.21","valueIdentifier":{"extension":[{"url":"https://reportstream.cdc.gov/fhir/StructureDefinition/assigning-authority","extension":[{"url":"https://reportstream.cdc.gov/fhir/StructureDefinition/namespace-id","valueString":"PHIN"},{"url":"https://reportstream.cdc.gov/fhir/StructureDefinition/universal-id","valueString":"2.16.840.1.113883.9.11"},{"url":"https://reportstream.cdc.gov/fhir/StructureDefinition/universal-id-type","valueCode":"ISO"}]}],"value":"PHLabReport-NoAck"}}]}],"eventCoding":{"system":"http://terminology.hl7.org/CodeSystem/v2-0003","code":"R01","display":"ORU^R01^ORU_R01"},"destination":[{"extension":[{"url":"https://reportstream.cdc.gov/fhir/StructureDefinition/universal-id","valueString":"2.16.840.1.114222.4.3.3.6.2.1"},{"url":"https://reportstream.cdc.gov/fhir/StructureDefinition/universal-id-type","valueString":"ISO"},{"url":"https://reportstream.cdc.gov/fhir/StructureDefinition/hl7v2Field","valueString":"MSH.5"}],"name":"MEDSS-ELR ","endpoint":"urn:oid:2.16.840.1.114222.4.3.3.6.2.1","receiver":{"reference":"Organization/1716963028950846000.3815ca65-0229-45f8-9eca-2b735e4f31e9"}}],"sender":{"reference":"Organization/1716963028929692000.c3cc7177-43d8-48be-84ec-f37176f9f3f8"},"source":{"extension":[{"url":"https://reportstream.cdc.gov/fhir/StructureDefinition/namespace-id","valueString":"STARLIMS.CDC.Stag"},{"url":"https://reportstream.cdc.gov/fhir/StructureDefinition/universal-id","valueString":"2.16.840.1.114222.4.3.3.2.1.2"},{"url":"https://reportstream.cdc.gov/fhir/StructureDefinition/universal-id-type","valueString":"ISO"},{"url":"https://reportstream.cdc.gov/fhir/StructureDefinition/hl7v2Field","valueString":"MSH.3"}],"software":"STARLIMS","version":"ELIMS V11","endpoint":"urn:oid:2.16.840.1.114222.4.3.3.2.1.2"}}},{"fullUrl":"Organization/1716963028929692000.c3cc7177-43d8-48be-84ec-f37176f9f3f8","resource":{"resourceType":"Organization","id":"1716963028929692000.c3cc7177-43d8-48be-84ec-f37176f9f3f8","identifier":[{"extension":[{"url":"https://reportstream.cdc.gov/fhir/StructureDefinition/hl7v2Field","valueString":"HD.1"}],"value":"CDC Atlanta"},{"extension":[{"url":"https://reportstream.cdc.gov/fhir/StructureDefinition/hl7v2Field","valueString":"HD.2,HD.3"}],"type":{"coding":[{"system":"http://terminology.hl7.org/CodeSystem/v2-0301","code":"CLIA"}]},"value":"11D0668319"}],"address":[{"country":"USA"}]}},{"fullUrl":"Organization/1716963028950846000.3815ca65-0229-45f8-9eca-2b735e4f31e9","resource":{"resourceType":"Organization","id":"1716963028950846000.3815ca65-0229-45f8-9eca-2b735e4f31e9","extension":[{"url":"https://reportstream.cdc.gov/fhir/StructureDefinition/hl7v2Field","valueString":"MSH.6"}],"identifier":[{"extension":[{"url":"https://reportstream.cdc.gov/fhir/StructureDefinition/hl7v2Field","valueString":"HD.1"}],"value":"MNDOH"},{"extension":[{"url":"https://reportstream.cdc.gov/fhir/StructureDefinition/hl7v2Field","valueString":"HD.2,HD.3"}],"type":{"coding":[{"system":"http://terminology.hl7.org/CodeSystem/v2-0301","code":"ISO"}]},"system":"urn:ietf:rfc:3986","value":"2.16.840.1.114222.4.1.3661"}]}},{"fullUrl":"Provenance/1716963029002804000.37ae0a40-caa4-4bbe-bab3-ae404655d2dc","resource":{"resourceType":"Provenance","id":"1716963029002804000.37ae0a40-caa4-4bbe-bab3-ae404655d2dc","target":[{"reference":"MessageHeader/0993dd0b-6ce5-3caf-a177-0b81cc780c18"},{"reference":"DiagnosticReport/1716963029209670000.cdad0860-baed-4ba6-9cc8-9bb23e0d8787"}],"recorded":"2023-05-01T10:25:31-04:00","activity":{"coding":[{"display":"ORU^R01^ORU_R01"}]},"agent":[{"type":{"coding":[{"system":"http://terminology.hl7.org/CodeSystem/provenance-participant-type","code":"author"}]},"who":{"reference":"Organization/1716963029002096000.0dc3c22e-3d77-4cb8-8a15-20ddecaa3519"}}],"entity":[{"role":"source","what":{"reference":"Device/1716963029006820000.c19c04a8-8c60-492e-81cc-6e99d46e68cc"}}]}},{"fullUrl":"Organization/1716963029002096000.0dc3c22e-3d77-4cb8-8a15-20ddecaa3519","resource":{"resourceType":"Organization","id":"1716963029002096000.0dc3c22e-3d77-4cb8-8a15-20ddecaa3519","identifier":[{"extension":[{"url":"https://reportstream.cdc.gov/fhir/StructureDefinition/hl7v2Field","valueString":"HD.1"}],"value":"CDC Atlanta"},{"extension":[{"url":"https://reportstream.cdc.gov/fhir/StructureDefinition/hl7v2Field","valueString":"HD.2,HD.3"}],"type":{"coding":[{"system":"http://terminology.hl7.org/CodeSystem/v2-0301","code":"CLIA"}]},"value":"11D0668319"}]}},{"fullUrl":"Organization/1716963029006596000.9a2ce22f-15b5-4251-9074-2c67c8f86b4e","resource":{"resourceType":"Organization","id":"1716963029006596000.9a2ce22f-15b5-4251-9074-2c67c8f86b4e","extension":[{"url":"https://reportstream.cdc.gov/fhir/StructureDefinition/xon-organization","extension":[{"url":"XON.10","valueString":"CDC CLIA"}]}],"identifier":[{"extension":[{"url":"https://reportstream.cdc.gov/fhir/StructureDefinition/assigning-authority","extension":[{"url":"https://reportstream.cdc.gov/fhir/StructureDefinition/namespace-id","valueString":"CDC"},{"url":"https://reportstream.cdc.gov/fhir/StructureDefinition/universal-id","valueString":"2.16.840.1.114222.4"},{"url":"https://reportstream.cdc.gov/fhir/StructureDefinition/universal-id-type","valueCode":"ISO"}]}],"type":{"coding":[{"extension":[{"url":"https://reportstream.cdc.gov/fhir/StructureDefinition/code-index-name","valueString":"identifier"}],"system":"http://terminology.hl7.org/CodeSystem/v2-0203","code":"XX"}]},"value":"CDC CLIA"}],"name":"CDC"}},{"fullUrl":"Device/1716963029006820000.c19c04a8-8c60-492e-81cc-6e99d46e68cc","resource":{"resourceType":"Device","id":"1716963029006820000.c19c04a8-8c60-492e-81cc-6e99d46e68cc","extension":[{"url":"https://reportstream.cdc.gov/fhir/StructureDefinition/software-vendor-org","valueReference":{"reference":"Organization/1716963029006596000.9a2ce22f-15b5-4251-9074-2c67c8f86b4e"}}],"manufacturer":"CDC","deviceName":[{"name":"STARLIMS","type":"manufacturer-name"}],"modelNumber":"Binary ID unknown","version":[{"value":"ELIMS V11"}]}},{"fullUrl":"Provenance/1716963029012915000.a02be488-bbda-4659-9499-6cdb4b5596da","resource":{"resourceType":"Provenance","id":"1716963029012915000.a02be488-bbda-4659-9499-6cdb4b5596da","recorded":"2024-05-29T02:10:29Z","policy":["http://hl7.org/fhir/uv/v2mappings/message-oru-r01-to-bundle"],"activity":{"coding":[{"code":"v2-FHIR transformation"}]},"agent":[{"type":{"coding":[{"system":"http://terminology.hl7.org/CodeSystem/provenance-participant-type","code":"assembler"}]},"who":{"reference":"Organization/1716963029012526000.d077dc0c-7903-436f-8238-9711daddde62"}}]}},{"fullUrl":"Organization/1716963029012526000.d077dc0c-7903-436f-8238-9711daddde62","resource":{"resourceType":"Organization","id":"1716963029012526000.d077dc0c-7903-436f-8238-9711daddde62","identifier":[{"value":"CDC PRIME - Atlanta"},{"type":{"coding":[{"system":"http://terminology.hl7.org/CodeSystem/v2-0301"}]},"system":"urn:ietf:rfc:3986","value":"2.16.840.1.114222.4.1.237821"}]}},{"fullUrl":"Patient/1716963029029061000.2e471a98-38cf-40b3-91dd-b08df34bded5","resource":{"resourceType":"Patient","id":"1716963029029061000.2e471a98-38cf-40b3-91dd-b08df34bded5","extension":[{"url":"https://reportstream.cdc.gov/fhir/StructureDefinition/patient-notes","valueAnnotation":{"extension":[{"url":"https://reportstream.cdc.gov/fhir/StructureDefinition/nte-annotation","extension":[{"url":"NTE.2","valueId":"L"}]},{"url":"https://reportstream.cdc.gov/fhir/StructureDefinition/note-comment","valueId":"SPHL Submitter: MN PHL Division, Minnesota Department of Health, Submitter ID: SPHL-000034, Address: 601 Robert St. N.  St. Paul, Minnesota 55164-0899 United States, Email: Health.idlabreports@state.mn.us, Submitter Patient ID: 10171284, Submitter Alt Patient ID: , Submitter Specimen ID: 230011927, Submitter Alt Specimen ID:"},{"url":"https://reportstream.cdc.gov/fhir/StructureDefinition/note-type","valueCodeableConcept":{"extension":[{"url":"https://reportstream.cdc.gov/fhir/StructureDefinition/coding-system-oid","valueOid":"urn:oid:2.16.840.1.113883.12.364"}],"coding":[{"extension":[{"url":"https://reportstream.cdc.gov/fhir/StructureDefinition/cwe-coding","valueString":"coding"},{"url":"https://reportstream.cdc.gov/fhir/StructureDefinition/cwe-coding-system","valueString":"HL70364"}],"version":"2.5.1","code":"RE","display":"Remark"}]}}],"text":"SPHL Submitter: MN PHL Division, Minnesota Department of Health, Submitter ID: SPHL-000034, Address: 601 Robert St. N.  St. Paul, Minnesota 55164-0899 United States, Email: Health.idlabreports@state.mn.us, Submitter Patient ID: 10171284, Submitter Alt Patient ID: , Submitter Specimen ID: 230011927, Submitter Alt Specimen ID:"}}],"identifier":[{"extension":[{"url":"https://reportstream.cdc.gov/fhir/StructureDefinition/cx-identifier","extension":[{"url":"CX.5","valueString":"PI"}]},{"url":"https://reportstream.cdc.gov/fhir/StructureDefinition/hl7v2Field","valueString":"PID.3"}],"type":{"coding":[{"code":"PI"}]},"system":"STARLIMS.CDC.Stag","_system":{"extension":[{"url":"https://reportstream.cdc.gov/fhir/StructureDefinition/namespace-id","valueString":"STARLIMS.CDC.Stag"},{"url":"https://reportstream.cdc.gov/fhir/StructureDefinition/universal-id","valueString":"2.16.840.1.114222.4.3.3.2.1.2"},{"url":"https://reportstream.cdc.gov/fhir/StructureDefinition/universal-id-type","valueString":"ISO"}]},"value":"PID03953346"},{"extension":[{"url":"https://reportstream.cdc.gov/fhir/StructureDefinition/cx-identifier","extension":[{"url":"CX.5","valueString":"PI"}]},{"url":"https://reportstream.cdc.gov/fhir/StructureDefinition/hl7v2Field","valueString":"PID.3"}],"type":{"coding":[{"code":"PI"}]},"system":"SPHL-000034","_system":{"extension":[{"url":"https://reportstream.cdc.gov/fhir/StructureDefinition/namespace-id","valueString":"SPHL-000034"},{"url":"https://reportstream.cdc.gov/fhir/StructureDefinition/universal-id","valueString":"2.16.840.1.114222.4.1.3661"},{"url":"https://reportstream.cdc.gov/fhir/StructureDefinition/universal-id-type","valueString":"ISO"}]},"value":"10171284"}],"name":[{"extension":[{"url":"https://reportstream.cdc.gov/fhir/StructureDefinition/xpn-human-name","extension":[{"url":"XPN.7","valueString":"U"}]}]}],"_birthDate":{"extension":[{"url":"https://reportstream.cdc.gov/fhir/StructureDefinition/hl7v2-date-time","valueString":"0000"}]},"address":[{"extension":[{"url":"https://reportstream.cdc.gov/fhir/StructureDefinition/xad-address","extension":[{"url":"XAD.7","valueCode":"H"}]}],"use":"home","country":"USA"}]}},{"fullUrl":"Provenance/1716963029030602000.90d9bc7c-1b56-45d3-9b7d-ed2a6b8eada4","resource":{"resourceType":"Provenance","id":"1716963029030602000.90d9bc7c-1b56-45d3-9b7d-ed2a6b8eada4","target":[{"reference":"Patient/1716963029029061000.2e471a98-38cf-40b3-91dd-b08df34bded5"}],"recorded":"2024-05-29T02:10:29Z","activity":{"coding":[{"system":"https://terminology.hl7.org/CodeSystem/v3-DataOperation","code":"UPDATE"}]}}},{"fullUrl":"Observation/1716963029038524000.f61b1694-c386-4e51-92be-79fc44057684","resource":{"resourceType":"Observation","id":"1716963029038524000.f61b1694-c386-4e51-92be-79fc44057684","extension":[{"url":"https://reportstream.cdc.gov/fhir/StructureDefinition/sub-id","valueString":"N8KHKA9H-1"},{"url":"https://reportstream.cdc.gov/fhir/StructureDefinition/analysis-date-time","valueDateTime":"2023-04-27T09:29:00Z","_valueDateTime":{"extension":[{"url":"https://reportstream.cdc.gov/fhir/StructureDefinition/hl7v2-date-time","valueString":"20230427092900"}]}},{"url":"https://reportstream.cdc.gov/fhir/StructureDefinition/obx-observation","extension":[{"url":"OBX.2","valueId":"CWE"},{"url":"OBX.11","valueString":"F"}]}],"status":"final","code":{"coding":[{"extension":[{"url":"https://reportstream.cdc.gov/fhir/StructureDefinition/cwe-coding","valueString":"coding"},{"url":"https://reportstream.cdc.gov/fhir/StructureDefinition/cwe-coding-system","valueString":"PLT"}],"version":"2.69","code":"PLT1228","display":"Mold and Yeast XXX MS.MALDI-TOF"},{"extension":[{"url":"https://reportstream.cdc.gov/fhir/StructureDefinition/cwe-coding","valueString":"alt-coding"},{"url":"https://reportstream.cdc.gov/fhir/StructureDefinition/cwe-coding-system","valueString":"L"}],"system":"https://terminology.hl7.org/CodeSystem-v2-0396.html#v2-0396-99zzzorL","version":"v_unknown","code":"3562","display":"MALDI-TOF-CLIA"}],"text":"MALDI-TOF-CLIA"},"subject":{"reference":"Patient/1716963029029061000.2e471a98-38cf-40b3-91dd-b08df34bded5"},"effectiveDateTime":"2023-03-22","_effectiveDateTime":{"extension":[{"url":"https://reportstream.cdc.gov/fhir/StructureDefinition/hl7v2-date-time","valueString":"20230322"}]},"performer":[{"reference":"Organization/1716963029039249000.a14936e6-740b-4ef2-90f5-eb2c7abfa97a"},{"reference":"PractitionerRole/1716963029039639000.d4393a8b-7b90-48d3-9c92-93c48c59e673"},{"reference":"Organization/1716963029042626000.4e586b5b-d595-437f-8749-e3a4d7f54d5a"}],"valueCodeableConcept":{"coding":[{"extension":[{"url":"https://reportstream.cdc.gov/fhir/StructureDefinition/cwe-coding","valueString":"coding"},{"url":"https://reportstream.cdc.gov/fhir/StructureDefinition/cwe-coding-system","valueString":"SCT"}],"system":"http://snomed.info/sct","version":"09012018","code":"712760003","display":"Candida metapsilosis (organism)"}],"text":"Candida metapsilosis"}}},{"fullUrl":"Organization/1716963029039249000.a14936e6-740b-4ef2-90f5-eb2c7abfa97a","resource":{"resourceType":"Organization","id":"1716963029039249000.a14936e6-740b-4ef2-90f5-eb2c7abfa97a","extension":[{"url":"https://reportstream.cdc.gov/fhir/StructureDefinition/cwe-organization","valueCodeableConcept":{"coding":[{"extension":[{"url":"https://reportstream.cdc.gov/fhir/StructureDefinition/cwe-coding","valueString":"coding"},{"url":"https://reportstream.cdc.gov/fhir/StructureDefinition/cwe-coding-system","valueString":"CLIA"}],"code":"11D0668319","display":"Centers for Disease Control and Prevention"},{"extension":[{"url":"https://reportstream.cdc.gov/fhir/StructureDefinition/cwe-coding","valueString":"alt-coding"},{"url":"https://reportstream.cdc.gov/fhir/StructureDefinition/cwe-coding-system","valueString":"L"}],"system":"https://terminology.hl7.org/CodeSystem-v2-0396.html#v2-0396-99zzzorL","code":"40","display":"Fungus Reference Laboratory"}]}},{"url":"https://reportstream.cdc.gov/fhir/StructureDefinition/hl7v2Field","valueString":"OBX.15"}],"identifier":[{"system":"CLIA","value":"11D0668319"}],"name":"Centers for Disease Control and Prevention"}},{"fullUrl":"Practitioner/1716963029040614000.5ca434ee-5a18-4e3e-af97-3b48b21f53ce","resource":{"resourceType":"Practitioner","id":"1716963029040614000.5ca434ee-5a18-4e3e-af97-3b48b21f53ce","extension":[{"url":"https://reportstream.cdc.gov/fhir/StructureDefinition/xcn-practitioner","extension":[{"url":"XCN.3","valueString":"Lalitha"}]}],"identifier":[{"value":"HVR0@cdc.gov"}],"name":[{"family":"Gade","given":["Lalitha"]}]}},{"fullUrl":"PractitionerRole/1716963029039639000.d4393a8b-7b90-48d3-9c92-93c48c59e673","resource":{"resourceType":"PractitionerRole","id":"1716963029039639000.d4393a8b-7b90-48d3-9c92-93c48c59e673","practitioner":{"reference":"Practitioner/1716963029040614000.5ca434ee-5a18-4e3e-af97-3b48b21f53ce"},"code":[{"coding":[{"system":"http://terminology.hl7.org/CodeSystem/practitioner-role","code":"responsibleObserver"}]}]}},{"fullUrl":"Organization/1716963029042626000.4e586b5b-d595-437f-8749-e3a4d7f54d5a","resource":{"resourceType":"Organization","id":"1716963029042626000.4e586b5b-d595-437f-8749-e3a4d7f54d5a","extension":[{"url":"https://reportstream.cdc.gov/fhir/StructureDefinition/organization-name-type","valueCoding":{"extension":[{"url":"https://reportstream.cdc.gov/fhir/StructureDefinition/cwe-coding","valueCodeableConcept":{"extension":[{"url":"https://reportstream.cdc.gov/fhir/StructureDefinition/hl7v2Field","valueString":"XON.2"}],"coding":[{"extension":[{"url":"https://reportstream.cdc.gov/fhir/StructureDefinition/cwe-coding","valueString":"coding"}],"code":"L"}]}}],"code":"L"}},{"url":"https://reportstream.cdc.gov/fhir/StructureDefinition/xon-organization","extension":[{"url":"XON.10","valueString":"11D0668319"}]},{"url":"https://reportstream.cdc.gov/fhir/StructureDefinition/hl7v2Field","valueString":"OBX.25"}],"identifier":[{"extension":[{"url":"https://reportstream.cdc.gov/fhir/StructureDefinition/assigning-authority","extension":[{"url":"https://reportstream.cdc.gov/fhir/StructureDefinition/namespace-id","valueString":"CLIA"},{"url":"https://reportstream.cdc.gov/fhir/StructureDefinition/universal-id","valueString":"2.16.840.1.113883.4.7"},{"url":"https://reportstream.cdc.gov/fhir/StructureDefinition/universal-id-type","valueCode":"ISO"}]}],"type":{"coding":[{"extension":[{"url":"https://reportstream.cdc.gov/fhir/StructureDefinition/code-index-name","valueString":"identifier"}],"system":"http://terminology.hl7.org/CodeSystem/v2-0203","code":"XX"}]},"value":"11D0668319"}],"name":"Centers for Disease Control and Prevention","address":[{"extension":[{"url":"https://reportstream.cdc.gov/fhir/StructureDefinition/xad-address","extension":[{"url":"https://reportstream.cdc.gov/fhir/StructureDefinition/sad-address-line","extension":[{"url":"SAD.1","valueString":"1600 Clifton Rd"}]},{"url":"XAD.7","valueCode":"B"}]}],"use":"work","line":["1600 Clifton Rd"],"city":"Atlanta","state":"GA","postalCode":"30329","country":"USA"}]}},{"fullUrl":"Specimen/1716963029186345000.61396c7c-4e0f-4e95-8b75-7e04e796b8ee","resource":{"resourceType":"Specimen","id":"1716963029186345000.61396c7c-4e0f-4e95-8b75-7e04e796b8ee","extension":[{"url":"https://reportstream.cdc.gov/fhir/StructureDefinition/hl7v2Segment","valueString":"OBR"}]}},{"fullUrl":"Specimen/1716963029189482000.a824da96-0d26-47cd-a3ba-b5067cb09946","resource":{"resourceType":"Specimen","id":"1716963029189482000.a824da96-0d26-47cd-a3ba-b5067cb09946","extension":[{"url":"https://reportstream.cdc.gov/fhir/StructureDefinition/hl7v2Segment","valueString":"SPM"}],"identifier":[{"extension":[{"url":"https://reportstream.cdc.gov/fhir/StructureDefinition/namespace-id","valueString":"SPHL-000034"},{"url":"https://reportstream.cdc.gov/fhir/StructureDefinition/universal-id","valueString":"2.16.840.1.114222.4.1.3661"},{"url":"https://reportstream.cdc.gov/fhir/StructureDefinition/universal-id-type","valueString":"ISO"},{"url":"https://reportstream.cdc.gov/fhir/StructureDefinition/filler-assigned-identifier","extension":[{"url":"https://reportstream.cdc.gov/fhir/StructureDefinition/entity-identifier","valueString":"3003786103"},{"url":"https://reportstream.cdc.gov/fhir/StructureDefinition/namespace-id","valueString":"STARLIMS.CDC.Stag"},{"url":"https://reportstream.cdc.gov/fhir/StructureDefinition/universal-id","valueString":"2.16.840.1.114222.4.3.3.2.1.2"},{"url":"https://reportstream.cdc.gov/fhir/StructureDefinition/universal-id-type","valueString":"ISO"}]},{"url":"https://reportstream.cdc.gov/fhir/StructureDefinition/hl7v2Component","valueString":"SPM.2.1"}],"type":{"coding":[{"system":"http://terminology.hl7.org/CodeSystem/v2-0203","code":"PGN"}]},"value":"230011927"},{"extension":[{"url":"https://reportstream.cdc.gov/fhir/StructureDefinition/namespace-id","valueString":"STARLIMS.CDC.Stag"},{"url":"https://reportstream.cdc.gov/fhir/StructureDefinition/universal-id","valueString":"2.16.840.1.114222.4.3.3.2.1.2"},{"url":"https://reportstream.cdc.gov/fhir/StructureDefinition/universal-id-type","valueString":"ISO"},{"url":"https://reportstream.cdc.gov/fhir/StructureDefinition/placer-assigned-identifier","extension":[{"url":"https://reportstream.cdc.gov/fhir/StructureDefinition/entity-identifier","valueString":"230011927"},{"url":"https://reportstream.cdc.gov/fhir/StructureDefinition/namespace-id","valueString":"SPHL-000034"},{"url":"https://reportstream.cdc.gov/fhir/StructureDefinition/universal-id","valueString":"2.16.840.1.114222.4.1.3661"},{"url":"https://reportstream.cdc.gov/fhir/StructureDefinition/universal-id-type","valueString":"ISO"}]},{"url":"https://reportstream.cdc.gov/fhir/StructureDefinition/hl7v2Component","valueString":"SPM.2.2"}],"type":{"coding":[{"system":"http://terminology.hl7.org/CodeSystem/v2-0203","code":"FGN"}]},"value":"3003786103"}],"type":{"coding":[{"extension":[{"url":"https://reportstream.cdc.gov/fhir/StructureDefinition/cwe-coding","valueString":"coding"},{"url":"https://reportstream.cdc.gov/fhir/StructureDefinition/cwe-coding-system","valueString":"SCT"}],"system":"http://snomed.info/sct","version":"0912017","code":"119365002","display":"Specimen from wound"},{"extension":[{"url":"https://reportstream.cdc.gov/fhir/StructureDefinition/cwe-coding","valueString":"alt-coding"},{"url":"https://reportstream.cdc.gov/fhir/StructureDefinition/cwe-coding-system","valueString":"L"}],"system":"https://terminology.hl7.org/CodeSystem-v2-0396.html#v2-0396-99zzzorL","version":"Adobe_Code","code":"WND","display":"Wound"}],"text":"Wound"},"receivedTime":"2023-04-21T12:41:50Z","_receivedTime":{"extension":[{"url":"https://reportstream.cdc.gov/fhir/StructureDefinition/hl7v2-date-time","valueString":"20230421124150"}]},"collection":{"collectedDateTime":"2023-03-22","_collectedDateTime":{"extension":[{"url":"https://reportstream.cdc.gov/fhir/StructureDefinition/hl7v2-date-time","valueString":"20230322"}]},"bodySite":{"coding":[{"extension":[{"url":"https://reportstream.cdc.gov/fhir/StructureDefinition/cwe-coding","valueString":"coding"},{"url":"https://reportstream.cdc.gov/fhir/StructureDefinition/cwe-coding-system","valueString":"SCT"}],"system":"http://snomed.info/sct","version":"09012017","code":"56459004","display":"Foot"},{"extension":[{"url":"https://reportstream.cdc.gov/fhir/StructureDefinition/cwe-coding","valueString":"alt-coding"},{"url":"https://reportstream.cdc.gov/fhir/StructureDefinition/cwe-coding-system","valueString":"L"}],"system":"https://terminology.hl7.org/CodeSystem-v2-0396.html#v2-0396-99zzzorL","version":"Adobe_Code","code":"FOT","display":"Foot"}],"text":"Foot"}},"note":[{"extension":[{"url":"https://reportstream.cdc.gov/fhir/StructureDefinition/hl7v2Field","valueString":"SPM.14"}],"text":"Isolate,"}]}},{"fullUrl":"ServiceRequest/1716963029203828000.ab1e6990-cc30-42af-abad-ca4cd9c844ae","resource":{"resourceType":"ServiceRequest","id":"1716963029203828000.ab1e6990-cc30-42af-abad-ca4cd9c844ae","extension":[{"url":"https://reportstream.cdc.gov/fhir/StructureDefinition/business-event","valueCode":"RE"},{"url":"https://reportstream.cdc.gov/fhir/StructureDefinition/orc-common-order","extension":[{"url":"orc-21-ordering-facility-name","valueReference":{"reference":"Organization/1716963029198580000.0eb0cf62-cb91-4834-8194-092aefefb464"}},{"url":"orc-22-ordering-facility-address","valueAddress":{"extension":[{"url":"https://reportstream.cdc.gov/fhir/StructureDefinition/xad-address","extension":[{"url":"https://reportstream.cdc.gov/fhir/StructureDefinition/sad-address-line","extension":[{"url":"SAD.1","valueString":"601 Robert St. N."}]},{"url":"XAD.7","valueCode":"M"}]}],"type":"postal","line":["601 Robert St. N."],"city":"St. Paul","state":"MN","postalCode":"55164-0899","country":"USA"}},{"url":"orc-24-ordering-provider-address","valueAddress":{"extension":[{"url":"https://reportstream.cdc.gov/fhir/StructureDefinition/xad-address","extension":[{"url":"https://reportstream.cdc.gov/fhir/StructureDefinition/sad-address-line","extension":[{"url":"SAD.1","valueString":"601 Robert St. N."}]},{"url":"XAD.7","valueCode":"M"}]}],"type":"postal","line":["601 Robert St. N."],"city":"St. Paul","state":"MN","postalCode":"55164-0899","country":"USA"}},{"url":"orc-12-ordering-provider","valueReference":{"reference":"Practitioner/1716963029200445000.fec3638c-7410-4ebb-868d-633afe166b8a"}}]},{"url":"https://reportstream.cdc.gov/fhir/StructureDefinition/obr-observation-request","extension":[{"url":"OBR.2","valueIdentifier":{"extension":[{"url":"https://reportstream.cdc.gov/fhir/StructureDefinition/assigning-authority","extension":[{"url":"https://reportstream.cdc.gov/fhir/StructureDefinition/namespace-id","valueString":"SPHL-000034"},{"url":"https://reportstream.cdc.gov/fhir/StructureDefinition/universal-id","valueString":"2.16.840.1.114222.4.1.3661"},{"url":"https://reportstream.cdc.gov/fhir/StructureDefinition/universal-id-type","valueCode":"ISO"}]}],"value":"230011927"}},{"url":"OBR.3","valueIdentifier":{"extension":[{"url":"https://reportstream.cdc.gov/fhir/StructureDefinition/assigning-authority","extension":[{"url":"https://reportstream.cdc.gov/fhir/StructureDefinition/namespace-id","valueString":"STARLIMS.CDC.Stag"},{"url":"https://reportstream.cdc.gov/fhir/StructureDefinition/universal-id","valueString":"2.16.840.1.114222.4.3.3.2.1.2"},{"url":"https://reportstream.cdc.gov/fhir/StructureDefinition/universal-id-type","valueCode":"ISO"}]}],"value":"40_3003786103_4988249_1087"}},{"url":"OBR.22","valueString":"202304271044-0400"},{"url":"OBR.16","valueReference":{"reference":"Practitioner/1716963029201988000.5b5dbc7e-4a09-4e7e-bea3-49ea1780d67a"}},{"url":"https://reportstream.cdc.gov/fhir/StructureDefinition/callback-number","valueContactPoint":{"extension":[{"url":"https://reportstream.cdc.gov/fhir/StructureDefinition/xtn-contact-point","extension":[{"url":"XTN.2","valueString":"NET"},{"url":"XTN.3","valueString":"Internet"},{"url":"XTN.4","valueString":"Health.idlabreports@state.mn.us"}]},{"url":"https://reportstream.cdc.gov/fhir/StructureDefinition/hl7v2Field","valueString":"OBR.17"}],"system":"email","value":"Health.idlabreports@state.mn.us"}}]}],"identifier":[{"extension":[{"url":"https://reportstream.cdc.gov/fhir/StructureDefinition/hl7v2Field","valueString":"ORC.2"},{"url":"https://reportstream.cdc.gov/fhir/StructureDefinition/assigning-authority","extension":[{"url":"https://reportstream.cdc.gov/fhir/StructureDefinition/namespace-id","valueString":"SPHL-000034"},{"url":"https://reportstream.cdc.gov/fhir/StructureDefinition/universal-id","valueString":"2.16.840.1.114222.4.1.3661"},{"url":"https://reportstream.cdc.gov/fhir/StructureDefinition/universal-id-type","valueCode":"ISO"}]}],"type":{"coding":[{"system":"http://terminology.hl7.org/CodeSystem/v2-0203","code":"PLAC"}]},"value":"230011927"},{"extension":[{"url":"https://reportstream.cdc.gov/fhir/StructureDefinition/hl7v2Field","valueString":"ORC.3"},{"url":"https://reportstream.cdc.gov/fhir/StructureDefinition/assigning-authority","extension":[{"url":"https://reportstream.cdc.gov/fhir/StructureDefinition/namespace-id","valueString":"STARLIMS.CDC.Stag"},{"url":"https://reportstream.cdc.gov/fhir/StructureDefinition/universal-id","valueString":"2.16.840.1.114222.4.3.3.2.1.2"},{"url":"https://reportstream.cdc.gov/fhir/StructureDefinition/universal-id-type","valueCode":"ISO"}]}],"type":{"coding":[{"system":"http://terminology.hl7.org/CodeSystem/v2-0203","code":"FILL"}]},"value":"40_3003786103_4988249_1087"}],"status":"unknown","code":{"extension":[{"url":"https://reportstream.cdc.gov/fhir/StructureDefinition/coding-system-oid","valueOid":"urn:oid:2.16.840.1.113883.6.1"}],"coding":[{"extension":[{"url":"https://reportstream.cdc.gov/fhir/StructureDefinition/cwe-coding","valueString":"coding"},{"url":"https://reportstream.cdc.gov/fhir/StructureDefinition/cwe-coding-system","valueString":"PLT"}],"version":"2.69","code":"PLT1228","display":"Mold and Yeast XXX MS.MALDI-TOF"},{"extension":[{"url":"https://reportstream.cdc.gov/fhir/StructureDefinition/cwe-coding","valueString":"secondary-alt-coding"},{"url":"https://reportstream.cdc.gov/fhir/StructureDefinition/cwe-coding-system","valueString":"L"}],"system":"https://terminology.hl7.org/CodeSystem-v2-0396.html#v2-0396-99zzzorL","code":"CDC-10179","display":"Fungal Identification"},{"extension":[{"url":"https://reportstream.cdc.gov/fhir/StructureDefinition/cwe-coding","valueString":"alt-coding"},{"url":"https://reportstream.cdc.gov/fhir/StructureDefinition/cwe-coding-system","valueString":"L"}],"system":"https://terminology.hl7.org/CodeSystem-v2-0396.html#v2-0396-99zzzorL","version":"v unknown","code":"1087","display":"MALDI-TOF-CLIA"}]},"subject":{"reference":"Patient/1716963029029061000.2e471a98-38cf-40b3-91dd-b08df34bded5"},"requester":{"extension":[{"url":"https://reportstream.cdc.gov/fhir/StructureDefinition/callback-number","valueContactPoint":{"extension":[{"url":"https://reportstream.cdc.gov/fhir/StructureDefinition/xtn-contact-point","extension":[{"url":"XTN.2","valueString":"NET"},{"url":"XTN.3","valueString":"Internet"},{"url":"XTN.4","valueString":"Health.idlabreports@state.mn.us"}]},{"url":"https://reportstream.cdc.gov/fhir/StructureDefinition/hl7v2Field","valueString":"ORC.14"}],"system":"email","value":"Health.idlabreports@state.mn.us"}}],"reference":"PractitionerRole/1716963029191586000.6be6df0d-0690-4f13-9f4c-808dc632444f"}}},{"fullUrl":"Practitioner/1716963029193845000.f05c7b2d-2339-4426-83f7-2c82cdd35dcc","resource":{"resourceType":"Practitioner","id":"1716963029193845000.f05c7b2d-2339-4426-83f7-2c82cdd35dcc","extension":[{"url":"https://reportstream.cdc.gov/fhir/StructureDefinition/assigning-authority","extension":[{"url":"https://reportstream.cdc.gov/fhir/StructureDefinition/namespace-id","valueString":"STARLIMS.CDC.Stag"},{"url":"https://reportstream.cdc.gov/fhir/StructureDefinition/universal-id","valueString":"2.16.840.1.114222.4.3.3.2.1.2"},{"url":"https://reportstream.cdc.gov/fhir/StructureDefinition/universal-id-type","valueCode":"ISO"}]},{"url":"https://reportstream.cdc.gov/fhir/StructureDefinition/hl7v2Field","valueString":"ORC.12"}],"identifier":[{"type":{"coding":[{"extension":[{"url":"https://reportstream.cdc.gov/fhir/StructureDefinition/codeable-concept-id","valueBoolean":true}],"code":"XX"}]},"system":"STARLIMS.CDC.Stag","value":"SPHL-000034"}],"name":[{"family":"MN PHL Division, Minnesota Department of Health"}],"address":[{"extension":[{"url":"https://reportstream.cdc.gov/fhir/StructureDefinition/xad-address","extension":[{"url":"https://reportstream.cdc.gov/fhir/StructureDefinition/sad-address-line","extension":[{"url":"SAD.1","valueString":"601 Robert St. N."}]},{"url":"XAD.7","valueCode":"M"}]}],"type":"postal","line":["601 Robert St. N."],"city":"St. Paul","state":"MN","postalCode":"55164-0899","country":"USA"}]}},{"fullUrl":"Organization/1716963029195606000.86fba843-0ea9-4938-ad88-55ff6a7212fa","resource":{"resourceType":"Organization","id":"1716963029195606000.86fba843-0ea9-4938-ad88-55ff6a7212fa","extension":[{"url":"https://reportstream.cdc.gov/fhir/StructureDefinition/organization-name-type","valueCoding":{"extension":[{"url":"https://reportstream.cdc.gov/fhir/StructureDefinition/cwe-coding","valueCodeableConcept":{"extension":[{"url":"https://reportstream.cdc.gov/fhir/StructureDefinition/hl7v2Field","valueString":"XON.2"}],"coding":[{"extension":[{"url":"https://reportstream.cdc.gov/fhir/StructureDefinition/cwe-coding","valueString":"coding"}],"code":"D"}]}}],"code":"D"}},{"url":"https://reportstream.cdc.gov/fhir/StructureDefinition/xon-organization","extension":[{"url":"XON.10","valueString":"SPHL-000034"}]}],"identifier":[{"extension":[{"url":"https://reportstream.cdc.gov/fhir/StructureDefinition/assigning-authority","extension":[{"url":"https://reportstream.cdc.gov/fhir/StructureDefinition/namespace-id","valueString":"STARLIMS.CDC.Stag"},{"url":"https://reportstream.cdc.gov/fhir/StructureDefinition/universal-id","valueString":"2.16.840.1.114222.4.3.3.2.1.2"},{"url":"https://reportstream.cdc.gov/fhir/StructureDefinition/universal-id-type","valueCode":"ISO"}]}],"type":{"coding":[{"extension":[{"url":"https://reportstream.cdc.gov/fhir/StructureDefinition/code-index-name","valueString":"identifier"}],"system":"http://terminology.hl7.org/CodeSystem/v2-0203","code":"XX"}]},"value":"SPHL-000034"}],"name":"MN PHL Division, Minnesota Department of Health","telecom":[{"extension":[{"url":"https://reportstream.cdc.gov/fhir/StructureDefinition/xtn-contact-point","extension":[{"url":"XTN.2","valueString":"WPN"},{"url":"XTN.3","valueString":"Internet"},{"url":"XTN.4","valueString":"Health.idlabreports@state.mn.us"}]}],"system":"email","value":"Health.idlabreports@state.mn.us","use":"work"}],"address":[{"extension":[{"url":"https://reportstream.cdc.gov/fhir/StructureDefinition/xad-address","extension":[{"url":"https://reportstream.cdc.gov/fhir/StructureDefinition/sad-address-line","extension":[{"url":"SAD.1","valueString":"601 Robert St. N."}]},{"url":"XAD.7","valueCode":"M"}]}],"type":"postal","line":["601 Robert St. N."],"city":"St. Paul","state":"MN","postalCode":"55164-0899","country":"USA"}]}},{"fullUrl":"PractitionerRole/1716963029191586000.6be6df0d-0690-4f13-9f4c-808dc632444f","resource":{"resourceType":"PractitionerRole","id":"1716963029191586000.6be6df0d-0690-4f13-9f4c-808dc632444f","practitioner":{"reference":"Practitioner/1716963029193845000.f05c7b2d-2339-4426-83f7-2c82cdd35dcc"},"organization":{"reference":"Organization/1716963029195606000.86fba843-0ea9-4938-ad88-55ff6a7212fa"}}},{"fullUrl":"Organization/1716963029198580000.0eb0cf62-cb91-4834-8194-092aefefb464","resource":{"resourceType":"Organization","id":"1716963029198580000.0eb0cf62-cb91-4834-8194-092aefefb464","extension":[{"url":"https://reportstream.cdc.gov/fhir/StructureDefinition/organization-name-type","valueCoding":{"extension":[{"url":"https://reportstream.cdc.gov/fhir/StructureDefinition/cwe-coding","valueCodeableConcept":{"extension":[{"url":"https://reportstream.cdc.gov/fhir/StructureDefinition/hl7v2Field","valueString":"XON.2"}],"coding":[{"extension":[{"url":"https://reportstream.cdc.gov/fhir/StructureDefinition/cwe-coding","valueString":"coding"}],"code":"D"}]}}],"code":"D"}},{"url":"https://reportstream.cdc.gov/fhir/StructureDefinition/xon-organization","extension":[{"url":"XON.10","valueString":"SPHL-000034"}]}],"identifier":[{"extension":[{"url":"https://reportstream.cdc.gov/fhir/StructureDefinition/assigning-authority","extension":[{"url":"https://reportstream.cdc.gov/fhir/StructureDefinition/namespace-id","valueString":"STARLIMS.CDC.Stag"},{"url":"https://reportstream.cdc.gov/fhir/StructureDefinition/universal-id","valueString":"2.16.840.1.114222.4.3.3.2.1.2"},{"url":"https://reportstream.cdc.gov/fhir/StructureDefinition/universal-id-type","valueCode":"ISO"}]}],"type":{"coding":[{"extension":[{"url":"https://reportstream.cdc.gov/fhir/StructureDefinition/code-index-name","valueString":"identifier"}],"system":"http://terminology.hl7.org/CodeSystem/v2-0203","code":"XX"}]},"value":"SPHL-000034"}],"name":"MN PHL Division, Minnesota Department of Health"}},{"fullUrl":"Practitioner/1716963029200445000.fec3638c-7410-4ebb-868d-633afe166b8a","resource":{"resourceType":"Practitioner","id":"1716963029200445000.fec3638c-7410-4ebb-868d-633afe166b8a","extension":[{"url":"https://reportstream.cdc.gov/fhir/StructureDefinition/assigning-authority","extension":[{"url":"https://reportstream.cdc.gov/fhir/StructureDefinition/namespace-id","valueString":"STARLIMS.CDC.Stag"},{"url":"https://reportstream.cdc.gov/fhir/StructureDefinition/universal-id","valueString":"2.16.840.1.114222.4.3.3.2.1.2"},{"url":"https://reportstream.cdc.gov/fhir/StructureDefinition/universal-id-type","valueCode":"ISO"}]}],"identifier":[{"type":{"coding":[{"extension":[{"url":"https://reportstream.cdc.gov/fhir/StructureDefinition/codeable-concept-id","valueBoolean":true}],"code":"XX"}]},"system":"STARLIMS.CDC.Stag","value":"SPHL-000034"}],"name":[{"family":"MN PHL Division, Minnesota Department of Health"}]}},{"fullUrl":"Practitioner/1716963029201988000.5b5dbc7e-4a09-4e7e-bea3-49ea1780d67a","resource":{"resourceType":"Practitioner","id":"1716963029201988000.5b5dbc7e-4a09-4e7e-bea3-49ea1780d67a","extension":[{"url":"https://reportstream.cdc.gov/fhir/StructureDefinition/assigning-authority","extension":[{"url":"https://reportstream.cdc.gov/fhir/StructureDefinition/namespace-id","valueString":"STARLIMS.CDC.Stag"},{"url":"https://reportstream.cdc.gov/fhir/StructureDefinition/universal-id","valueString":"2.16.840.1.114222.4.3.3.2.1.2"},{"url":"https://reportstream.cdc.gov/fhir/StructureDefinition/universal-id-type","valueCode":"ISO"}]}],"identifier":[{"type":{"coding":[{"extension":[{"url":"https://reportstream.cdc.gov/fhir/StructureDefinition/codeable-concept-id","valueBoolean":true}],"code":"XX"}]},"system":"STARLIMS.CDC.Stag","value":"SPHL-000034"}],"name":[{"family":"MN PHL Division, Minnesota Department of Health"}]}},{"fullUrl":"DiagnosticReport/1716963029209670000.cdad0860-baed-4ba6-9cc8-9bb23e0d8787","resource":{"resourceType":"DiagnosticReport","id":"1716963029209670000.cdad0860-baed-4ba6-9cc8-9bb23e0d8787","identifier":[{"extension":[{"url":"https://reportstream.cdc.gov/fhir/StructureDefinition/hl7v2Field","valueString":"ORC.2"},{"url":"https://reportstream.cdc.gov/fhir/StructureDefinition/assigning-authority","extension":[{"url":"https://reportstream.cdc.gov/fhir/StructureDefinition/namespace-id","valueString":"SPHL-000034"},{"url":"https://reportstream.cdc.gov/fhir/StructureDefinition/universal-id","valueString":"2.16.840.1.114222.4.1.3661"},{"url":"https://reportstream.cdc.gov/fhir/StructureDefinition/universal-id-type","valueCode":"ISO"}]}],"type":{"coding":[{"system":"http://terminology.hl7.org/CodeSystem/v2-0203","code":"PLAC"}]},"value":"230011927"},{"extension":[{"url":"https://reportstream.cdc.gov/fhir/StructureDefinition/assigning-authority","extension":[{"url":"https://reportstream.cdc.gov/fhir/StructureDefinition/namespace-id","valueString":"STARLIMS.CDC.Stag"},{"url":"https://reportstream.cdc.gov/fhir/StructureDefinition/universal-id","valueString":"2.16.840.1.114222.4.3.3.2.1.2"},{"url":"https://reportstream.cdc.gov/fhir/StructureDefinition/universal-id-type","valueCode":"ISO"}]}],"type":{"coding":[{"system":"http://terminology.hl7.org/CodeSystem/v2-0203","code":"FILL"}]},"value":"40_3003786103_4988249_1087"}],"basedOn":[{"reference":"ServiceRequest/1716963029203828000.ab1e6990-cc30-42af-abad-ca4cd9c844ae"}],"status":"final","code":{"extension":[{"url":"https://reportstream.cdc.gov/fhir/StructureDefinition/coding-system-oid","valueOid":"urn:oid:2.16.840.1.113883.6.1"}],"coding":[{"extension":[{"url":"https://reportstream.cdc.gov/fhir/StructureDefinition/cwe-coding","valueString":"coding"},{"url":"https://reportstream.cdc.gov/fhir/StructureDefinition/cwe-coding-system","valueString":"PLT"}],"version":"2.69","code":"PLT1228","display":"Mold and Yeast XXX MS.MALDI-TOF"},{"extension":[{"url":"https://reportstream.cdc.gov/fhir/StructureDefinition/cwe-coding","valueString":"secondary-alt-coding"},{"url":"https://reportstream.cdc.gov/fhir/StructureDefinition/cwe-coding-system","valueString":"L"}],"system":"https://terminology.hl7.org/CodeSystem-v2-0396.html#v2-0396-99zzzorL","code":"CDC-10179","display":"Fungal Identification"},{"extension":[{"url":"https://reportstream.cdc.gov/fhir/StructureDefinition/cwe-coding","valueString":"alt-coding"},{"url":"https://reportstream.cdc.gov/fhir/StructureDefinition/cwe-coding-system","valueString":"L"}],"system":"https://terminology.hl7.org/CodeSystem-v2-0396.html#v2-0396-99zzzorL","version":"v unknown","code":"1087","display":"MALDI-TOF-CLIA"}]},"subject":{"reference":"Patient/1716963029029061000.2e471a98-38cf-40b3-91dd-b08df34bded5"},"effectiveDateTime":"2023-03-22","_effectiveDateTime":{"extension":[{"url":"https://reportstream.cdc.gov/fhir/StructureDefinition/hl7v2-date-time","valueString":"20230322"}]},"issued":"2023-04-27T10:44:00-04:00","_issued":{"extension":[{"url":"https://reportstream.cdc.gov/fhir/StructureDefinition/hl7v2-date-time","valueString":"202304271044-0400"}]},"specimen":[{"reference":"Specimen/1716963029189482000.a824da96-0d26-47cd-a3ba-b5067cb09946"},{"reference":"Specimen/1716963029186345000.61396c7c-4e0f-4e95-8b75-7e04e796b8ee"}],"result":[{"reference":"Observation/1716963029038524000.f61b1694-c386-4e51-92be-79fc44057684"}]}}]}"""

@Suppress("ktlint:standard:max-line-length")
private const val nistELRHL7RecordWithoutMSH21 =
    """MSH|^~\&#|STARLIMS.CDC.Stag^2.16.840.1.114222.4.3.3.2.1.2^ISO|CDC Atlanta^11D0668319^CLIA|MEDSS-ELR ^2.16.840.1.114222.4.3.3.6.2.1^ISO|MNDOH^2.16.840.1.114222.4.1.3661^ISO|20230501102531-0400||ORU^R01^ORU_R01|3003786103_4988249_33033|T|2.5.1|||NE|NE|USA||||PHLabReport-NoAck^PHIN^2.16.840.1.113883.9.11^ISO
SFT|CDC^^^^^CDC&2.16.840.1.114222.4&ISO^XX^^^CDC CLIA|ELIMS V11|STARLIMS|Binary ID unknown
PID|1||PID03953346^^^STARLIMS.CDC.Stag&2.16.840.1.114222.4.3.3.2.1.2&ISO^PI~10171284^^^SPHL-000034&2.16.840.1.114222.4.1.3661&ISO^PI||^^^^^^U||0000||||^^^^^USA^H
NTE|1|L|SPHL Submitter: MN PHL Division, Minnesota Department of Health, Submitter ID: SPHL-000034, Address: 601 Robert St. N.  St. Paul, Minnesota 55164-0899 United States, Email: Health.idlabreports@state.mn.us, Submitter Patient ID: 10171284, Submitter Alt Patient ID: , Submitter Specimen ID: 230011927, Submitter Alt Specimen ID:|RE^Remark^HL70364^^^^2.5.1^^^^^^^2.16.840.1.113883.12.364
ORC|RE|230011927^SPHL-000034^2.16.840.1.114222.4.1.3661^ISO|40_3003786103_4988249_1087^STARLIMS.CDC.Stag^2.16.840.1.114222.4.3.3.2.1.2^ISO|||||||||SPHL-000034^MN PHL Division, Minnesota Department of Health^^^^^^^STARLIMS.CDC.Stag&2.16.840.1.114222.4.3.3.2.1.2&ISO^^^^XX||^NET^Internet^Health.idlabreports@state.mn.us|||||||MN PHL Division, Minnesota Department of Health^D^^^^STARLIMS.CDC.Stag&2.16.840.1.114222.4.3.3.2.1.2&ISO^XX^^^SPHL-000034|601 Robert St. N.^^St. Paul^MN^55164-0899^USA^M|^WPN^Internet^Health.idlabreports@state.mn.us|601 Robert St. N.^^St. Paul^MN^55164-0899^USA^M
OBR|1|230011927^SPHL-000034^2.16.840.1.114222.4.1.3661^ISO|40_3003786103_4988249_1087^STARLIMS.CDC.Stag^2.16.840.1.114222.4.3.3.2.1.2^ISO|PLT1228^Mold and Yeast XXX MS.MALDI-TOF^PLT^1087^MALDI-TOF-CLIA^L^2.69^v unknown^^CDC-10179^Fungal Identification^L^^2.16.840.1.113883.6.1|||20230322|||||||||SPHL-000034^MN PHL Division, Minnesota Department of Health^^^^^^^STARLIMS.CDC.Stag&2.16.840.1.114222.4.3.3.2.1.2&ISO^^^^XX|^NET^Internet^Health.idlabreports@state.mn.us|||||202304271044-0400|||F
OBX|1|CE|PLT1228^Mold and Yeast XXX MS.MALDI-TOF^PLT^3562^MALDI-TOF-CLIA^L^2.69^v_unknown^MALDI-TOF-CLIA|N8KHKA9H-1|712760003^Candida metapsilosis (organism)^SCT^^^^09012018^^Candida metapsilosis||||||F|||20230322|11D0668319^Centers for Disease Control and Prevention^CLIA^40^Fungus Reference Laboratory^L|HVR0@cdc.gov^Gade^Lalitha|||20230427092900||||Centers for Disease Control and Prevention^L^^^^CLIA&2.16.840.1.113883.4.7&ISO^XX^^^11D0668319|1600 Clifton Rd^^Atlanta^GA^30329^USA^B
SPM|1|230011927&SPHL-000034&2.16.840.1.114222.4.1.3661&ISO^3003786103&STARLIMS.CDC.Stag&2.16.840.1.114222.4.3.3.2.1.2&ISO||119365002^Specimen from wound^SCT^WND^Wound^L^0912017^Adobe_Code^Wound||||56459004^Foot^SCT^FOT^Foot^L^09012017^Adobe_Code^Foot||||||Isolate,|||20230322|20230421124150"""

@Suppress("ktlint:standard:max-line-length")
private const val validRadxMarsHL7Message =
    """MSH|^~\&|MMTC.PROD^2.16.840.1.113883.3.8589.4.2.106.1^ISO|CAREEVOLUTION^00Z0000024^CLIA|AIMS.INTEGRATION.PRD^2.16.840.1.114222.4.3.15.1^ISO|AIMS.PLATFORM^2.16.840.1.114222.4.1.217446^ISO|20240403205305+0000||ORU^R01^ORU_R01|20240403205305_dba7572cc6334f1ea0744c5f235c823e|P|2.5.1|||NE|NE|||||PHLabReport-NoAck^ELR251R1_Rcvr_Prof^2.16.840.1.113883.9.11^ISO
SFT|CAREEVOLUTION|2022|MMTC.PROD|16498||20240402
PID|1||8be6fa3710374dcebe0174e0fd5a1a7c^^^MMTC.PROD&2.16.840.1.113883.3.8589.4.2.106.1&ISO^PI||^^^^^^~^^^^^^||||||^^^^02139^USA||^^^^^111^1111111
ORC|RE||^MMTC.PROD^2.16.840.1.113883.3.8589.4.2.106.1^ISO|||||||||^^||^^^^^^|||||||SA.OTCSelfReport|^^^^02139^^^^|^^^^^^
OBR|1||^MMTC.PROD^2.16.840.1.113883.3.8589.4.2.106.1^ISO|94558-4^SARS-CoV-2 (COVID-19) Ag [Presence] in Respiratory specimen by Rapid immunoassay^LN^^^^2.71|||20240403120000-0400|||||||||^^|^^^^^^|||||20240403120000-0400|||F
OBX|1|CWE|94558-4^SARS-CoV-2 (COVID-19) Ag [Presence] in Respiratory specimen by Rapid immunoassay^LN^^^^2.71||260373001^Detected^SCT^^^^20200901||||||F||||00Z0000042||BinaxNOW COVID-19 Antigen Self Test_Abbott Diagnostics Scarborough, Inc._EUA^^99ELR^^^^Vunknown||20240403120000-0400||||SA.OTCSelfReport^^^^^&2.16.840.1.113883.3.8589.4.1.152&ISO^XX^^^00Z0000042|
NTE|1|L|Note
OBX|2|NM|35659-2^Age at specimen collection^LN^^^^2.71||24|a^year^UCUM^^^^2.1|||||F||||00Z0000042||||||||SA.OTCSelfReport^^^^^&2.16.840.1.113883.3.8589.4.1.152&ISO^XX^^^00Z0000042||||||QST
SPM|1|^dba7572cc6334f1ea0744c5f235c823e&MMTC.PROD&2.16.840.1.113883.3.8589.4.2.106.1&ISO||697989009^Anterior nares swab^SCT^^^^20200901|||||||||||||20240403120000-0400|20240403120000-0400"""

@Suppress("ktlint:standard:max-line-length")
private const val validRadxMarsHL7MessageConverted =
    """{"resourceType":"Bundle","id":"1716962138710190000.d83f6747-3cb3-4572-b029-bd3eafc69fb9","meta":{"lastUpdated":"2024-05-29T01:55:38.713-04:00"},"identifier":{"system":"https://reportstream.cdc.gov/prime-router","value":"20240403205305_dba7572cc6334f1ea0744c5f235c823e"},"type":"message","timestamp":"2024-04-03T16:53:05.000-04:00","entry":[{"fullUrl":"MessageHeader/df373c48-bfb2-36b0-b63c-5be13bc5d051","resource":{"resourceType":"MessageHeader","id":"df373c48-bfb2-36b0-b63c-5be13bc5d051","meta":{"tag":[{"system":"http://terminology.hl7.org/CodeSystem/v2-0103","code":"P"}]},"extension":[{"url":"https://reportstream.cdc.gov/fhir/StructureDefinition/msh-message-header","extension":[{"url":"MSH.7","valueString":"20240403205305+0000"},{"url":"MSH.15","valueString":"NE"},{"url":"MSH.16","valueString":"NE"},{"url":"MSH.21","valueIdentifier":{"extension":[{"url":"https://reportstream.cdc.gov/fhir/StructureDefinition/assigning-authority","extension":[{"url":"https://reportstream.cdc.gov/fhir/StructureDefinition/namespace-id","valueString":"ELR251R1_Rcvr_Prof"},{"url":"https://reportstream.cdc.gov/fhir/StructureDefinition/universal-id","valueString":"2.16.840.1.113883.9.11"},{"url":"https://reportstream.cdc.gov/fhir/StructureDefinition/universal-id-type","valueCode":"ISO"}]}],"value":"PHLabReport-NoAck"}}]}],"eventCoding":{"system":"http://terminology.hl7.org/CodeSystem/v2-0003","code":"R01","display":"ORU^R01^ORU_R01"},"destination":[{"extension":[{"url":"https://reportstream.cdc.gov/fhir/StructureDefinition/universal-id","valueString":"2.16.840.1.114222.4.3.15.1"},{"url":"https://reportstream.cdc.gov/fhir/StructureDefinition/universal-id-type","valueString":"ISO"},{"url":"https://reportstream.cdc.gov/fhir/StructureDefinition/hl7v2Field","valueString":"MSH.5"}],"name":"AIMS.INTEGRATION.PRD","endpoint":"urn:oid:2.16.840.1.114222.4.3.15.1","receiver":{"reference":"Organization/1716962138788070000.61ae7d7c-c05d-431e-94f5-37101a9a4877"}}],"sender":{"reference":"Organization/1716962138765411000.bc74c1ad-3f23-4500-8299-95a348bcde6a"},"source":{"extension":[{"url":"https://reportstream.cdc.gov/fhir/StructureDefinition/namespace-id","valueString":"MMTC.PROD"},{"url":"https://reportstream.cdc.gov/fhir/StructureDefinition/universal-id","valueString":"2.16.840.1.113883.3.8589.4.2.106.1"},{"url":"https://reportstream.cdc.gov/fhir/StructureDefinition/universal-id-type","valueString":"ISO"},{"url":"https://reportstream.cdc.gov/fhir/StructureDefinition/hl7v2Field","valueString":"MSH.3"}],"software":"MMTC.PROD","version":"2022","endpoint":"urn:oid:2.16.840.1.113883.3.8589.4.2.106.1"}}},{"fullUrl":"Organization/1716962138765411000.bc74c1ad-3f23-4500-8299-95a348bcde6a","resource":{"resourceType":"Organization","id":"1716962138765411000.bc74c1ad-3f23-4500-8299-95a348bcde6a","identifier":[{"extension":[{"url":"https://reportstream.cdc.gov/fhir/StructureDefinition/hl7v2Field","valueString":"HD.1"}],"value":"CAREEVOLUTION"},{"extension":[{"url":"https://reportstream.cdc.gov/fhir/StructureDefinition/hl7v2Field","valueString":"HD.2,HD.3"}],"type":{"coding":[{"system":"http://terminology.hl7.org/CodeSystem/v2-0301","code":"CLIA"}]},"value":"00Z0000024"}]}},{"fullUrl":"Organization/1716962138788070000.61ae7d7c-c05d-431e-94f5-37101a9a4877","resource":{"resourceType":"Organization","id":"1716962138788070000.61ae7d7c-c05d-431e-94f5-37101a9a4877","extension":[{"url":"https://reportstream.cdc.gov/fhir/StructureDefinition/hl7v2Field","valueString":"MSH.6"}],"identifier":[{"extension":[{"url":"https://reportstream.cdc.gov/fhir/StructureDefinition/hl7v2Field","valueString":"HD.1"}],"value":"AIMS.PLATFORM"},{"extension":[{"url":"https://reportstream.cdc.gov/fhir/StructureDefinition/hl7v2Field","valueString":"HD.2,HD.3"}],"type":{"coding":[{"system":"http://terminology.hl7.org/CodeSystem/v2-0301","code":"ISO"}]},"system":"urn:ietf:rfc:3986","value":"2.16.840.1.114222.4.1.217446"}]}},{"fullUrl":"Provenance/1716962138836786000.8961e972-83ac-4c4e-bd80-74ff8173ee12","resource":{"resourceType":"Provenance","id":"1716962138836786000.8961e972-83ac-4c4e-bd80-74ff8173ee12","target":[{"reference":"MessageHeader/df373c48-bfb2-36b0-b63c-5be13bc5d051"},{"reference":"DiagnosticReport/1716962139025804000.983ed3f5-6c3d-4f77-a07a-90a0f8c67db3"}],"recorded":"2024-04-03T20:53:05Z","activity":{"coding":[{"display":"ORU^R01^ORU_R01"}]},"agent":[{"type":{"coding":[{"system":"http://terminology.hl7.org/CodeSystem/provenance-participant-type","code":"author"}]},"who":{"reference":"Organization/1716962138836071000.7df5aa81-2d34-4ad0-8b69-bb23252079eb"}}],"entity":[{"role":"source","what":{"reference":"Device/1716962138839649000.c0895656-0087-4649-906e-65b61c426e6a"}}]}},{"fullUrl":"Organization/1716962138836071000.7df5aa81-2d34-4ad0-8b69-bb23252079eb","resource":{"resourceType":"Organization","id":"1716962138836071000.7df5aa81-2d34-4ad0-8b69-bb23252079eb","identifier":[{"extension":[{"url":"https://reportstream.cdc.gov/fhir/StructureDefinition/hl7v2Field","valueString":"HD.1"}],"value":"CAREEVOLUTION"},{"extension":[{"url":"https://reportstream.cdc.gov/fhir/StructureDefinition/hl7v2Field","valueString":"HD.2,HD.3"}],"type":{"coding":[{"system":"http://terminology.hl7.org/CodeSystem/v2-0301","code":"CLIA"}]},"value":"00Z0000024"}]}},{"fullUrl":"Organization/1716962138839299000.b6d4e972-52ef-4f8a-8406-264fb3979947","resource":{"resourceType":"Organization","id":"1716962138839299000.b6d4e972-52ef-4f8a-8406-264fb3979947","name":"CAREEVOLUTION"}},{"fullUrl":"Device/1716962138839649000.c0895656-0087-4649-906e-65b61c426e6a","resource":{"resourceType":"Device","id":"1716962138839649000.c0895656-0087-4649-906e-65b61c426e6a","extension":[{"url":"https://reportstream.cdc.gov/fhir/StructureDefinition/software-vendor-org","valueReference":{"reference":"Organization/1716962138839299000.b6d4e972-52ef-4f8a-8406-264fb3979947"}}],"manufacturer":"CAREEVOLUTION","deviceName":[{"name":"MMTC.PROD","type":"manufacturer-name"}],"modelNumber":"16498","version":[{"extension":[{"url":"https://reportstream.cdc.gov/fhir/StructureDefinition/software-install-date","valueDateTime":"2024-04-02","_valueDateTime":{"extension":[{"url":"https://reportstream.cdc.gov/fhir/StructureDefinition/hl7v2-date-time","valueString":"20240402"}]}}],"value":"2022"}]}},{"fullUrl":"Provenance/1716962138845513000.a370d47c-f9fe-4acb-bbfe-e4adc96796e1","resource":{"resourceType":"Provenance","id":"1716962138845513000.a370d47c-f9fe-4acb-bbfe-e4adc96796e1","recorded":"2024-05-29T01:55:38Z","policy":["http://hl7.org/fhir/uv/v2mappings/message-oru-r01-to-bundle"],"activity":{"coding":[{"code":"v2-FHIR transformation"}]},"agent":[{"type":{"coding":[{"system":"http://terminology.hl7.org/CodeSystem/provenance-participant-type","code":"assembler"}]},"who":{"reference":"Organization/1716962138845160000.804e75ce-0721-423b-958e-3ceed35b4dd2"}}]}},{"fullUrl":"Organization/1716962138845160000.804e75ce-0721-423b-958e-3ceed35b4dd2","resource":{"resourceType":"Organization","id":"1716962138845160000.804e75ce-0721-423b-958e-3ceed35b4dd2","identifier":[{"value":"CDC PRIME - Atlanta"},{"type":{"coding":[{"system":"http://terminology.hl7.org/CodeSystem/v2-0301"}]},"system":"urn:ietf:rfc:3986","value":"2.16.840.1.114222.4.1.237821"}]}},{"fullUrl":"Patient/1716962138866069000.2956b870-d429-406b-82cc-6377ccddb9a3","resource":{"resourceType":"Patient","id":"1716962138866069000.2956b870-d429-406b-82cc-6377ccddb9a3","identifier":[{"extension":[{"url":"https://reportstream.cdc.gov/fhir/StructureDefinition/cx-identifier","extension":[{"url":"CX.5","valueString":"PI"}]},{"url":"https://reportstream.cdc.gov/fhir/StructureDefinition/hl7v2Field","valueString":"PID.3"}],"type":{"coding":[{"code":"PI"}]},"system":"MMTC.PROD","_system":{"extension":[{"url":"https://reportstream.cdc.gov/fhir/StructureDefinition/namespace-id","valueString":"MMTC.PROD"},{"url":"https://reportstream.cdc.gov/fhir/StructureDefinition/universal-id","valueString":"2.16.840.1.113883.3.8589.4.2.106.1"},{"url":"https://reportstream.cdc.gov/fhir/StructureDefinition/universal-id-type","valueString":"ISO"}]},"value":"8be6fa3710374dcebe0174e0fd5a1a7c"}],"name":[{},{}],"telecom":[{"extension":[{"url":"http://hl7.org/fhir/StructureDefinition/contactpoint-area","valueString":"111"},{"url":"http://hl7.org/fhir/StructureDefinition/contactpoint-local","valueString":"1111111"},{"url":"https://reportstream.cdc.gov/fhir/StructureDefinition/xtn-contact-point","extension":[{"url":"XTN.7","valueString":"1111111"}]}],"_system":{"extension":[{"url":"http://hl7.org/fhir/StructureDefinition/data-absent-reason","valueCode":"unknown"}]},"use":"home"}],"address":[{"postalCode":"02139","country":"USA"}]}},{"fullUrl":"Provenance/1716962138867695000.3df6e4dc-99a4-462a-b2d1-c1dbc3bad333","resource":{"resourceType":"Provenance","id":"1716962138867695000.3df6e4dc-99a4-462a-b2d1-c1dbc3bad333","target":[{"reference":"Patient/1716962138866069000.2956b870-d429-406b-82cc-6377ccddb9a3"}],"recorded":"2024-05-29T01:55:38Z","activity":{"coding":[{"system":"https://terminology.hl7.org/CodeSystem/v3-DataOperation","code":"UPDATE"}]}}},{"fullUrl":"Observation/1716962138870831000.29d4d2a2-6790-435b-a46e-39c952370625","resource":{"resourceType":"Observation","id":"1716962138870831000.29d4d2a2-6790-435b-a46e-39c952370625","extension":[{"url":"https://reportstream.cdc.gov/fhir/StructureDefinition/analysis-date-time","valueDateTime":"2024-04-03T12:00:00-04:00","_valueDateTime":{"extension":[{"url":"https://reportstream.cdc.gov/fhir/StructureDefinition/hl7v2-date-time","valueString":"20240403120000-0400"}]}},{"url":"https://reportstream.cdc.gov/fhir/StructureDefinition/obx-observation","extension":[{"url":"OBX.2","valueId":"CWE"},{"url":"OBX.11","valueString":"F"},{"url":"OBX.17","valueCodeableConcept":{"coding":[{"extension":[{"url":"https://reportstream.cdc.gov/fhir/StructureDefinition/cwe-coding","valueString":"coding"},{"url":"https://reportstream.cdc.gov/fhir/StructureDefinition/cwe-coding-system","valueString":"99ELR"}],"version":"Vunknown","code":"BinaxNOW COVID-19 Antigen Self Test_Abbott Diagnostics Scarborough, Inc._EUA"}]}}]}],"status":"final","code":{"coding":[{"extension":[{"url":"https://reportstream.cdc.gov/fhir/StructureDefinition/cwe-coding","valueString":"coding"},{"url":"https://reportstream.cdc.gov/fhir/StructureDefinition/cwe-coding-system","valueString":"LN"}],"system":"http://loinc.org","version":"2.71","code":"94558-4","display":"SARS-CoV-2 (COVID-19) Ag [Presence] in Respiratory specimen by Rapid immunoassay"}]},"subject":{"reference":"Patient/1716962138866069000.2956b870-d429-406b-82cc-6377ccddb9a3"},"performer":[{"reference":"Organization/1716962138871491000.bee331bf-2224-4189-94af-6d649debd3b6"},{"reference":"Organization/1716962138872469000.410609ec-9bbb-4c69-b219-1d2d1cdc7892"}],"valueCodeableConcept":{"coding":[{"extension":[{"url":"https://reportstream.cdc.gov/fhir/StructureDefinition/cwe-coding","valueString":"coding"},{"url":"https://reportstream.cdc.gov/fhir/StructureDefinition/cwe-coding-system","valueString":"SCT"}],"system":"http://snomed.info/sct","version":"20200901","code":"260373001","display":"Detected"}]},"note":[{"extension":[{"url":"https://reportstream.cdc.gov/fhir/StructureDefinition/nte-annotation","extension":[{"url":"NTE.2","valueId":"L"}]},{"url":"https://reportstream.cdc.gov/fhir/StructureDefinition/note-comment","valueId":"Note"}],"text":"Note"}],"method":{"coding":[{"extension":[{"url":"https://reportstream.cdc.gov/fhir/StructureDefinition/cwe-coding","valueString":"coding"},{"url":"https://reportstream.cdc.gov/fhir/StructureDefinition/cwe-coding-system","valueString":"99ELR"}],"version":"Vunknown","code":"BinaxNOW COVID-19 Antigen Self Test_Abbott Diagnostics Scarborough, Inc._EUA"}]}}},{"fullUrl":"Organization/1716962138871491000.bee331bf-2224-4189-94af-6d649debd3b6","resource":{"resourceType":"Organization","id":"1716962138871491000.bee331bf-2224-4189-94af-6d649debd3b6","extension":[{"url":"https://reportstream.cdc.gov/fhir/StructureDefinition/cwe-organization","valueCodeableConcept":{"coding":[{"extension":[{"url":"https://reportstream.cdc.gov/fhir/StructureDefinition/cwe-coding","valueString":"coding"}],"code":"00Z0000042"}]}},{"url":"https://reportstream.cdc.gov/fhir/StructureDefinition/hl7v2Field","valueString":"OBX.15"}],"identifier":[{"value":"00Z0000042"}]}},{"fullUrl":"Organization/1716962138872469000.410609ec-9bbb-4c69-b219-1d2d1cdc7892","resource":{"resourceType":"Organization","id":"1716962138872469000.410609ec-9bbb-4c69-b219-1d2d1cdc7892","extension":[{"url":"https://reportstream.cdc.gov/fhir/StructureDefinition/xon-organization","extension":[{"url":"XON.10","valueString":"00Z0000042"}]},{"url":"https://reportstream.cdc.gov/fhir/StructureDefinition/hl7v2Field","valueString":"OBX.25"}],"identifier":[{"extension":[{"url":"https://reportstream.cdc.gov/fhir/StructureDefinition/assigning-authority","extension":[{"url":"https://reportstream.cdc.gov/fhir/StructureDefinition/namespace-id"},{"url":"https://reportstream.cdc.gov/fhir/StructureDefinition/universal-id","valueString":"2.16.840.1.113883.3.8589.4.1.152"},{"url":"https://reportstream.cdc.gov/fhir/StructureDefinition/universal-id-type","valueCode":"ISO"}]}],"type":{"coding":[{"extension":[{"url":"https://reportstream.cdc.gov/fhir/StructureDefinition/code-index-name","valueString":"identifier"}],"system":"http://terminology.hl7.org/CodeSystem/v2-0203","code":"XX"}]},"value":"00Z0000042"}],"name":"SA.OTCSelfReport"}},{"fullUrl":"Observation/1716962138878349000.462cab60-a262-4edd-90a6-78febcc4f25b","resource":{"resourceType":"Observation","id":"1716962138878349000.462cab60-a262-4edd-90a6-78febcc4f25b","extension":[{"url":"https://reportstream.cdc.gov/fhir/StructureDefinition/obx-observation","extension":[{"url":"OBX.2","valueId":"NM"},{"url":"OBX.6","valueCodeableConcept":{"coding":[{"extension":[{"url":"https://reportstream.cdc.gov/fhir/StructureDefinition/cwe-coding","valueString":"coding"},{"url":"https://reportstream.cdc.gov/fhir/StructureDefinition/cwe-coding-system","valueString":"UCUM"}],"system":"http://unitsofmeasure.org","version":"2.1","code":"a","display":"year"}]}},{"url":"OBX.29","valueId":"QST"},{"url":"OBX.11","valueString":"F"}]}],"status":"final","code":{"coding":[{"extension":[{"url":"https://reportstream.cdc.gov/fhir/StructureDefinition/cwe-coding","valueString":"coding"},{"url":"https://reportstream.cdc.gov/fhir/StructureDefinition/cwe-coding-system","valueString":"LN"}],"system":"http://loinc.org","version":"2.71","code":"35659-2","display":"Age at specimen collection"}]},"subject":{"reference":"Patient/1716962138866069000.2956b870-d429-406b-82cc-6377ccddb9a3"},"performer":[{"reference":"Organization/1716962138879023000.4cc808ec-06e8-4769-8e39-4ba164691689"},{"reference":"Organization/1716962138879931000.bf62efa2-d3b3-43ea-802d-ce4d5d45f0b1"}],"valueQuantity":{"value":24,"unit":"year","system":"UCUM","code":"a"}}},{"fullUrl":"Organization/1716962138879023000.4cc808ec-06e8-4769-8e39-4ba164691689","resource":{"resourceType":"Organization","id":"1716962138879023000.4cc808ec-06e8-4769-8e39-4ba164691689","extension":[{"url":"https://reportstream.cdc.gov/fhir/StructureDefinition/cwe-organization","valueCodeableConcept":{"coding":[{"extension":[{"url":"https://reportstream.cdc.gov/fhir/StructureDefinition/cwe-coding","valueString":"coding"}],"code":"00Z0000042"}]}},{"url":"https://reportstream.cdc.gov/fhir/StructureDefinition/hl7v2Field","valueString":"OBX.15"}],"identifier":[{"value":"00Z0000042"}]}},{"fullUrl":"Organization/1716962138879931000.bf62efa2-d3b3-43ea-802d-ce4d5d45f0b1","resource":{"resourceType":"Organization","id":"1716962138879931000.bf62efa2-d3b3-43ea-802d-ce4d5d45f0b1","extension":[{"url":"https://reportstream.cdc.gov/fhir/StructureDefinition/xon-organization","extension":[{"url":"XON.10","valueString":"00Z0000042"}]},{"url":"https://reportstream.cdc.gov/fhir/StructureDefinition/hl7v2Field","valueString":"OBX.25"}],"identifier":[{"extension":[{"url":"https://reportstream.cdc.gov/fhir/StructureDefinition/assigning-authority","extension":[{"url":"https://reportstream.cdc.gov/fhir/StructureDefinition/namespace-id"},{"url":"https://reportstream.cdc.gov/fhir/StructureDefinition/universal-id","valueString":"2.16.840.1.113883.3.8589.4.1.152"},{"url":"https://reportstream.cdc.gov/fhir/StructureDefinition/universal-id-type","valueCode":"ISO"}]}],"type":{"coding":[{"extension":[{"url":"https://reportstream.cdc.gov/fhir/StructureDefinition/code-index-name","valueString":"identifier"}],"system":"http://terminology.hl7.org/CodeSystem/v2-0203","code":"XX"}]},"value":"00Z0000042"}],"name":"SA.OTCSelfReport"}},{"fullUrl":"Specimen/1716962139012004000.20769efb-7be3-46a0-a738-f5f0a8b3aa03","resource":{"resourceType":"Specimen","id":"1716962139012004000.20769efb-7be3-46a0-a738-f5f0a8b3aa03","extension":[{"url":"https://reportstream.cdc.gov/fhir/StructureDefinition/hl7v2Segment","valueString":"OBR"}]}},{"fullUrl":"Specimen/1716962139014424000.0811a95f-b5f9-4fd2-acad-9c1ec4beb4b4","resource":{"resourceType":"Specimen","id":"1716962139014424000.0811a95f-b5f9-4fd2-acad-9c1ec4beb4b4","extension":[{"url":"https://reportstream.cdc.gov/fhir/StructureDefinition/hl7v2Segment","valueString":"SPM"}],"identifier":[{"extension":[{"url":"https://reportstream.cdc.gov/fhir/StructureDefinition/namespace-id","valueString":"MMTC.PROD"},{"url":"https://reportstream.cdc.gov/fhir/StructureDefinition/universal-id","valueString":"2.16.840.1.113883.3.8589.4.2.106.1"},{"url":"https://reportstream.cdc.gov/fhir/StructureDefinition/universal-id-type","valueString":"ISO"},{"url":"https://reportstream.cdc.gov/fhir/StructureDefinition/hl7v2Component","valueString":"SPM.2.2"}],"type":{"coding":[{"system":"http://terminology.hl7.org/CodeSystem/v2-0203","code":"FGN"}]},"value":"dba7572cc6334f1ea0744c5f235c823e"}],"type":{"coding":[{"extension":[{"url":"https://reportstream.cdc.gov/fhir/StructureDefinition/cwe-coding","valueString":"coding"},{"url":"https://reportstream.cdc.gov/fhir/StructureDefinition/cwe-coding-system","valueString":"SCT"}],"system":"http://snomed.info/sct","version":"20200901","code":"697989009","display":"Anterior nares swab"}]},"receivedTime":"2024-04-03T12:00:00-04:00","_receivedTime":{"extension":[{"url":"https://reportstream.cdc.gov/fhir/StructureDefinition/hl7v2-date-time","valueString":"20240403120000-0400"}]},"collection":{"collectedDateTime":"2024-04-03T12:00:00-04:00","_collectedDateTime":{"extension":[{"url":"https://reportstream.cdc.gov/fhir/StructureDefinition/hl7v2-date-time","valueString":"20240403120000-0400"}]}}}},{"fullUrl":"ServiceRequest/1716962139022873000.19ea1d56-fa18-4913-9699-54dbc5d518f5","resource":{"resourceType":"ServiceRequest","id":"1716962139022873000.19ea1d56-fa18-4913-9699-54dbc5d518f5","extension":[{"url":"https://reportstream.cdc.gov/fhir/StructureDefinition/business-event","valueCode":"RE"},{"url":"https://reportstream.cdc.gov/fhir/StructureDefinition/orc-common-order","extension":[{"url":"orc-21-ordering-facility-name","valueReference":{"reference":"Organization/1716962139019619000.9e1974c7-ec4d-4bc7-8e53-287fc5bdae1e"}},{"url":"orc-22-ordering-facility-address","valueAddress":{"postalCode":"02139"}},{"url":"orc-12-ordering-provider","valueReference":{"reference":"Practitioner/1716962139020671000.ad917f37-1386-43b9-96fd-c38efed716b2"}}]},{"url":"https://reportstream.cdc.gov/fhir/StructureDefinition/obr-observation-request","extension":[{"url":"OBR.3","valueIdentifier":{"extension":[{"url":"https://reportstream.cdc.gov/fhir/StructureDefinition/assigning-authority","extension":[{"url":"https://reportstream.cdc.gov/fhir/StructureDefinition/namespace-id","valueString":"MMTC.PROD"},{"url":"https://reportstream.cdc.gov/fhir/StructureDefinition/universal-id","valueString":"2.16.840.1.113883.3.8589.4.2.106.1"},{"url":"https://reportstream.cdc.gov/fhir/StructureDefinition/universal-id-type","valueCode":"ISO"}]}]}},{"url":"OBR.22","valueString":"20240403120000-0400"},{"url":"OBR.16","valueReference":{"reference":"Practitioner/1716962139021670000.0846bdb5-2833-484c-8185-f64c058e097e"}},{"url":"https://reportstream.cdc.gov/fhir/StructureDefinition/callback-number","valueContactPoint":{"extension":[{"url":"https://reportstream.cdc.gov/fhir/StructureDefinition/hl7v2Field","valueString":"OBR.17"}],"_system":{"extension":[{"url":"http://hl7.org/fhir/StructureDefinition/data-absent-reason","valueCode":"unknown"}]}}}]}],"identifier":[{"extension":[{"url":"https://reportstream.cdc.gov/fhir/StructureDefinition/hl7v2Field","valueString":"ORC.3"},{"url":"https://reportstream.cdc.gov/fhir/StructureDefinition/assigning-authority","extension":[{"url":"https://reportstream.cdc.gov/fhir/StructureDefinition/namespace-id","valueString":"MMTC.PROD"},{"url":"https://reportstream.cdc.gov/fhir/StructureDefinition/universal-id","valueString":"2.16.840.1.113883.3.8589.4.2.106.1"},{"url":"https://reportstream.cdc.gov/fhir/StructureDefinition/universal-id-type","valueCode":"ISO"}]}],"type":{"coding":[{"system":"http://terminology.hl7.org/CodeSystem/v2-0203","code":"FILL"}]}}],"status":"unknown","code":{"coding":[{"extension":[{"url":"https://reportstream.cdc.gov/fhir/StructureDefinition/cwe-coding","valueString":"coding"},{"url":"https://reportstream.cdc.gov/fhir/StructureDefinition/cwe-coding-system","valueString":"LN"}],"system":"http://loinc.org","version":"2.71","code":"94558-4","display":"SARS-CoV-2 (COVID-19) Ag [Presence] in Respiratory specimen by Rapid immunoassay"}]},"subject":{"reference":"Patient/1716962138866069000.2956b870-d429-406b-82cc-6377ccddb9a3"},"requester":{"extension":[{"url":"https://reportstream.cdc.gov/fhir/StructureDefinition/callback-number","valueContactPoint":{"extension":[{"url":"https://reportstream.cdc.gov/fhir/StructureDefinition/hl7v2Field","valueString":"ORC.14"}],"_system":{"extension":[{"url":"http://hl7.org/fhir/StructureDefinition/data-absent-reason","valueCode":"unknown"}]}}}],"reference":"PractitionerRole/1716962139015663000.7b194b64-077a-4f6c-9242-eeb705748fe9"}}},{"fullUrl":"Practitioner/1716962139016537000.db882625-664e-440c-8cbf-4fb26c688f76","resource":{"resourceType":"Practitioner","id":"1716962139016537000.db882625-664e-440c-8cbf-4fb26c688f76","extension":[{"url":"https://reportstream.cdc.gov/fhir/StructureDefinition/hl7v2Field","valueString":"ORC.12"}]}},{"fullUrl":"Organization/1716962139017576000.1f6b4059-5afb-4fd8-9d5c-ba013d9bb79d","resource":{"resourceType":"Organization","id":"1716962139017576000.1f6b4059-5afb-4fd8-9d5c-ba013d9bb79d","name":"SA.OTCSelfReport","telecom":[{"_system":{"extension":[{"url":"http://hl7.org/fhir/StructureDefinition/data-absent-reason","valueCode":"unknown"}]}}],"address":[{"postalCode":"02139"}]}},{"fullUrl":"PractitionerRole/1716962139015663000.7b194b64-077a-4f6c-9242-eeb705748fe9","resource":{"resourceType":"PractitionerRole","id":"1716962139015663000.7b194b64-077a-4f6c-9242-eeb705748fe9","practitioner":{"reference":"Practitioner/1716962139016537000.db882625-664e-440c-8cbf-4fb26c688f76"},"organization":{"reference":"Organization/1716962139017576000.1f6b4059-5afb-4fd8-9d5c-ba013d9bb79d"}}},{"fullUrl":"Organization/1716962139019619000.9e1974c7-ec4d-4bc7-8e53-287fc5bdae1e","resource":{"resourceType":"Organization","id":"1716962139019619000.9e1974c7-ec4d-4bc7-8e53-287fc5bdae1e","name":"SA.OTCSelfReport"}},{"fullUrl":"Practitioner/1716962139020671000.ad917f37-1386-43b9-96fd-c38efed716b2","resource":{"resourceType":"Practitioner","id":"1716962139020671000.ad917f37-1386-43b9-96fd-c38efed716b2"}},{"fullUrl":"Practitioner/1716962139021670000.0846bdb5-2833-484c-8185-f64c058e097e","resource":{"resourceType":"Practitioner","id":"1716962139021670000.0846bdb5-2833-484c-8185-f64c058e097e"}},{"fullUrl":"DiagnosticReport/1716962139025804000.983ed3f5-6c3d-4f77-a07a-90a0f8c67db3","resource":{"resourceType":"DiagnosticReport","id":"1716962139025804000.983ed3f5-6c3d-4f77-a07a-90a0f8c67db3","identifier":[{"extension":[{"url":"https://reportstream.cdc.gov/fhir/StructureDefinition/assigning-authority","extension":[{"url":"https://reportstream.cdc.gov/fhir/StructureDefinition/namespace-id","valueString":"MMTC.PROD"},{"url":"https://reportstream.cdc.gov/fhir/StructureDefinition/universal-id","valueString":"2.16.840.1.113883.3.8589.4.2.106.1"},{"url":"https://reportstream.cdc.gov/fhir/StructureDefinition/universal-id-type","valueCode":"ISO"}]}],"type":{"coding":[{"system":"http://terminology.hl7.org/CodeSystem/v2-0203","code":"FILL"}]}}],"basedOn":[{"reference":"ServiceRequest/1716962139022873000.19ea1d56-fa18-4913-9699-54dbc5d518f5"}],"status":"final","code":{"coding":[{"extension":[{"url":"https://reportstream.cdc.gov/fhir/StructureDefinition/cwe-coding","valueString":"coding"},{"url":"https://reportstream.cdc.gov/fhir/StructureDefinition/cwe-coding-system","valueString":"LN"}],"system":"http://loinc.org","version":"2.71","code":"94558-4","display":"SARS-CoV-2 (COVID-19) Ag [Presence] in Respiratory specimen by Rapid immunoassay"}]},"subject":{"reference":"Patient/1716962138866069000.2956b870-d429-406b-82cc-6377ccddb9a3"},"effectiveDateTime":"2024-04-03T12:00:00-04:00","_effectiveDateTime":{"extension":[{"url":"https://reportstream.cdc.gov/fhir/StructureDefinition/hl7v2-date-time","valueString":"20240403120000-0400"}]},"issued":"2024-04-03T12:00:00-04:00","_issued":{"extension":[{"url":"https://reportstream.cdc.gov/fhir/StructureDefinition/hl7v2-date-time","valueString":"20240403120000-0400"}]},"specimen":[{"reference":"Specimen/1716962139014424000.0811a95f-b5f9-4fd2-acad-9c1ec4beb4b4"},{"reference":"Specimen/1716962139012004000.20769efb-7be3-46a0-a738-f5f0a8b3aa03"}],"result":[{"reference":"Observation/1716962138870831000.29d4d2a2-6790-435b-a46e-39c952370625"},{"reference":"Observation/1716962138878349000.462cab60-a262-4edd-90a6-78febcc4f25b"}]}}]}"""

@Suppress("ktlint:standard:max-line-length")
private const val invalidRadxMarsHL7Message =
    """MSH|^~\&|MMTC.PROD^2.16.840.1.113883.3.8589.4.2.106.1^ISO|CAREEVOLUTION^00Z0000024^CLIA|AIMS.INTEGRATION.PRD^2.16.840.1.114222.4.3.15.1^ISO|AIMS.PLATFORM^2.16.840.1.114222.4.1.217446^ISO|20240403205305+0000||ORU^R01^ORU_R01|20240403205305_dba7572cc6334f1ea0744c5f235c823e|P|2.5.1|||NE|NE|||||PHLabReport-NoAck^ELR251R1_Rcvr_Prof^2.16.840.1.113883.9.12^ISO
SFT|CAREEVOLUTION|2022|MMTC.PROD|16498||20240402
PID|1||8be6fa3710374dcebe0174e0fd5a1a7c^^^MMTC.PROD&2.16.840.1.113883.3.8589.4.2.106.1&ISO^PI||^^^^^^~^^^^^^||||||^^^^02139^USA||^^^^^111^1111111
ORC|RE||^MMTC.PROD^2.16.840.1.113883.3.8589.4.2.106.1^ISO|||||||||^^||^^^^^^|||||||SA.OTCSelfReport|^^^^02139^^^^|^^^^^^
OBR|1||^MMTC.PROD^2.16.840.1.113883.3.8589.4.2.106.1^ISO|94558-4^SARS-CoV-2 (COVID-19) Ag [Presence] in Respiratory specimen by Rapid immunoassay^LN^^^^2.71|||20240403120000|||||||||^^|^^^^^^|||||20240403120000|||F
OBX|1|CWE|94558-4^SARS-CoV-2 (COVID-19) Ag [Presence] in Respiratory specimen by Rapid immunoassay^LN^^^^2.71||260373001^Detected^SCT^^^^20200901||||||F||||00Z0000042||BinaxNOW COVID-19 Antigen Self Test_Abbott Diagnostics Scarborough, Inc._EUA^^99ELR^^^^Vunknown||20240403120000||||SA.OTCSelfReport^^^^^&2.16.840.1.113883.3.8589.4.1.152&ISO^XX^^^00Z0000042|
NTE|1|L|Note
OBX|2|NM|35659-2^Age at specimen collection^LN^^^^2.71||24|a^year^UCUM^^^^2.1|||||F||||00Z0000042||||||||SA.OTCSelfReport^^^^^&2.16.840.1.113883.3.8589.4.1.152&ISO^XX^^^00Z0000042||||||QST
SPM|1|^dba7572cc6334f1ea0744c5f235c823e&MMTC.PROD&2.16.840.1.113883.3.8589.4.2.106.1&ISO||697989009^Anterior nares swab^SCT^^^^20200901|||||||||||||20240403120000-0400|20240403120000-0400"""

// TODO: deprecated (see https://github.com/CDCgov/prime-reportstream/issues/15039)
@Testcontainers
@ExtendWith(ReportStreamTestDatabaseSetupExtension::class)
class FhirFunctionIntegrationTests() {

    @Container
    val azuriteContainer = TestcontainersUtils.createAzuriteContainer(
        customImageName = "azurite_fhirfunctionintegration1",
        customEnv = mapOf(
            "AZURITE_ACCOUNTS" to "devstoreaccount1:keydevstoreaccount1"
        )
    )

    val oneOrganization = DeepOrganization(
        "phd", "test", Organization.Jurisdiction.FEDERAL,
        receivers = listOf(
            Receiver(
                "elr",
                "phd",
                Topic.TEST,
                CustomerStatus.INACTIVE,
                "one",
                timing = Receiver.Timing(numberPerDay = 1, maxReportCount = 1, whenEmpty = Receiver.WhenEmpty())
            ),
            Receiver(
                "elr2",
                "phd",
                Topic.FULL_ELR,
                CustomerStatus.ACTIVE,
                "classpath:/metadata/hl7_mapping/ORU_R01/ORU_R01-base.yml",
                timing = Receiver.Timing(numberPerDay = 1, maxReportCount = 1, whenEmpty = Receiver.WhenEmpty()),
                jurisdictionalFilter = listOf("true"),
                qualityFilter = listOf("true"),
                processingModeFilter = listOf("true"),
                format = MimeFormat.HL7,
            )
        ),
    )

    private fun makeWorkflowEngine(
        metadata: Metadata,
        settings: SettingsProvider,
        databaseAccess: DatabaseAccess,
    ): WorkflowEngine {
        return spyk(
            WorkflowEngine.Builder().metadata(metadata).settingsProvider(settings).databaseAccess(databaseAccess)
                .build()
        )
    }

    private fun seedTask(
        fileFormat: MimeFormat,
        currentAction: TaskAction,
        nextAction: TaskAction,
        nextEventAction: Event.EventAction,
        topic: Topic,
        taskIndex: Long = 0,
        organization: DeepOrganization,
        childReport: Report? = null,
        bodyURL: String? = null,
    ): Report {
        val report = Report(
            fileFormat,
            listOf(ClientSource(organization = organization.name, client = "Test Sender")),
            1,
            metadata = UnitTestUtils.simpleMetadata,
            nextAction = nextAction,
            topic = topic
        )
        ReportStreamTestDatabaseContainer.testDatabaseAccess.transact { txn ->
            val action = Action().setActionName(currentAction)
            val actionId = ReportStreamTestDatabaseContainer.testDatabaseAccess.insertAction(txn, action)
            report.bodyURL = bodyURL ?: "http://${report.id}.${fileFormat.toString().lowercase()}"
            val reportFile = ReportFile().setSchemaTopic(topic).setReportId(report.id)
                .setActionId(actionId).setSchemaName("").setBodyFormat(fileFormat.toString()).setItemCount(1)
                .setExternalName("test-external-name")
                .setBodyUrl(report.bodyURL)
            ReportStreamTestDatabaseContainer.testDatabaseAccess.insertReportFile(
                reportFile, txn, action
            )
            if (childReport != null) {
                ReportStreamTestDatabaseContainer.testDatabaseAccess
                    .insertReportLineage(
                        ReportLineage(
                            taskIndex,
                            actionId,
                            report.id,
                            childReport.id,
                            OffsetDateTime.now()
                        ),
                        txn
                    )
            }

            ReportStreamTestDatabaseContainer.testDatabaseAccess.insertTask(
                report,
                fileFormat.toString().lowercase(),
                report.bodyURL,
                nextAction = ProcessEvent(
                    nextEventAction,
                    report.id,
                    Options.None,
                    emptyMap(),
                    emptyList()
                ),
                txn
            )
        }

        return report
    }

    @BeforeEach
    fun beforeEach() {
        unmockkAll()
    }

    @AfterEach
    fun afterEach() {
        unmockkAll()
    }

    @Test
    fun `test does not update the DB or send messages on an error`() {
        val report = seedTask(
            MimeFormat.HL7,
            TaskAction.receive,
            TaskAction.convert,
            Event.EventAction.CONVERT,
            Topic.FULL_ELR,
            0,
            oneOrganization
        )

        mockkObject(BlobAccess)
        mockkObject(QueueMessage)
        mockkObject(QueueAccess)
        every { BlobAccess.downloadBlobAsByteArray(any()) } returns cleanHL7Record.toByteArray()
        every {
            BlobAccess.uploadBody(
                any(),
                any(),
                any(),
                any(),
                any()
            )
        } throws RuntimeException("manual error")
        every { QueueAccess.sendMessage(any(), any()) } returns Unit

        val settings = FileSettings().loadOrganizations(oneOrganization)
        val fhirEngine = FHIRConverter(
            UnitTestUtils.simpleMetadata,
            settings,
            ReportStreamTestDatabaseContainer.testDatabaseAccess,
        )

        val actionHistory = spyk(ActionHistory(TaskAction.receive))
        val workflowEngine =
            makeWorkflowEngine(
                UnitTestUtils.simpleMetadata,
                settings,
                ReportStreamTestDatabaseContainer.testDatabaseAccess
            )

        val queueMessage = "{\"type\":\"convert\",\"reportId\":\"${report.id}\"," +
            "\"blobURL\":\"http://azurite:10000/devstoreaccount1/reports/receive%2Fignore.ignore-full-elr%2F" +
            "None-${report.id}.hl7\",\"digest\"" +
            ":\"${BlobAccess.digestToString(BlobAccess.sha256Digest(cleanHL7Record.toByteArray()))}\"," +
            "\"blobSubFolderName\":" +
            "\"ignore.ignore-full-elr\",\"schemaName\":\"\",\"topic\":\"full-elr\"}"

        val fhirFunc = FHIRFunctions(
            workflowEngine,
            databaseAccess = ReportStreamTestDatabaseContainer.testDatabaseAccess
        )
        assertThrows<RuntimeException> {
            fhirFunc.doConvert(queueMessage, 1, fhirEngine, actionHistory)
        }

        val processTask = ReportStreamTestDatabaseContainer.testDatabaseAccess.fetchTask(report.id)
        assertThat(processTask.processedAt).isNull()
        ReportStreamTestDatabaseContainer.testDatabaseAccess.transact { txn ->
            val nextTask = DSL.using(txn).select(Task.TASK.asterisk()).from(Task.TASK)
                .where(Task.TASK.NEXT_ACTION.eq(TaskAction.destination_filter))
                .fetchOneInto(Task.TASK)
            assertThat(nextTask).isNull()
            val convertReportFile =
                DSL.using(txn).select(RF.REPORT_FILE.asterisk())
                    .from(RF.REPORT_FILE)
                    .where(RF.REPORT_FILE.NEXT_ACTION.eq(TaskAction.destination_filter))
                    .fetchOneInto(RF.REPORT_FILE)
            assertThat(convertReportFile).isNull()
        }
        verify(exactly = 0) {
            QueueAccess.sendMessage(any(), any())
        }
    }

    @Test
    fun `test successfully processes a convert message for HL7`() {
        val report = seedTask(
            MimeFormat.HL7,
            TaskAction.receive,
            TaskAction.convert,
            Event.EventAction.CONVERT,
            Topic.FULL_ELR,
            0,
            oneOrganization
        )
        val metadata = Metadata(UnitTestUtils.simpleSchema)

        metadata.lookupTableStore += mapOf(
            "observation-mapping" to LookupTable("observation-mapping", emptyList())
        )

        mockkObject(BlobAccess)
        mockkObject(QueueMessage)
        mockkObject(QueueAccess)
        every { BlobAccess.downloadBlobAsByteArray(any()) } returns cleanHL7Record.toByteArray()
        every {
            BlobAccess.uploadBody(
                any(),
                any(),
                any(),
                any(),
                any()
            )
        } returns BlobAccess.BlobInfo(MimeFormat.FHIR, "", "".toByteArray())
        every { QueueAccess.sendMessage(any(), any()) } returns Unit

        val settings = FileSettings().loadOrganizations(oneOrganization)
        val fhirEngine = FHIRConverter(
            metadata,
            settings,
            ReportStreamTestDatabaseContainer.testDatabaseAccess,
        )

        val actionHistory = spyk(ActionHistory(TaskAction.receive))
        val workflowEngine =
            makeWorkflowEngine(
                UnitTestUtils.simpleMetadata,
                settings,
                ReportStreamTestDatabaseContainer.testDatabaseAccess
            )

        val queueMessage = "{\"type\":\"convert\",\"reportId\":\"${report.id}\"," +
            "\"blobURL\":\"http://azurite:10000/devstoreaccount1/reports/receive%2Fignore.ignore-full-elr%2F" +
            "None-${report.id}.hl7\",\"digest\":" +
            "\"${BlobAccess.digestToString(BlobAccess.sha256Digest(cleanHL7Record.toByteArray()))}\"," +
            "\"blobSubFolderName\":" +
            "\"ignore.ignore-full-elr\",\"schemaName\":\"\",\"topic\":\"full-elr\"}"

        val fhirFunc = FHIRFunctions(
            workflowEngine,
            databaseAccess = ReportStreamTestDatabaseContainer.testDatabaseAccess
        )
        fhirFunc.doConvert(queueMessage, 1, fhirEngine, actionHistory)

        val processTask = ReportStreamTestDatabaseContainer.testDatabaseAccess.fetchTask(report.id)
        assertThat(processTask.processedAt).isNotNull()
        ReportStreamTestDatabaseContainer.testDatabaseAccess.transact { txn ->
            val nextTask = DSL.using(txn).select(Task.TASK.asterisk()).from(Task.TASK)
                .where(Task.TASK.NEXT_ACTION.eq(TaskAction.destination_filter))
                .fetchOneInto(Task.TASK)
            assertThat(nextTask).isNotNull()
            val convertReportFile =
                DSL.using(txn).select(RF.REPORT_FILE.asterisk())
                    .from(RF.REPORT_FILE)
                    .where(RF.REPORT_FILE.NEXT_ACTION.eq(TaskAction.destination_filter))
                    .fetchOneInto(RF.REPORT_FILE)
            assertThat(convertReportFile).isNotNull()
        }
        verify(exactly = 1) {
<<<<<<< HEAD
            QueueAccess.sendMessage(elrDestinationFilterQueueName, any())
            BlobAccess.uploadBody(Report.Format.FHIR, any(), any(), any(), any())
=======
            QueueAccess.sendMessage(elrRoutingQueueName, any())
            BlobAccess.uploadBody(MimeFormat.FHIR, any(), any(), any(), any())
>>>>>>> 0f467463
        }
    }

    @Test
    fun `test successfully processes a convert message for bulk HL7 message`() {
        val validBatch = cleanHL7Record + "\n" + invalidHL7Record
        val report = seedTask(
            MimeFormat.HL7,
            TaskAction.receive,
            TaskAction.convert,
            Event.EventAction.CONVERT,
            Topic.FULL_ELR,
            0,
            oneOrganization
        )
        val metadata = Metadata(UnitTestUtils.simpleSchema)

        metadata.lookupTableStore += mapOf(
            "observation-mapping" to LookupTable("observation-mapping", emptyList())
        )

        mockkObject(BlobAccess)
        mockkObject(QueueMessage)
        mockkObject(QueueAccess)
        every { BlobAccess.downloadBlobAsByteArray(any()) } returns validBatch.toByteArray()
        every {
            BlobAccess.uploadBody(
                any(),
                any(),
                any(),
                any(),
                any()
            )
        } answers { BlobAccess.BlobInfo(MimeFormat.FHIR, UUID.randomUUID().toString(), "".toByteArray()) }
        every { QueueAccess.sendMessage(any(), any()) } returns Unit

        val settings = FileSettings().loadOrganizations(oneOrganization)
        val fhirEngine = FHIRConverter(
            metadata,
            settings,
            ReportStreamTestDatabaseContainer.testDatabaseAccess,
        )

        val actionHistory = spyk(ActionHistory(TaskAction.receive))
        val workflowEngine =
            makeWorkflowEngine(
                UnitTestUtils.simpleMetadata,
                settings,
                ReportStreamTestDatabaseContainer.testDatabaseAccess
            )

        val queueMessage = "{\"type\":\"convert\",\"reportId\":\"${report.id}\"," +
            "\"blobURL\":\"http://azurite:10000/devstoreaccount1/reports/receive%2Fignore.ignore-full-elr%2F" +
            "None-${report.id}.hl7\",\"digest\":" +
            "\"${BlobAccess.digestToString(BlobAccess.sha256Digest(validBatch.toByteArray()))}\"," +
            "\"blobSubFolderName\":" +
            "\"ignore.ignore-full-elr\",\"schemaName\":\"\",\"topic\":\"full-elr\"}"

        val fhirFunc = FHIRFunctions(
            workflowEngine,
            databaseAccess = ReportStreamTestDatabaseContainer.testDatabaseAccess
        )
        fhirFunc.doConvert(queueMessage, 1, fhirEngine, actionHistory)

        val processTask = ReportStreamTestDatabaseContainer.testDatabaseAccess.fetchTask(report.id)
        assertThat(processTask.processedAt).isNotNull()
        ReportStreamTestDatabaseContainer.testDatabaseAccess.transact { txn ->
            val nextTask = DSL.using(txn).select(Task.TASK.asterisk()).from(Task.TASK)
                .where(Task.TASK.NEXT_ACTION.eq(TaskAction.destination_filter))
                .fetchInto(Task.TASK)
            assertThat(nextTask).hasSize(2)
            val convertReportFile =
                DSL.using(txn).select(RF.REPORT_FILE.asterisk())
                    .from(RF.REPORT_FILE)
                    .where(RF.REPORT_FILE.NEXT_ACTION.eq(TaskAction.destination_filter))
                    .fetchInto(RF.REPORT_FILE)
            assertThat(convertReportFile).hasSize(2)
        }
        verify(exactly = 2) {
            QueueAccess.sendMessage(elrDestinationFilterQueueName, any())
        }
        verify(exactly = 1) {
            BlobAccess.uploadBody(
                MimeFormat.FHIR,
                match { bytes ->
                    val result = CompareData().compare(
                        cleanHL7RecordConverted.byteInputStream(),
                        bytes.inputStream(),
                        MimeFormat.FHIR,
                        null
                    )
                    result.passed
                },
                any(), any(), any()
            )
            BlobAccess.uploadBody(
                MimeFormat.FHIR,
                match { bytes ->
                    val result = CompareData().compare(
                        invalidHL7RecordConverted.byteInputStream(),
                        bytes.inputStream(),
                        MimeFormat.FHIR,
                        null
                    )
                    result.passed
                },
                any(), any(), any()
            )
        }
    }

    @Test
    fun `test no items routed for HL7 if any in batch are invalid`() {
        val validBatch =
            cleanHL7Record + "\n" + invalidHL7Record + "\n" + badEncodingHL7Record + "\n" + unparseableHL7Record
        val report = seedTask(
            MimeFormat.HL7,
            TaskAction.receive,
            TaskAction.convert,
            Event.EventAction.CONVERT,
            Topic.FULL_ELR,
            0,
            oneOrganization
        )
        val metadata = Metadata(UnitTestUtils.simpleSchema)

        metadata.lookupTableStore += mapOf(
            "observation-mapping" to LookupTable("observation-mapping", emptyList())
        )

        mockkObject(BlobAccess)
        mockkObject(QueueMessage)
        mockkObject(QueueAccess)
        every { BlobAccess.downloadBlobAsByteArray(any()) } returns validBatch.toByteArray()
        every {
            BlobAccess.uploadBody(
                any(),
                any(),
                any(),
                any(),
                any()
            )
        } answers { BlobAccess.BlobInfo(MimeFormat.FHIR, UUID.randomUUID().toString(), "".toByteArray()) }
        every { QueueAccess.sendMessage(any(), any()) } returns Unit

        val settings = FileSettings().loadOrganizations(oneOrganization)
        val fhirEngine = FHIRConverter(
            metadata,
            settings,
            ReportStreamTestDatabaseContainer.testDatabaseAccess,
        )

        val actionHistory = spyk(ActionHistory(TaskAction.receive))
        val workflowEngine =
            makeWorkflowEngine(
                UnitTestUtils.simpleMetadata,
                settings,
                ReportStreamTestDatabaseContainer.testDatabaseAccess
            )

        val queueMessage = "{\"type\":\"convert\",\"reportId\":\"${report.id}\"," +
            "\"blobURL\":\"http://azurite:10000/devstoreaccount1/reports/receive%2Fignore.ignore-full-elr%2F" +
            "None-${report.id}.hl7\",\"digest\":" +
            "\"${BlobAccess.digestToString(BlobAccess.sha256Digest(validBatch.toByteArray()))}\"," +
            "\"blobSubFolderName\":" +
            "\"ignore.ignore-full-elr\",\"schemaName\":\"\",\"topic\":\"full-elr\"}"

        val actionLogger = ActionLogger()
        val fhirFunc = FHIRFunctions(
            workflowEngine,
            actionLogger = actionLogger,
            databaseAccess = ReportStreamTestDatabaseContainer.testDatabaseAccess
        )
        fhirFunc.doConvert(queueMessage, 1, fhirEngine, actionHistory)

        val processTask = ReportStreamTestDatabaseContainer.testDatabaseAccess.fetchTask(report.id)
        assertThat(processTask.processedAt).isNotNull()
        ReportStreamTestDatabaseContainer.testDatabaseAccess.transact { txn ->
            val nextTask = DSL.using(txn).select(Task.TASK.asterisk()).from(Task.TASK)
                .where(Task.TASK.NEXT_ACTION.eq(TaskAction.destination_filter))
                .fetchInto(Task.TASK)
            assertThat(nextTask).hasSize(2)
            val convertReportFile =
                DSL.using(txn).select(RF.REPORT_FILE.asterisk())
                    .from(RF.REPORT_FILE)
                    .where(RF.REPORT_FILE.NEXT_ACTION.eq(TaskAction.destination_filter))
                    .fetchInto(RF.REPORT_FILE)
            assertThat(convertReportFile).hasSize(2)
            assertThat(actionLogger.errors).hasSize(2)
        }
        verify(exactly = 2) {
            QueueAccess.sendMessage(elrDestinationFilterQueueName, any())
        }

        verify(exactly = 1) {
            BlobAccess.uploadBody(
                MimeFormat.FHIR,
                match { bytes ->
                    val result = CompareData().compare(
                        cleanHL7RecordConverted.byteInputStream(),
                        bytes.inputStream(),
                        MimeFormat.FHIR,
                        null
                    )
                    result.passed
                },
                any(), any(), any()
            )
            BlobAccess.uploadBody(
                MimeFormat.FHIR,
                match { bytes ->
                    val result = CompareData().compare(
                        invalidHL7RecordConverted.byteInputStream(),
                        bytes.inputStream(),
                        MimeFormat.FHIR,
                        null
                    )
                    result.passed
                },
                any(), any(), any()
            )
        }
    }

    @Test
    fun `test successfully processes a convert message for a bulk (ndjson) FHIR message`() {
        val report = seedTask(
            MimeFormat.FHIR,
            TaskAction.receive,
            TaskAction.convert,
            Event.EventAction.CONVERT,
            Topic.FULL_ELR,
            0,
            oneOrganization
        )
        val metadata = Metadata(UnitTestUtils.simpleSchema)

        metadata.lookupTableStore += mapOf(
            "observation-mapping" to LookupTable("observation-mapping", emptyList())
        )

        mockkObject(BlobAccess)
        mockkObject(QueueMessage)
        mockkObject(QueueAccess)
        val bulkFHIRRecord =
            listOf(
                validFHIRRecord1,
                invalidEmptyFHIRRecord,
                validFHIRRecord2,
                invalidMalformedFHIRRecord
            ).joinToString(
                "\n"
            )
        every { BlobAccess.downloadBlobAsByteArray(any()) } returns bulkFHIRRecord.toByteArray()
        every {
            BlobAccess.uploadBody(
                any(),
                any(),
                any(),
                any(),
                any()
            )
        } answers {
            BlobAccess.BlobInfo(MimeFormat.FHIR, UUID.randomUUID().toString(), "".toByteArray())
        }
        every { QueueAccess.sendMessage(any(), any()) } returns Unit

        val settings = FileSettings().loadOrganizations(oneOrganization)
        val fhirEngine = FHIRConverter(
            metadata,
            settings,
            ReportStreamTestDatabaseContainer.testDatabaseAccess,
        )

        val actionHistory = spyk(ActionHistory(TaskAction.receive))
        val actionLogger = ActionLogger()
        val workflowEngine =
            makeWorkflowEngine(
                UnitTestUtils.simpleMetadata,
                settings,
                ReportStreamTestDatabaseContainer.testDatabaseAccess
            )

        val queueMessage = "{\"type\":\"convert\",\"reportId\":\"${report.id}\"," +
            "\"blobURL\":\"http://azurite:10000/devstoreaccount1/reports/receive%2Fignore.ignore-full-elr%2F" +
            "None-${report.id}.fhir\",\"digest\":" +
            "\"${BlobAccess.digestToString(BlobAccess.sha256Digest(bulkFHIRRecord.toByteArray()))}\"," +
            "\"blobSubFolderName\":" +
            "\"ignore.ignore-full-elr\",\"schemaName\":\"\",\"topic\":\"full-elr\"}"

        val fhirFunc = FHIRFunctions(
            workflowEngine,
            databaseAccess = ReportStreamTestDatabaseContainer.testDatabaseAccess,
            actionLogger = actionLogger
        )

        fhirFunc.doConvert(queueMessage, 1, fhirEngine, actionHistory)

        val processTask = ReportStreamTestDatabaseContainer.testDatabaseAccess.fetchTask(report.id)
        assertThat(processTask.processedAt).isNotNull()
        ReportStreamTestDatabaseContainer.testDatabaseAccess.transact { txn ->
            val nextTask = DSL.using(txn).select(Task.TASK.asterisk()).from(Task.TASK)
                .where(Task.TASK.NEXT_ACTION.eq(TaskAction.destination_filter))
                .fetchInto(Task.TASK)
            assertThat(nextTask).hasSize(2)
            val convertReportFile =
                DSL.using(txn).select(RF.REPORT_FILE.asterisk())
                    .from(RF.REPORT_FILE)
                    .where(RF.REPORT_FILE.NEXT_ACTION.eq(TaskAction.destination_filter))
                    .fetchInto(RF.REPORT_FILE)
            assertThat(convertReportFile).hasSize(2)

            // Expect two errors for the two badly formed bundles
            assertThat(actionLogger.errors).hasSize(2)
        }
        verify(exactly = 2) {
<<<<<<< HEAD
            QueueAccess.sendMessage(elrDestinationFilterQueueName, any())
            BlobAccess.uploadBody(Report.Format.FHIR, any(), any(), any(), any())
=======
            QueueAccess.sendMessage(elrRoutingQueueName, any())
            BlobAccess.uploadBody(MimeFormat.FHIR, any(), any(), any(), any())
>>>>>>> 0f467463
        }
        verify(exactly = 1) {
            BlobAccess.uploadBody(
                MimeFormat.FHIR,
                validFHIRRecord1.toByteArray(),
                any(),
                any(),
                any()
            )
            BlobAccess.uploadBody(
                MimeFormat.FHIR,
                validFHIRRecord2.toByteArray(),
                any(),
                any(),
                any()
            )
        }
    }

    @Test
    fun `test successfully processes a convert message with invalid HL7 items`() {
        val receiveReport = seedTask(
            MimeFormat.HL7,
            TaskAction.receive,
            TaskAction.convert,
            Event.EventAction.CONVERT,
            Topic.FULL_ELR,
            0,
            oneOrganization
        )
        val metadata = Metadata(UnitTestUtils.simpleSchema)

        metadata.lookupTableStore += mapOf(
            "observation-mapping" to LookupTable("observation-mapping", emptyList())
        )
        val settings = FileSettings().loadOrganizations(oneOrganization)
        val workflowEngine =
            makeWorkflowEngine(
                UnitTestUtils.simpleMetadata,
                settings,
                ReportStreamTestDatabaseContainer.testDatabaseAccess
            )

        // set up and seed azure blobstore
        val blobConnectionString =
            """DefaultEndpointsProtocol=http;AccountName=devstoreaccount1;AccountKey=keydevstoreaccount1;BlobEndpoint=http://${azuriteContainer.host}:${
                azuriteContainer.getMappedPort(
                    10000
                )
            }/devstoreaccount1;QueueEndpoint=http://${azuriteContainer.host}:${
                azuriteContainer.getMappedPort(
                    10001
                )
            }/devstoreaccount1;"""
        val blobContainerMetadata = BlobAccess.BlobContainerMetadata(
            "container1",
            blobConnectionString
        )

        mockkObject(BlobAccess)
        every { BlobAccess getProperty "defaultBlobMetadata" } returns blobContainerMetadata
        mockkObject(QueueMessage)
        mockkObject(QueueAccess)
        every { QueueAccess.sendMessage(any(), any()) } returns Unit
        mockkObject(BlobAccess.BlobContainerMetadata)

        val receiveReportBytes = (cleanHL7Record + "\n" + invalidHL7Record + "\n" + unparseableHL7Record).toByteArray()
        val receiveBlobUrl = BlobAccess.uploadBlob(
            "convertBlob.hl7",
            receiveReportBytes,
            blobContainerMetadata
        )

        val queueMessage = "{\"type\":\"convert\",\"reportId\":\"${receiveReport.id}\"," +
            "\"blobURL\":\"" + receiveBlobUrl +
            "\",\"digest\":\"${
                BlobAccess.digestToString(
                    BlobAccess.sha256Digest(
                        receiveReportBytes
                    )
                )
            }\",\"blobSubFolderName\":" +
            "\"ignore.ignore-full-elr\",\"schemaName\":\"\",\"topic\":\"full-elr\"," +
            "\"receiverFullName\":\"phd.elr2\"}"

        val fhirFunc = FHIRFunctions(
            workflowEngine,
            databaseAccess = ReportStreamTestDatabaseContainer.testDatabaseAccess
        )
        val fhirEngine = spyk(
            FHIRConverter(
                metadata,
                settings,
                ReportStreamTestDatabaseContainer.testDatabaseAccess,
            )
        )

        fhirFunc.doConvert(queueMessage, 1, fhirEngine)

        verify(exactly = 2) {
            QueueAccess.sendMessage(any(), any())
        }

        ReportStreamTestDatabaseContainer.testDatabaseAccess.transact { txn ->
            // Verify that there were two created reports from the 2 items that were parseable
            val resultingReports = DSL
                .using(txn)
                .select(RF.REPORT_FILE.asterisk())
                .from(RF.REPORT_FILE)
                .where(
                    RF.REPORT_FILE.REPORT_ID
                        .`in`(
                            DSL
                                .select(
                                    gov.cdc.prime.router.azure.db.tables.ReportLineage.REPORT_LINEAGE.CHILD_REPORT_ID
                                )
                                .from(gov.cdc.prime.router.azure.db.tables.ReportLineage.REPORT_LINEAGE)
                                .where(
                                    gov.cdc.prime.router.azure.db.tables.ReportLineage.REPORT_LINEAGE.PARENT_REPORT_ID
                                        .eq(
                                            receiveReport.id
                                        )
                                )
                        )
                ).fetchInto(ReportFile::class.java)
            assertThat(resultingReports).hasSize(2)

            // Verify that the expected FHIR bundles were uploaded
            val fhirBundles =
                resultingReports.map { BlobAccess.downloadBlobAsByteArray(it.bodyUrl, blobContainerMetadata) }
            assertThat(fhirBundles).each {
                it.matchesPredicate { bytes ->
                    val invalidHL7Result = CompareData().compare(
                        invalidHL7RecordConverted.byteInputStream(),
                        bytes.inputStream(),
                        MimeFormat.FHIR,
                        null
                    )
                    invalidHL7Result.passed

                    val cleanHL7Result = CompareData().compare(
                        cleanHL7RecordConverted.byteInputStream(),
                        bytes.inputStream(),
                        MimeFormat.FHIR,
                        null
                    )
                    invalidHL7Result.passed || cleanHL7Result.passed
                }
            }

            // Verify that there was an action log with an error created
            val actionLogs = DSL.using(txn).select(ACTION_LOG.asterisk()).from(ACTION_LOG)
                .where(ACTION_LOG.REPORT_ID.eq(receiveReport.id)).and(ACTION_LOG.TYPE.eq(ActionLogType.error))
                .fetchInto(
                    DetailedActionLog::class.java
                )

            assertThat(actionLogs).hasSize(1)
            @Suppress("ktlint:standard:max-line-length")
            assertThat(actionLogs.first()).transform { it.detail.message }
                .isEqualTo("Item 3 in the report was not parseable. Reason: exception while parsing HL7: Determine encoding for message. The following is the first 50 chars of the message for reference, although this may not be where the issue is: MSH^~\\&|CDC PRIME - Atlanta, Georgia (Dekalb)^2.16")
        }
    }

    @Test
    fun `test successfully processes a convert message with invalid FHIR items`() {
        val receiveReport = seedTask(
            MimeFormat.FHIR,
            TaskAction.receive,
            TaskAction.convert,
            Event.EventAction.CONVERT,
            Topic.FULL_ELR,
            0,
            oneOrganization
        )
        val metadata = Metadata(UnitTestUtils.simpleSchema)

        metadata.lookupTableStore += mapOf(
            "observation-mapping" to LookupTable("observation-mapping", emptyList())
        )
        val settings = FileSettings().loadOrganizations(oneOrganization)
        val workflowEngine =
            makeWorkflowEngine(
                UnitTestUtils.simpleMetadata,
                settings,
                ReportStreamTestDatabaseContainer.testDatabaseAccess
            )

        // set up and seed azure blobstore
        val blobConnectionString =
            """DefaultEndpointsProtocol=http;AccountName=devstoreaccount1;AccountKey=keydevstoreaccount1;BlobEndpoint=http://${azuriteContainer.host}:${
                azuriteContainer.getMappedPort(
                    10000
                )
            }/devstoreaccount1;QueueEndpoint=http://${azuriteContainer.host}:${
                azuriteContainer.getMappedPort(
                    10001
                )
            }/devstoreaccount1;"""
        val blobContainerMetadata = BlobAccess.BlobContainerMetadata(
            "container1",
            blobConnectionString
        )

        mockkObject(BlobAccess)
        every { BlobAccess getProperty "defaultBlobMetadata" } returns blobContainerMetadata
        mockkObject(QueueMessage)
        mockkObject(QueueAccess)
        every { QueueAccess.sendMessage(any(), any()) } returns Unit
        mockkObject(BlobAccess.BlobContainerMetadata)
        val bulkFHIRRecord =
            listOf(
                validFHIRRecord1,
                invalidEmptyFHIRRecord,
                validFHIRRecord2,
                invalidMalformedFHIRRecord
            ).joinToString(
                "\n"
            )
        val receiveBlobUrl = BlobAccess.uploadBlob(
            "convertBlob.fhir",
            bulkFHIRRecord.toByteArray(),
            blobContainerMetadata
        )

        val queueMessage = "{\"type\":\"convert\",\"reportId\":\"${receiveReport.id}\"," +
            "\"blobURL\":\"" + receiveBlobUrl +
            "\",\"digest\":\"${
                BlobAccess.digestToString(
                    BlobAccess.sha256Digest(
                        bulkFHIRRecord.toByteArray()
                    )
                )
            }\",\"blobSubFolderName\":" +
            "\"ignore.ignore-full-elr\",\"schemaName\":\"\",\"topic\":\"full-elr\"," +
            "\"receiverFullName\":\"phd.elr2\"}"

        val fhirFunc = FHIRFunctions(
            workflowEngine,
            databaseAccess = ReportStreamTestDatabaseContainer.testDatabaseAccess
        )
        val fhirEngine = spyk(
            FHIRConverter(
                metadata,
                settings,
                ReportStreamTestDatabaseContainer.testDatabaseAccess,
            )
        )

        fhirFunc.doConvert(queueMessage, 1, fhirEngine)

        verify(exactly = 2) {
            QueueAccess.sendMessage(any(), any())
        }

        ReportStreamTestDatabaseContainer.testDatabaseAccess.transact { txn ->
            // Verify that there were two created reports from the 2 items that were parseable
            val resultingReports = DSL
                .using(txn)
                .select(RF.REPORT_FILE.asterisk())
                .from(RF.REPORT_FILE)
                .where(
                    RF.REPORT_FILE.REPORT_ID
                        .`in`(
                            DSL
                                .select(
                                    gov.cdc.prime.router.azure.db.tables.ReportLineage.REPORT_LINEAGE.CHILD_REPORT_ID
                                )
                                .from(gov.cdc.prime.router.azure.db.tables.ReportLineage.REPORT_LINEAGE)
                                .where(
                                    gov.cdc.prime.router.azure.db.tables.ReportLineage.REPORT_LINEAGE.PARENT_REPORT_ID
                                        .eq(
                                            receiveReport.id
                                        )
                                )
                        )
                ).fetchInto(ReportFile::class.java)
            assertThat(resultingReports).hasSize(2)

            // Verify that the expected FHIR bundles were uploaded
            val fhirBundles =
                resultingReports.map { BlobAccess.downloadBlobAsByteArray(it.bodyUrl, blobContainerMetadata) }
                    .map { it.toString(Charset.defaultCharset()) }
            assertThat(fhirBundles).containsOnly(validFHIRRecord1, validFHIRRecord2)

            // Verify that there was an action log with an error created
            val actionLogs = DSL.using(txn).select(ACTION_LOG.asterisk()).from(ACTION_LOG)
                .where(ACTION_LOG.REPORT_ID.eq(receiveReport.id)).and(ACTION_LOG.TYPE.eq(ActionLogType.error))
                .fetchInto(
                    DetailedActionLog::class.java
                )

            assertThat(actionLogs).hasSize(2)
            @Suppress("ktlint:standard:max-line-length")
            assertThat(actionLogs).transform {
                it.map { log ->
                    log.detail.message
                }
            }
                .containsOnly(
                    "Item 2 in the report was not parseable. Reason: exception while parsing FHIR: HAPI-1838: Invalid JSON content detected, missing required element: 'resourceType'",
                    "Item 4 in the report was not parseable. Reason: exception while parsing FHIR: HAPI-1861: Failed to parse JSON encoded FHIR content: Unexpected end-of-input: was expecting closing quote for a string value\n" +
                        " at [line: 1, column: 23]"
                )
        }
    }

    @Test
    fun `test successfully converting a NIST ELR HL7 message`() {
        val receiveReport = seedTask(
            MimeFormat.HL7,
            TaskAction.receive,
            TaskAction.convert,
            Event.EventAction.CONVERT,
            Topic.FULL_ELR,
            0,
            oneOrganization
        )
        val metadata = Metadata(UnitTestUtils.simpleSchema)

        metadata.lookupTableStore += mapOf(
            "observation-mapping" to LookupTable("observation-mapping", emptyList())
        )
        val settings = FileSettings().loadOrganizations(oneOrganization)
        val workflowEngine =
            makeWorkflowEngine(
                UnitTestUtils.simpleMetadata,
                settings,
                ReportStreamTestDatabaseContainer.testDatabaseAccess
            )

        // set up and seed azure blobstore
        val blobConnectionString =
            """DefaultEndpointsProtocol=http;AccountName=devstoreaccount1;AccountKey=keydevstoreaccount1;BlobEndpoint=http://${azuriteContainer.host}:${
                azuriteContainer.getMappedPort(
                    10000
                )
            }/devstoreaccount1;QueueEndpoint=http://${azuriteContainer.host}:${
                azuriteContainer.getMappedPort(
                    10001
                )
            }/devstoreaccount1;"""
        val blobContainerMetadata = BlobAccess.BlobContainerMetadata(
            "container1",
            blobConnectionString
        )

        mockkObject(BlobAccess)
        every { BlobAccess getProperty "defaultBlobMetadata" } returns blobContainerMetadata
        mockkObject(QueueMessage)
        mockkObject(QueueAccess)
        every { QueueAccess.sendMessage(any(), any()) } returns Unit
        mockkObject(BlobAccess.BlobContainerMetadata)

        val receiveReportBytes = nistELRHL7Record.toByteArray()
        val receiveBlobUrl = BlobAccess.uploadBlob(
            "convertBlob.hl7",
            receiveReportBytes,
            blobContainerMetadata
        )

        val queueMessage = "{\"type\":\"convert\",\"reportId\":\"${receiveReport.id}\"," +
            "\"blobURL\":\"" + receiveBlobUrl +
            "\",\"digest\":\"${
                BlobAccess.digestToString(
                    BlobAccess.sha256Digest(
                        receiveReportBytes
                    )
                )
            }\",\"blobSubFolderName\":" +
            "\"ignore.ignore-full-elr\",\"schemaName\":\"\",\"topic\":\"elr-elims\"," +
            "\"receiverFullName\":\"phd.elr2\"}"

        val fhirFunc = FHIRFunctions(
            workflowEngine,
            databaseAccess = ReportStreamTestDatabaseContainer.testDatabaseAccess
        )
        val fhirEngine = spyk(
            FHIRConverter(
                metadata,
                settings,
                ReportStreamTestDatabaseContainer.testDatabaseAccess,
            )
        )

        fhirFunc.doConvert(queueMessage, 1, fhirEngine)

        verify(exactly = 1) {
            QueueAccess.sendMessage(any(), any())
        }

        ReportStreamTestDatabaseContainer.testDatabaseAccess.transact { txn ->
            // Verify that there were two created reports from the 2 items that were parseable
            val resultingReports = DSL
                .using(txn)
                .select(RF.REPORT_FILE.asterisk())
                .from(RF.REPORT_FILE)
                .where(
                    RF.REPORT_FILE.REPORT_ID
                        .`in`(
                            DSL
                                .select(
                                    gov.cdc.prime.router.azure.db.tables.ReportLineage.REPORT_LINEAGE.CHILD_REPORT_ID
                                )
                                .from(gov.cdc.prime.router.azure.db.tables.ReportLineage.REPORT_LINEAGE)
                                .where(
                                    gov.cdc.prime.router.azure.db.tables.ReportLineage.REPORT_LINEAGE.PARENT_REPORT_ID
                                        .eq(
                                            receiveReport.id
                                        )
                                )
                        )
                ).fetchInto(ReportFile::class.java)
            assertThat(resultingReports).hasSize(1)

            // Verify that the expected FHIR bundles were uploaded
            val fhirBundles =
                resultingReports.map { BlobAccess.downloadBlobAsByteArray(it.bodyUrl, blobContainerMetadata) }
            assertThat(fhirBundles).each {
                it.matchesPredicate { bytes ->
                    val nistELRResult = CompareData().compare(
                        nistELRHL7RecordConverted.byteInputStream(),
                        bytes.inputStream(),
                        MimeFormat.FHIR,
                        null
                    )
                    nistELRResult.passed
                }
            }

            // Verify that there was an action log with an error created
            val actionLogs = DSL.using(txn).select(ACTION_LOG.asterisk()).from(ACTION_LOG)
                .where(ACTION_LOG.REPORT_ID.eq(receiveReport.id)).and(ACTION_LOG.TYPE.eq(ActionLogType.error))
                .fetchInto(
                    DetailedActionLog::class.java
                )

            assertThat(actionLogs).hasSize(0)
        }
    }

    @Test
    fun `test successfully processes a valid RADxMARS HL7 message`() {
        val receiveReport = seedTask(
            MimeFormat.HL7,
            TaskAction.receive,
            TaskAction.convert,
            Event.EventAction.CONVERT,
            Topic.MARS_OTC_ELR,
            0,
            oneOrganization
        )
        val metadata = Metadata(UnitTestUtils.simpleSchema)

        metadata.lookupTableStore += mapOf(
            "observation-mapping" to LookupTable("observation-mapping", emptyList())
        )
        val settings = FileSettings().loadOrganizations(oneOrganization)
        val workflowEngine =
            makeWorkflowEngine(
                UnitTestUtils.simpleMetadata,
                settings,
                ReportStreamTestDatabaseContainer.testDatabaseAccess
            )

        // set up and seed azure blobstore
        val blobConnectionString =
            """DefaultEndpointsProtocol=http;AccountName=devstoreaccount1;AccountKey=keydevstoreaccount1;BlobEndpoint=http://${azuriteContainer.host}:${
                azuriteContainer.getMappedPort(
                    10000
                )
            }/devstoreaccount1;QueueEndpoint=http://${azuriteContainer.host}:${
                azuriteContainer.getMappedPort(
                    10001
                )
            }/devstoreaccount1;"""
        val blobContainerMetadata = BlobAccess.BlobContainerMetadata(
            "container1",
            blobConnectionString
        )

        mockkObject(BlobAccess)
        every { BlobAccess getProperty "defaultBlobMetadata" } returns blobContainerMetadata
        mockkObject(QueueMessage)
        mockkObject(QueueAccess)
        every { QueueAccess.sendMessage(any(), any()) } returns Unit
        mockkObject(BlobAccess.BlobContainerMetadata)

        val receiveReportBytes = (invalidRadxMarsHL7Message + "\n" + validRadxMarsHL7Message).toByteArray()
        val receiveBlobUrl = BlobAccess.uploadBlob(
            "convertBlob.hl7",
            receiveReportBytes,
            blobContainerMetadata
        )

        val queueMessage = "{\"type\":\"convert\",\"reportId\":\"${receiveReport.id}\"," +
            "\"blobURL\":\"" + receiveBlobUrl +
            "\",\"digest\":\"${
                BlobAccess.digestToString(
                    BlobAccess.sha256Digest(
                        receiveReportBytes
                    )
                )
            }\",\"blobSubFolderName\":" +
            "\"ignore.ignore-full-elr\",\"schemaName\":\"\",\"topic\":\"mars-otc-elr\"," +
            "\"receiverFullName\":\"phd.elr2\"}"

        val fhirFunc = FHIRFunctions(
            workflowEngine,
            databaseAccess = ReportStreamTestDatabaseContainer.testDatabaseAccess
        )
        val fhirEngine = spyk(
            FHIRConverter(
                metadata,
                settings,
                ReportStreamTestDatabaseContainer.testDatabaseAccess,
            )
        )

        fhirFunc.doConvert(queueMessage, 1, fhirEngine)

        verify(exactly = 1) {
            QueueAccess.sendMessage(any(), any())
        }

        ReportStreamTestDatabaseContainer.testDatabaseAccess.transact { txn ->
            // Verify that there were two created reports from the 2 items that were parseable
            val resultingReports = DSL
                .using(txn)
                .select(RF.REPORT_FILE.asterisk())
                .from(RF.REPORT_FILE)
                .where(
                    RF.REPORT_FILE.REPORT_ID
                        .`in`(
                            DSL
                                .select(
                                    gov.cdc.prime.router.azure.db.tables.ReportLineage.REPORT_LINEAGE.CHILD_REPORT_ID
                                )
                                .from(gov.cdc.prime.router.azure.db.tables.ReportLineage.REPORT_LINEAGE)
                                .where(
                                    gov.cdc.prime.router.azure.db.tables.ReportLineage.REPORT_LINEAGE.PARENT_REPORT_ID
                                        .eq(
                                            receiveReport.id
                                        )
                                )
                        )
                ).fetchInto(ReportFile::class.java)
            assertThat(resultingReports).hasSize(1)

            // Verify that the expected FHIR bundles were uploaded
            val fhirBundles =
                resultingReports.map { BlobAccess.downloadBlobAsByteArray(it.bodyUrl, blobContainerMetadata) }
            assertThat(fhirBundles).each {
                it.matchesPredicate { bytes ->
                    val radxMarsResult = CompareData().compare(
                        validRadxMarsHL7MessageConverted.byteInputStream(),
                        bytes.inputStream(),
                        MimeFormat.FHIR,
                        null
                    )
                    radxMarsResult.passed
                }
            }

            // Verify that there was an action log with an error created
            val actionLogs = DSL.using(txn).select(ACTION_LOG.asterisk()).from(ACTION_LOG)
                .where(ACTION_LOG.REPORT_ID.eq(receiveReport.id)).and(ACTION_LOG.TYPE.eq(ActionLogType.error))
                .fetchInto(
                    DetailedActionLog::class.java
                )
            assertThat(actionLogs).hasSize(1)
            @Suppress("ktlint:standard:max-line-length")
            assertThat(actionLogs.first()).transform { it.detail.message }
                .isEqualTo(
                    "Item 1 in the report was not valid. Reason: HL7 was not valid at MSH[1]-21[1].3 for validator: RADx MARS"
                )
        }
    }

    // TODO: deprecated (see https://github.com/CDCgov/prime-reportstream/issues/15039)
    @Test
    fun `test successfully processes a route message`() {
        val report = seedTask(
            MimeFormat.HL7,
            TaskAction.receive,
            TaskAction.translate,
            Event.EventAction.TRANSLATE,
            Topic.FULL_ELR,
            0,
            oneOrganization
        )

        mockkObject(BlobAccess)
        mockkObject(QueueMessage)
        mockkObject(QueueAccess)
        val mockReport = mockk<ReportFile>()
        val routeFhirBytes =
            File(VALID_FHIR_PATH).readBytes()
        every {
            BlobAccess.downloadBlobAsByteArray(any())
        } returns routeFhirBytes
        every {
            BlobAccess.uploadBody(
                any(),
                any(),
                any(),
                any(),
                any()
            )
        } returns BlobAccess.BlobInfo(MimeFormat.FHIR, "", "".toByteArray())
        every { QueueAccess.sendMessage(any(), any()) } returns Unit
        every { mockReport.reportId } returns UUID.randomUUID()
        mockkConstructor(ReportService::class)
        every { anyConstructed<ReportService>().getSenderName(any()) } returns "senderOrg.senderOrgClient"
        every { anyConstructed<ReportService>().getRootReport(any()) } returns mockReport

        val settings = FileSettings().loadOrganizations(oneOrganization)
        val fhirEngine = FHIRRouter(
            UnitTestUtils.simpleMetadata,
            settings,
            ReportStreamTestDatabaseContainer.testDatabaseAccess
        )

        val actionHistory = spyk(ActionHistory(TaskAction.receive))
        val workflowEngine =
            makeWorkflowEngine(
                UnitTestUtils.simpleMetadata,
                settings,
                ReportStreamTestDatabaseContainer.testDatabaseAccess
            )

        val queueMessage = "{\"type\":\"route\",\"reportId\":\"${report.id}\"," +
            "\"blobURL\":\"http://azurite:10000/devstoreaccount1/reports/receive%2Fignore.ignore-full-elr%2F" +
            "None-${report.id}.hl7\",\"digest\":" +
            "\"${BlobAccess.digestToString(BlobAccess.sha256Digest(routeFhirBytes))}\",\"blobSubFolderName\":" +
            "\"ignore.ignore-full-elr\",\"schemaName\":\"\",\"topic\":\"full-elr\"}"

        val fhirFunc = FHIRFunctions(
            workflowEngine,

            databaseAccess = ReportStreamTestDatabaseContainer.testDatabaseAccess
        )
        fhirFunc.doRoute(queueMessage, 1, fhirEngine, actionHistory)

        val convertTask = ReportStreamTestDatabaseContainer.testDatabaseAccess.fetchTask(report.id)
        assertThat(convertTask.routedAt).isNotNull()
        ReportStreamTestDatabaseContainer.testDatabaseAccess.transact { txn ->
            val nextTask = DSL.using(txn).select(Task.TASK.asterisk()).from(Task.TASK)
                .where(Task.TASK.NEXT_ACTION.eq(TaskAction.translate))
                .fetchOneInto(Task.TASK)
            assertThat(nextTask).isNotNull()
            val convertReportFile =
                DSL.using(txn).select(RF.REPORT_FILE.asterisk())
                    .from(RF.REPORT_FILE)
                    .where(
                        RF.REPORT_FILE.NEXT_ACTION
                            .eq(TaskAction.translate)
                    )
                    .fetchOneInto(RF.REPORT_FILE)
            assertThat(convertReportFile).isNotNull()
        }
        verify(exactly = 1) {
            QueueAccess.sendMessage(elrTranslationQueueName, any())
        }
    }

    /*
    Send a FHIR message to an HL7v2 receiver and ensure the message receiver receives is translated to HL7v2
     */
    @Test
    fun `test successfully processes a translate message when isSendOriginal is false`() {
        // set up and seed azure blobstore
        val blobConnectionString =
            """DefaultEndpointsProtocol=http;AccountName=devstoreaccount1;AccountKey=keydevstoreaccount1;BlobEndpoint=http://${azuriteContainer.host}:${
                azuriteContainer.getMappedPort(
                    10000
                )
            }/devstoreaccount1;QueueEndpoint=http://${azuriteContainer.host}:${
                azuriteContainer.getMappedPort(
                    10001
                )
            }/devstoreaccount1;"""
        val blobContainerMetadata = BlobAccess.BlobContainerMetadata(
            "container1",
            blobConnectionString
        )

        mockkObject(BlobAccess)
        every { BlobAccess getProperty "defaultBlobMetadata" } returns blobContainerMetadata

        // upload reports
        val receiveBlobName = "receiveBlobName"
        val translateFhirBytes = File(
            MULTIPLE_TARGETS_FHIR_PATH
        ).readBytes()
        val receiveBlobUrl = BlobAccess.uploadBlob(
            receiveBlobName,
            translateFhirBytes,
            blobContainerMetadata
        )

        // Seed the steps backwards so report lineage can be correctly generated
        val translateReport = seedTask(
            MimeFormat.FHIR,
            TaskAction.translate,
            TaskAction.send,
            Event.EventAction.SEND,
            Topic.ELR_ELIMS,
            100,
            oneOrganization
        )
<<<<<<< HEAD
        val receiverFilteredReport = seedTask(
            Report.Format.FHIR,
            TaskAction.receiver_filter,
=======
        val routeReport = seedTask(
            MimeFormat.FHIR,
            TaskAction.route,
>>>>>>> 0f467463
            TaskAction.translate,
            Event.EventAction.TRANSLATE,
            Topic.ELR_ELIMS,
            99,
            oneOrganization,
            translateReport
        )
        val destinationFilteredReport = seedTask(
            Report.Format.FHIR,
            TaskAction.destination_filter,
            TaskAction.receiver_filter,
            Event.EventAction.RECEIVER_FILTER,
            Topic.ELR_ELIMS,
            98,
            oneOrganization,
            receiverFilteredReport
        )
        val convertReport = seedTask(
            MimeFormat.FHIR,
            TaskAction.convert,
            TaskAction.destination_filter,
            Event.EventAction.DESTINATION_FILTER,
            Topic.ELR_ELIMS,
            97,
            oneOrganization,
            destinationFilteredReport
        )
        val receiveReport = seedTask(
            MimeFormat.FHIR,
            TaskAction.receive,
            TaskAction.convert,
            Event.EventAction.CONVERT,
            Topic.ELR_ELIMS,
            96,
            oneOrganization,
            convertReport,
            receiveBlobUrl
        )

        val settings = FileSettings().loadOrganizations(oneOrganization)
        val fhirEngine = spyk(
            FHIRTranslator(
                UnitTestUtils.simpleMetadata,
                settings,
                ReportStreamTestDatabaseContainer.testDatabaseAccess,
                reportService = ReportService(ReportGraph(ReportStreamTestDatabaseContainer.testDatabaseAccess))
            )
        )

        val actionHistory = spyk(ActionHistory(TaskAction.receive))
        val workflowEngine =
            makeWorkflowEngine(
                UnitTestUtils.simpleMetadata,
                settings,
                ReportStreamTestDatabaseContainer.testDatabaseAccess
            )

        mockkObject(QueueMessage)
        mockkObject(QueueAccess)
        every { QueueAccess.sendMessage(any(), any()) } returns Unit
        mockkObject(BlobAccess.BlobContainerMetadata)
        every { BlobAccess.BlobContainerMetadata.build("metadata", any()) } returns BlobAccess.BlobContainerMetadata(
            "metadata",
            blobConnectionString
        )

        // The topic param of queueMessage is what should determine how the Translate function runs
        val queueMessage = "{\"type\":\"translate\",\"reportId\":\"${translateReport.id}\"," +
            "\"blobURL\":\"" + receiveBlobUrl +
            "\",\"digest\":\"${
                BlobAccess.digestToString(
                    BlobAccess.sha256Digest(
                        translateFhirBytes
                    )
                )
            }\",\"blobSubFolderName\":" +
            "\"ignore.ignore-full-elr\",\"schemaName\":\"\",\"topic\":\"full-elr\"," +
            "\"receiverFullName\":\"phd.elr2\"}"

        val fhirFunc = FHIRFunctions(
            workflowEngine,
            databaseAccess = ReportStreamTestDatabaseContainer.testDatabaseAccess
        )

        fhirFunc.doTranslate(queueMessage, 1, fhirEngine, actionHistory)

        // verify task and report_file tables were updated correctly in the Translate function (new task and new
        // record file created)
        ReportStreamTestDatabaseContainer.testDatabaseAccess.transact { txn ->
            val queueTask = DSL.using(txn).select(Task.TASK.asterisk()).from(Task.TASK)
                .where(Task.TASK.NEXT_ACTION.eq(TaskAction.batch))
                .fetchOneInto(Task.TASK)
            assertThat(queueTask).isNotNull()

            val sendReportFile =
                DSL.using(txn).select(RF.REPORT_FILE.asterisk())
                    .from(RF.REPORT_FILE)
                    .where(
                        RF.REPORT_FILE.REPORT_ID
                            .eq(queueTask!!.reportId)
                    )
                    .fetchOneInto(RF.REPORT_FILE)
            assertThat(sendReportFile).isNotNull()

            // verify sendReportFile message does not match the original message from receive step
            assertThat(BlobAccess.downloadBlobAsByteArray(sendReportFile!!.bodyUrl, blobContainerMetadata))
                .isNotEqualTo(BlobAccess.downloadBlobAsByteArray(receiveReport.bodyURL, blobContainerMetadata))
        }

        // verify we did not call the sendOriginal function
        verify(exactly = 0) {
            fhirEngine.sendOriginal(any(), any(), any())
        }

        // verify we called the sendTranslated function
        verify(exactly = 1) {
            fhirEngine.sendTranslated(any(), any(), any())
        }

        // verify sendMessage did not get called because next action should be Batch
        verify(exactly = 0) {
            QueueAccess.sendMessage(any(), any())
        }
    }

    /*
    Send a FHIR message to an HL7v2 receiver and ensure the message receiver receives is the original FHIR and NOT
    translated to HL7v2
     */
    @Test
    fun `test successfully processes a translate message when isSendOriginal is true`() {
        // set up and seed azure blobstore
        val blobConnectionString =
            """DefaultEndpointsProtocol=http;AccountName=devstoreaccount1;AccountKey=keydevstoreaccount1;BlobEndpoint=http://${azuriteContainer.host}:${
                azuriteContainer.getMappedPort(
                    10000
                )
            }/devstoreaccount1;QueueEndpoint=http://${azuriteContainer.host}:${
                azuriteContainer.getMappedPort(
                    10001
                )
            }/devstoreaccount1;"""
        val blobContainerMetadata = BlobAccess.BlobContainerMetadata(
            "container1",
            blobConnectionString
        )

        mockkObject(BlobAccess)
        every { BlobAccess getProperty "defaultBlobMetadata" } returns blobContainerMetadata

        // upload reports
        val receiveBlobName = "receiveBlobName"
        val translateFhirBytes = File(
            MULTIPLE_TARGETS_FHIR_PATH
        ).readBytes()
        val receiveBlobUrl = BlobAccess.uploadBlob(
            receiveBlobName,
            translateFhirBytes,
            blobContainerMetadata
        )

        // Seed the steps backwards so report lineage can be correctly generated
        val translateReport = seedTask(
            MimeFormat.FHIR,
            TaskAction.translate,
            TaskAction.send,
            Event.EventAction.SEND,
            Topic.ELR_ELIMS,
            100,
            oneOrganization
        )
<<<<<<< HEAD
        val receiverFilteredReport = seedTask(
            Report.Format.FHIR,
            TaskAction.receiver_filter,
=======
        val routeReport = seedTask(
            MimeFormat.FHIR,
            TaskAction.route,
>>>>>>> 0f467463
            TaskAction.translate,
            Event.EventAction.TRANSLATE,
            Topic.ELR_ELIMS,
            99,
            oneOrganization,
            translateReport
        )
        val destinationFilteredReport = seedTask(
            Report.Format.FHIR,
            TaskAction.destination_filter,
            TaskAction.receiver_filter,
            Event.EventAction.RECEIVER_FILTER,
            Topic.ELR_ELIMS,
            98,
            oneOrganization,
            receiverFilteredReport
        )
        val convertReport = seedTask(
            MimeFormat.FHIR,
            TaskAction.convert,
            TaskAction.route,
            Event.EventAction.ROUTE,
            Topic.ELR_ELIMS,
            97,
            oneOrganization,
            destinationFilteredReport
        )
        val receiveReport = seedTask(
            MimeFormat.FHIR,
            TaskAction.receive,
            TaskAction.convert,
            Event.EventAction.CONVERT,
            Topic.ELR_ELIMS,
            96,
            oneOrganization,
            convertReport,
            receiveBlobUrl
        )

        val settings = FileSettings().loadOrganizations(oneOrganization)
        val fhirEngine = spyk(
            FHIRTranslator(
                UnitTestUtils.simpleMetadata,
                settings,
                ReportStreamTestDatabaseContainer.testDatabaseAccess,
                reportService = ReportService(ReportGraph(ReportStreamTestDatabaseContainer.testDatabaseAccess))
            )
        )

        val actionHistory = spyk(ActionHistory(TaskAction.receive))
        val workflowEngine =
            makeWorkflowEngine(
                UnitTestUtils.simpleMetadata,
                settings,
                ReportStreamTestDatabaseContainer.testDatabaseAccess
            )

        mockkObject(QueueMessage)
        mockkObject(QueueAccess)
        every { QueueAccess.sendMessage(any(), any()) } returns Unit

        // The topic param of queueMessage is what should determine how the Translate function runs
        val queueMessage = "{\"type\":\"translate\",\"reportId\":\"${translateReport.id}\"," +
            "\"blobURL\":\"" + receiveBlobUrl +
            "\",\"digest\":\"${
                BlobAccess.digestToString(
                    BlobAccess.sha256Digest(
                        translateFhirBytes
                    )
                )
            }\",\"blobSubFolderName\":" +
            "\"ignore.ignore-full-elr\",\"schemaName\":\"\",\"topic\":\"elr-elims\"," +
            "\"receiverFullName\":\"phd.elr2\"}"

        val fhirFunc = FHIRFunctions(
            workflowEngine,

            databaseAccess = ReportStreamTestDatabaseContainer.testDatabaseAccess
        )

        fhirFunc.doTranslate(queueMessage, 1, fhirEngine, actionHistory)

        // verify task and report_file tables were updated correctly in the Translate function
        ReportStreamTestDatabaseContainer.testDatabaseAccess.transact { txn ->
            val sendTask = DSL.using(txn).select(Task.TASK.asterisk()).from(Task.TASK)
                .where(Task.TASK.NEXT_ACTION.eq(TaskAction.send))
                .fetchOneInto(Task.TASK)
            assertThat(sendTask).isNotNull()

            val sendReportFile =
                DSL.using(txn).select(RF.REPORT_FILE.asterisk())
                    .from(RF.REPORT_FILE)
                    .where(
                        RF.REPORT_FILE.REPORT_ID
                            .eq(sendTask!!.reportId)
                    )
                    .fetchOneInto(RF.REPORT_FILE)
            assertThat(sendReportFile).isNotNull()

            // verify sendReportFile message matches the original message from receive step
            assertThat(BlobAccess.downloadBlobAsByteArray(sendReportFile!!.bodyUrl, blobContainerMetadata))
                .isEqualTo(BlobAccess.downloadBlobAsByteArray(receiveReport.bodyURL, blobContainerMetadata))
        }

        // verify we called the sendOriginal function
        verify(exactly = 1) {
            fhirEngine.sendOriginal(any(), any(), any())
        }

        // verify we did not call the sendTranslated function
        verify(exactly = 0) {
            fhirEngine.sendTranslated(any(), any(), any())
        }

        // verify sendMessage did get called because next action should be Send since isOriginal skips the batch
        // step
        verify(exactly = 1) {
            QueueAccess.sendMessage(any(), any())
        }
    }

    @Test
    fun `test unmapped observation error messages`() {
        val report = seedTask(
            MimeFormat.FHIR,
            TaskAction.receive,
            TaskAction.convert,
            Event.EventAction.CONVERT,
            Topic.FULL_ELR,
            0,
            oneOrganization
        )
        val metadata = Metadata(UnitTestUtils.simpleSchema)
        val fhirRecordBytes = fhirengine.azure.fhirRecord.toByteArray()

        metadata.lookupTableStore += mapOf(
            "observation-mapping" to LookupTable("observation-mapping", emptyList())
        )

        mockkObject(BlobAccess)
        mockkObject(QueueMessage)
        mockkObject(QueueAccess)
        every { BlobAccess.downloadBlobAsByteArray(any()) } returns fhirRecordBytes
        every {
            BlobAccess.uploadBody(
                any(),
                any(),
                any(),
                any(),
                any()
            )
        } returns BlobAccess.BlobInfo(MimeFormat.FHIR, "", "".toByteArray())
        every { QueueAccess.sendMessage(any(), any()) } returns Unit

        val settings = FileSettings().loadOrganizations(oneOrganization)
        val fhirEngine = FHIRConverter(
            metadata,
            settings,
            ReportStreamTestDatabaseContainer.testDatabaseAccess,
        )

        val actionHistory = spyk(ActionHistory(TaskAction.receive))
        val workflowEngine =
            makeWorkflowEngine(
                metadata,
                settings,
                ReportStreamTestDatabaseContainer.testDatabaseAccess
            )

        val queueMessage = "{\"type\":\"convert\",\"reportId\":\"${report.id}\"," +
            "\"blobURL\":\"http://azurite:10000/devstoreaccount1/reports/receive%2Fignore.ignore-full-elr%2F" +
            "None-${report.id}.fhir\",\"digest\":" +
            "\"${BlobAccess.digestToString(BlobAccess.sha256Digest(fhirRecordBytes))}\"," +
            "\"blobSubFolderName\":" +
            "\"ignore.ignore-full-elr\",\"schemaName\":\"\",\"topic\":\"full-elr\"}"

        val fhirFunc = FHIRFunctions(
            workflowEngine,
            databaseAccess = ReportStreamTestDatabaseContainer.testDatabaseAccess
        )
        fhirFunc.doConvert(queueMessage, 1, fhirEngine, actionHistory)

        val processTask = ReportStreamTestDatabaseContainer.testDatabaseAccess.fetchTask(report.id)
        assertThat(processTask.processedAt).isNotNull()
        ReportStreamTestDatabaseContainer.testDatabaseAccess.transact { txn ->
            val actionLogs = DSL.using(txn)
                .select(ActionLog.ACTION_LOG.asterisk())
                .from(ActionLog.ACTION_LOG)
                .fetchMany()
                .map { it.into(gov.cdc.prime.router.azure.db.tables.pojos.ActionLog::class.java) }
            assertThat(actionLogs.size).isEqualTo(1)
            assertThat(actionLogs[0].size).isEqualTo(2)
            assertThat(actionLogs[0].map { it.detail.message }).isEqualTo(
                listOf(
                    "Missing mapping for code(s): 80382-5",
                    "Missing mapping for code(s): 260373001"
                )
            )
        }
    }

    @Test
    fun `test codeless observation error message`() {
        val report = seedTask(
            MimeFormat.FHIR,
            TaskAction.receive,
            TaskAction.convert,
            Event.EventAction.CONVERT,
            Topic.FULL_ELR,
            0,
            oneOrganization
        )
        val metadata = Metadata(UnitTestUtils.simpleSchema)
        val fhirRecordBytes = fhirengine.azure.codelessFhirRecord.toByteArray()

        metadata.lookupTableStore += mapOf(
            "observation-mapping" to LookupTable("observation-mapping", emptyList())
        )

        mockkObject(BlobAccess)
        mockkObject(QueueMessage)
        mockkObject(QueueAccess)
        every { BlobAccess.downloadBlobAsByteArray(any()) } returns fhirRecordBytes
        every {
            BlobAccess.uploadBody(
                any(),
                any(),
                any(),
                any(),
                any()
            )
        } returns BlobAccess.BlobInfo(MimeFormat.FHIR, "", "".toByteArray())
        every { QueueAccess.sendMessage(any(), any()) } returns Unit

        val settings = FileSettings().loadOrganizations(oneOrganization)
        val fhirEngine = FHIRConverter(
            metadata,
            settings,
            ReportStreamTestDatabaseContainer.testDatabaseAccess,

            )

        val actionHistory = spyk(ActionHistory(TaskAction.receive))
        val workflowEngine =
            makeWorkflowEngine(
                metadata,
                settings,
                ReportStreamTestDatabaseContainer.testDatabaseAccess
            )

        val queueMessage = "{\"type\":\"convert\",\"reportId\":\"${report.id}\"," +
            "\"blobURL\":\"http://azurite:10000/devstoreaccount1/reports/receive%2Fignore.ignore-full-elr%2F" +
            "None-${report.id}.fhir\",\"digest\":" +
            "\"${BlobAccess.digestToString(BlobAccess.sha256Digest(fhirRecordBytes))}\"," +
            "\"blobSubFolderName\":" +
            "\"ignore.ignore-full-elr\",\"schemaName\":\"\",\"topic\":\"full-elr\"}"

        val fhirFunc = FHIRFunctions(
            workflowEngine,

            databaseAccess = ReportStreamTestDatabaseContainer.testDatabaseAccess
        )
        fhirFunc.doConvert(queueMessage, 1, fhirEngine, actionHistory)

        val processTask = ReportStreamTestDatabaseContainer.testDatabaseAccess.fetchTask(report.id)
        assertThat(processTask.processedAt).isNotNull()
        ReportStreamTestDatabaseContainer.testDatabaseAccess.transact { txn ->
            val actionLogs = DSL.using(txn)
                .select(ActionLog.ACTION_LOG.asterisk())
                .from(ActionLog.ACTION_LOG).fetchMany()
                .map { it.into(gov.cdc.prime.router.azure.db.tables.pojos.ActionLog::class.java) }
            assertThat(actionLogs.size).isEqualTo(1)
            assertThat(actionLogs[0].size).isEqualTo(1)
            assertThat(actionLogs[0][0].detail.message).isEqualTo("Observation missing code")
        }
    }
}<|MERGE_RESOLUTION|>--- conflicted
+++ resolved
@@ -501,13 +501,8 @@
             assertThat(convertReportFile).isNotNull()
         }
         verify(exactly = 1) {
-<<<<<<< HEAD
             QueueAccess.sendMessage(elrDestinationFilterQueueName, any())
-            BlobAccess.uploadBody(Report.Format.FHIR, any(), any(), any(), any())
-=======
-            QueueAccess.sendMessage(elrRoutingQueueName, any())
             BlobAccess.uploadBody(MimeFormat.FHIR, any(), any(), any(), any())
->>>>>>> 0f467463
         }
     }
 
@@ -824,13 +819,8 @@
             assertThat(actionLogger.errors).hasSize(2)
         }
         verify(exactly = 2) {
-<<<<<<< HEAD
             QueueAccess.sendMessage(elrDestinationFilterQueueName, any())
-            BlobAccess.uploadBody(Report.Format.FHIR, any(), any(), any(), any())
-=======
-            QueueAccess.sendMessage(elrRoutingQueueName, any())
             BlobAccess.uploadBody(MimeFormat.FHIR, any(), any(), any(), any())
->>>>>>> 0f467463
         }
         verify(exactly = 1) {
             BlobAccess.uploadBody(
@@ -1542,15 +1532,9 @@
             100,
             oneOrganization
         )
-<<<<<<< HEAD
         val receiverFilteredReport = seedTask(
-            Report.Format.FHIR,
+            MimeFormat.FHIR,
             TaskAction.receiver_filter,
-=======
-        val routeReport = seedTask(
-            MimeFormat.FHIR,
-            TaskAction.route,
->>>>>>> 0f467463
             TaskAction.translate,
             Event.EventAction.TRANSLATE,
             Topic.ELR_ELIMS,
@@ -1559,7 +1543,7 @@
             translateReport
         )
         val destinationFilteredReport = seedTask(
-            Report.Format.FHIR,
+            MimeFormat.FHIR,
             TaskAction.destination_filter,
             TaskAction.receiver_filter,
             Event.EventAction.RECEIVER_FILTER,
@@ -1722,15 +1706,9 @@
             100,
             oneOrganization
         )
-<<<<<<< HEAD
         val receiverFilteredReport = seedTask(
-            Report.Format.FHIR,
+            MimeFormat.FHIR,
             TaskAction.receiver_filter,
-=======
-        val routeReport = seedTask(
-            MimeFormat.FHIR,
-            TaskAction.route,
->>>>>>> 0f467463
             TaskAction.translate,
             Event.EventAction.TRANSLATE,
             Topic.ELR_ELIMS,
@@ -1739,7 +1717,7 @@
             translateReport
         )
         val destinationFilteredReport = seedTask(
-            Report.Format.FHIR,
+            MimeFormat.FHIR,
             TaskAction.destination_filter,
             TaskAction.receiver_filter,
             Event.EventAction.RECEIVER_FILTER,
