--- conflicted
+++ resolved
@@ -77,8 +77,6 @@
             processingModeFilter = null
         )
     )
-<<<<<<< HEAD
-=======
     private val orgQualityFilter = listOf(
         ReportStreamFilters(
             topic = Topic.FULL_ELR.json_val,
@@ -137,7 +135,6 @@
     private val actionHistory = mockk<ActionHistory>()
     private val actionLogger = mockk<ActionLogger>()
     val message = spyk(RawSubmission(UUID.randomUUID(), "http://blob.url", "test", "test-sender"))
->>>>>>> e171230d
 
     private val validFhirWithProvenance = """
     {
@@ -218,11 +215,8 @@
         every { FHIRBundleHelpers.addReceivers(any(), any()) } returns Unit
         every { engine.getJurisFilters(any(), any()) } returns jFilter
         every { engine.getQualityFilters(any(), any()) } returns qFilter
-<<<<<<< HEAD
-=======
         every { engine.getRoutingFilter(any(), any()) } returns jFilter
         every { engine.getProcessingModeFilter(any(), any()) } returns jFilter
->>>>>>> e171230d
 
         // act
         engine.doWork(message, actionLogger, actionHistory)
@@ -292,40 +286,24 @@
     fun `test getJurisFilter no filters`() {
         val settings = FileSettings().loadOrganizations(oneOrganization)
         val engine = spyk(makeFhirEngine(metadata, settings, TaskAction.route) as FHIRRouter)
-        val orgFilters = emptyList<ReportStreamFilters>()
-
-        // do work
-<<<<<<< HEAD
-        val filter = engine.getJurisFilters(receiver, orgFilters)
-
-        // assert
-        assert(filter.isEmpty())
-=======
+
+        // do work
         val filters = engine.getJurisFilters(defaultReceivers[0], emptyList())
 
         // assert
         assert(filters.isEmpty())
->>>>>>> e171230d
     }
 
     @Test
     fun `test getJurisFilter org filter, no receiver`() {
         val settings = FileSettings().loadOrganizations(jurisOrgFilterOrg)
         val engine = spyk(makeFhirEngine(metadata, settings, TaskAction.route) as FHIRRouter)
-        val orgFilters = emptyList<ReportStreamFilters>()
-
-        // do work
-<<<<<<< HEAD
-        val filters = engine.getJurisFilters(receiver, orgFilters)
-
-        // assert
-        assert(filters[0] == "test")
-=======
+
+        // do work
         val filters = engine.getJurisFilters(defaultReceivers[0], orgJurisFilter)
 
         // assert
         assert(filters[0] == "testOrg")
->>>>>>> e171230d
     }
 
     @Test
@@ -376,14 +354,9 @@
 
         val settings = FileSettings().loadOrganizations(testOrg)
         val engine = spyk(makeFhirEngine(metadata, settings, TaskAction.route) as FHIRRouter)
-        val orgFilters = emptyList<ReportStreamFilters>()
-
-        // do work
-<<<<<<< HEAD
-        val filter = engine.getJurisFilters(receiver, orgFilters)
-=======
+
+        // do work
         val filter = engine.getJurisFilters(receiver, orgJurisFilter)
->>>>>>> e171230d
 
         // assert
         assert(filter.any { it == "testRec" })
@@ -407,20 +380,12 @@
     fun `test getQualityFilters org filter, no receiver`() {
         val settings = FileSettings().loadOrganizations(qualityOrgFilterOrg)
         val engine = spyk(makeFhirEngine(metadata, settings, TaskAction.route) as FHIRRouter)
-        val orgFilters = emptyList<ReportStreamFilters>()
-
-        // do work
-<<<<<<< HEAD
-        val filters = engine.getJurisFilters(receiver, orgFilters)
-
-        // assert
-        assert(filters.any { it == "testRec" })
-=======
+
+        // do work
         val filters = engine.getQualityFilters(defaultReceivers[0], orgQualityFilter)
 
         // assert
         assert(filters[0] == "testOrg")
->>>>>>> e171230d
     }
 
     @Test
@@ -471,14 +436,9 @@
 
         val settings = FileSettings().loadOrganizations(testOrg)
         val engine = spyk(makeFhirEngine(metadata, settings, TaskAction.route) as FHIRRouter)
-        val orgFilters = emptyList<ReportStreamFilters>()
-
-        // do work
-<<<<<<< HEAD
-        val filter = engine.getJurisFilters(receiver, orgFilters)
-=======
+
+        // do work
         val filter = engine.getQualityFilters(receiver, orgJurisFilter)
->>>>>>> e171230d
 
         // assert
         assert(filter.any { it == "testRec" })
@@ -499,12 +459,6 @@
         val engine = spyk(makeFhirEngine(metadata, settings, TaskAction.route) as FHIRRouter)
         val message = spyk(RawSubmission(UUID.randomUUID(), "http://blob.url", "test", "test-sender"))
 
-<<<<<<< HEAD
-        val bodyFormat = Report.Format.FHIR
-        val bodyUrl = "http://anyblob.com"
-
-=======
->>>>>>> e171230d
         val filter: List<String> = emptyList()
 
         every { actionLogger.hasErrors() } returns false
@@ -554,11 +508,8 @@
         every { FHIRBundleHelpers.addReceivers(any(), any()) } returns Unit
         every { engine.getJurisFilters(any(), any()) } returns filter
         every { engine.getQualityFilters(any(), any()) } returns filter
-<<<<<<< HEAD
-=======
         every { engine.getRoutingFilter(any(), any()) } returns filter
         every { engine.getProcessingModeFilter(any(), any()) } returns filter
->>>>>>> e171230d
 
         // act
         engine.doWork(message, actionLogger, actionHistory)
@@ -596,11 +547,8 @@
         every { FHIRBundleHelpers.addReceivers(any(), any()) } returns Unit
         every { engine.getJurisFilters(any(), any()) } returns filter
         every { engine.getQualityFilters(any(), any()) } returns filter
-<<<<<<< HEAD
-=======
         every { engine.getRoutingFilter(any(), any()) } returns filter
         every { engine.getProcessingModeFilter(any(), any()) } returns filter
->>>>>>> e171230d
 
         // act
         engine.doWork(message, actionLogger, actionHistory)
@@ -642,11 +590,8 @@
         every { FHIRBundleHelpers.addReceivers(any(), any()) } returns Unit
         every { engine.getJurisFilters(any(), any()) } returns filter
         every { engine.getQualityFilters(any(), any()) } returns filter
-<<<<<<< HEAD
-=======
         every { engine.getRoutingFilter(any(), any()) } returns filter
         every { engine.getProcessingModeFilter(any(), any()) } returns filter
->>>>>>> e171230d
 
         // act
         engine.doWork(message, actionLogger, actionHistory)
@@ -688,11 +633,8 @@
         every { FHIRBundleHelpers.addReceivers(any(), any()) } returns Unit
         every { engine.getJurisFilters(any(), any()) } returns filter
         every { engine.getQualityFilters(any(), any()) } returns filter
-<<<<<<< HEAD
-=======
         every { engine.getRoutingFilter(any(), any()) } returns filter
         every { engine.getProcessingModeFilter(any(), any()) } returns filter
->>>>>>> e171230d
 
         // act
         engine.doWork(message, actionLogger, actionHistory)
@@ -710,23 +652,12 @@
 
         // set up
         val settings = FileSettings().loadOrganizations(oneOrganization)
-<<<<<<< HEAD
-        val one = Schema(name = "None", topic = "full-elr", elements = emptyList())
-        val metadata = Metadata(schema = one)
-=======
->>>>>>> e171230d
         val actionHistory = mockk<ActionHistory>()
         val actionLogger = mockk<ActionLogger>()
 
         val engine = spyk(makeFhirEngine(metadata, settings, TaskAction.route) as FHIRRouter)
         val message = spyk(RawSubmission(UUID.randomUUID(), "http://blob.url", "test", "test-sender"))
 
-<<<<<<< HEAD
-        val bodyFormat = Report.Format.FHIR
-        val bodyUrl = "http://anyblob.com"
-
-=======
->>>>>>> e171230d
         // first condition passes, 2nd doesn't
         val jurisFilter =
             listOf(
@@ -744,11 +675,8 @@
         every { FHIRBundleHelpers.addReceivers(any(), any()) } returns Unit
         every { engine.getJurisFilters(any(), any()) } returns jurisFilter
         every { engine.getQualityFilters(any(), any()) } returns emptyList()
-<<<<<<< HEAD
-=======
         every { engine.getRoutingFilter(any(), any()) } returns emptyList()
         every { engine.getProcessingModeFilter(any(), any()) } returns emptyList()
->>>>>>> e171230d
 
         // act
         engine.doWork(message, actionLogger, actionHistory)
