package gov.cdc.prime.router.fhirengine.engine

import assertk.assertFailure
import assertk.assertThat
import assertk.assertions.contains
import assertk.assertions.doesNotContain
import assertk.assertions.hasClass
import assertk.assertions.hasSize
import assertk.assertions.isEmpty
import assertk.assertions.isEqualTo
import assertk.assertions.isEqualToIgnoringGivenProperties
import assertk.assertions.isFalse
import assertk.assertions.isInstanceOf
import assertk.assertions.isNotEmpty
import assertk.assertions.isNotNull
import assertk.assertions.isNull
import assertk.assertions.isTrue
import ca.uhn.fhir.context.FhirContext
import gov.cdc.prime.router.ActionLogger
import gov.cdc.prime.router.BundleConditionFilter
import gov.cdc.prime.router.BundleObservationFilter
import gov.cdc.prime.router.BundleResourceFilter
import gov.cdc.prime.router.ConditionCodePruner
import gov.cdc.prime.router.CustomerStatus
import gov.cdc.prime.router.DeepOrganization
import gov.cdc.prime.router.FileSettings
import gov.cdc.prime.router.Metadata
import gov.cdc.prime.router.Organization
import gov.cdc.prime.router.PrunedObservationsLogMessage
import gov.cdc.prime.router.Receiver
import gov.cdc.prime.router.Report
import gov.cdc.prime.router.ReportStreamFilter
import gov.cdc.prime.router.ReportStreamFilterResult
import gov.cdc.prime.router.ReportStreamFilterType
import gov.cdc.prime.router.Schema
import gov.cdc.prime.router.SettingsProvider
import gov.cdc.prime.router.TestSource
import gov.cdc.prime.router.Topic
import gov.cdc.prime.router.azure.ActionHistory
import gov.cdc.prime.router.azure.BlobAccess
import gov.cdc.prime.router.azure.DatabaseAccess
import gov.cdc.prime.router.azure.db.enums.TaskAction
import gov.cdc.prime.router.azure.observability.event.ConditionSummary
import gov.cdc.prime.router.azure.observability.event.InMemoryAzureEventService
import gov.cdc.prime.router.azure.observability.event.ReportAcceptedEvent
import gov.cdc.prime.router.azure.observability.event.ReportRouteEvent
import gov.cdc.prime.router.fhirengine.translation.hl7.SchemaException
import gov.cdc.prime.router.fhirengine.translation.hl7.utils.CustomContext
import gov.cdc.prime.router.fhirengine.translation.hl7.utils.FhirPathUtils
import gov.cdc.prime.router.fhirengine.utils.FHIRBundleHelpers
import gov.cdc.prime.router.fhirengine.utils.FhirTranscoder
import gov.cdc.prime.router.fhirengine.utils.conditionCodeExtensionURL
import gov.cdc.prime.router.fhirengine.utils.filterObservations
import gov.cdc.prime.router.fhirengine.utils.getObservations
import gov.cdc.prime.router.metadata.LookupTable
import gov.cdc.prime.router.report.ReportService
import gov.cdc.prime.router.unittest.UnitTestUtils
import io.mockk.clearAllMocks
import io.mockk.every
import io.mockk.just
import io.mockk.mockk
import io.mockk.mockkClass
import io.mockk.mockkObject
import io.mockk.mockkStatic
import io.mockk.runs
import io.mockk.spyk
import io.mockk.verify
import org.hl7.fhir.r4.model.Bundle
import org.hl7.fhir.r4.model.Coding
import org.hl7.fhir.r4.model.Observation
import org.jooq.tools.jdbc.MockConnection
import org.jooq.tools.jdbc.MockDataProvider
import org.jooq.tools.jdbc.MockResult
import org.junit.jupiter.api.BeforeEach
import org.junit.jupiter.api.TestInstance
import java.io.ByteArrayInputStream
import java.io.File
import java.util.UUID
import kotlin.test.Test

private const val ORGANIZATION_NAME = "co-phd"
private const val RECEIVER_NAME = "full-elr-hl7"
private const val TOPIC_TEST_ORG_NAME = "topic-test"
private const val QUALITY_TEST_URL = "src/test/resources/fhirengine/engine/routerDefaults/qual_test_0.fhir"
private const val OBSERVATION_COUNT_GREATER_THAN_ZERO = "Bundle.entry.resource.ofType(Observation).count() > 0"
private const val PROVENANCE_COUNT_GREATER_THAN_ZERO = "Bundle.entry.resource.ofType(Provenance).count() > 0"
private const val PROVENANCE_COUNT_EQUAL_TO_TEN = "Bundle.entry.resource.ofType(Provenance).count() = 10"
private const val VALID_FHIR_URL = "src/test/resources/fhirengine/engine/routing/valid.fhir"
private const val BLOB_URL = "https://blob.url"
private const val BLOB_SUB_FOLDER_NAME = "test-sender"
private const val BODY_URL = "https://anyblob.com"
private const val PERFORMER_OR_PATIENT_CA = "(%performerState.exists() and %performerState = 'CA') " +
    "or (%patientState.exists() and %patientState = 'CA')"
private const val PROVENANCE_COUNT_GREATER_THAN_10 = "Bundle.entry.resource.ofType(Provenance).count() > 10"
private const val EXCEPTION_FOUND = "exception found"
private const val CONDITION_FILTER = "%resource.code.coding.code = '95418-0'"

data object SampleFilters {
    /**
     * Below Filters were used as default filters for a topic until issue: #11441
     * when topic level default filters become deprecated, they are renamed as:
     * 1. fullElrQualityFilterSample
     * 2. etorTiQualityFilterSample
     * 3. elrElimsQualityFilterSample
     * 4. processingModeFilterSample
     * and parked here for reference
     *
     * Now, receivers need to explicitly specify their filters
     *
     */

    /**
     *   Quality filter sample for receivers on FULL_ELR topic:
     *   Must have message ID, patient last name, patient first name, DOB, specimen type
     *   At least one of patient street, patient zip code, patient phone number, patient email
     *   At least one of order test date, specimen collection date/time, test result date
     */
    val fullElrQualityFilterSample: ReportStreamFilter = listOf(
        "%messageId.exists()",
        "%patient.name.family.exists()",
        "%patient.name.given.count() > 0",
        "%patient.birthDate.exists()",
        "%specimen.type.exists()",
        "(%patient.address.line.exists() or " +
            "%patient.address.postalCode.exists() or " +
            "%patient.telecom.exists())",
        "(" +
            "(%specimen.collection.collectedPeriod.exists() or " +
            "%specimen.collection.collected.exists()" +
            ") or " +
            "%serviceRequest.occurrence.exists() or " +
            "%observation.effective.exists())",
    )

    /**
     *   Quality filter sample for receivers on ETOR_TI topic:
     *   Must have message ID
     */
    val etorTiQualityFilterSample: ReportStreamFilter = listOf(
        "%messageId.exists()",
    )

    /**
     *   Quality filter sample for receivers on ELR_ELIMS topic:
     *   no rules; completely open
     */
    val elrElimsQualityFilterSample: ReportStreamFilter = listOf(
        "true",
    )

    /**
     *  Processing mode filter sample for receivers on ETOR_TI or FULL_ELR:
     *  Must have a processing mode id of 'P'
     */
    val processingModeFilterSample: ReportStreamFilter = listOf(
        "%processingId.exists() and %processingId = 'P'"
    )
}

@TestInstance(TestInstance.Lifecycle.PER_CLASS)
class FhirRouterTests {
    val dataProvider = MockDataProvider { emptyArray<MockResult>() }
    val connection = MockConnection(dataProvider)
    val accessSpy = spyk(DatabaseAccess(connection))
    val blobMock = mockkClass(BlobAccess::class)
    private val actionHistory = ActionHistory(TaskAction.route)
    private val azureEventService = InMemoryAzureEventService()
    private val reportServiceMock = mockk<ReportService>()

    val oneOrganization = DeepOrganization(
        ORGANIZATION_NAME,
        "test",
        Organization.Jurisdiction.FEDERAL,
        receivers = listOf(
            Receiver(
                RECEIVER_NAME,
                ORGANIZATION_NAME,
                Topic.FULL_ELR,
                CustomerStatus.ACTIVE,
                "one",
            ),
            Receiver(
                "full-elr-hl7-2",
                ORGANIZATION_NAME,
                Topic.FULL_ELR,
                CustomerStatus.INACTIVE,
                "one"
            )
        )
    )

    val secondElrOrganization = DeepOrganization(
        "second org",
        "test",
        Organization.Jurisdiction.FEDERAL,
        receivers = listOf(
            Receiver(
                "second-receiver-2",
                "second org",
                Topic.FULL_ELR,
                CustomerStatus.ACTIVE,
                "one",
                conditionFilter = listOf(CONDITION_FILTER),
            ),
            Receiver(
                "full-elr-hl7-2",
                "second org",
                Topic.FULL_ELR,
                CustomerStatus.INACTIVE,
                "one"
            )
        )
    )

    private val etorOrganization = DeepOrganization(
        "etor-test",
        "test",
        Organization.Jurisdiction.FEDERAL,
        receivers = listOf(
            Receiver(
                "simulatedlab",
                "etor-test",
                Topic.ETOR_TI,
                CustomerStatus.ACTIVE,
                "one"
            )
        )
    )

    private val elimsOrganization = DeepOrganization(
        "elims-test",
        "test",
        Organization.Jurisdiction.FEDERAL,
        receivers = listOf(
            Receiver(
                "elr",
                "elims-test",
                Topic.ELR_ELIMS,
                CustomerStatus.ACTIVE,
                "one"
            )
        )
    )

    private val orgWithReversedQualityFilter = DeepOrganization(
        ORGANIZATION_NAME,
        "test",
        Organization.Jurisdiction.FEDERAL,
        receivers = listOf(
            Receiver(
                RECEIVER_NAME,
                ORGANIZATION_NAME,
                Topic.FULL_ELR,
                CustomerStatus.ACTIVE,
                "one",
                reverseTheQualityFilter = true
            ),
            Receiver(
                "full-elr-hl7-2",
                ORGANIZATION_NAME,
                Topic.FULL_ELR,
                CustomerStatus.INACTIVE,
                "one"
            )
        )
    )

    val orgWithObservationFilter = DeepOrganization(
        ORGANIZATION_NAME,
        "test",
        Organization.Jurisdiction.FEDERAL,
        receivers = listOf(
            Receiver(
                RECEIVER_NAME,
                ORGANIZATION_NAME,
                Topic.FULL_ELR,
                CustomerStatus.ACTIVE,
                "one",
                observationFilter = listOf(BundleConditionFilter(ConditionCodePruner("6142004,Some Condition Code")))
            ),
            Receiver(
                "full-elr-hl7-2",
                ORGANIZATION_NAME,
                Topic.FULL_ELR,
                CustomerStatus.INACTIVE,
                "one"
            )
        )
    )

    val orgWithAOEObservationFilter = DeepOrganization(
        ORGANIZATION_NAME,
        "test",
        Organization.Jurisdiction.FEDERAL,
        receivers = listOf(
            Receiver(
                RECEIVER_NAME,
                ORGANIZATION_NAME,
                Topic.FULL_ELR,
                CustomerStatus.ACTIVE,
                "one",
                observationFilter = listOf(BundleConditionFilter(ConditionCodePruner("AOE")))
            ),
            Receiver(
                "full-elr-hl7-2",
                ORGANIZATION_NAME,
                Topic.FULL_ELR,
                CustomerStatus.INACTIVE,
                "one"
            )
        )
    )

    private val etorAndElrOrganizations = DeepOrganization(
        TOPIC_TEST_ORG_NAME,
        "test",
        Organization.Jurisdiction.FEDERAL,
        receivers = listOf(
            Receiver(
                RECEIVER_NAME,
                TOPIC_TEST_ORG_NAME,
                Topic.FULL_ELR,
                CustomerStatus.ACTIVE,
                "one"
            ),
            Receiver(
                "simulatedlab",
                TOPIC_TEST_ORG_NAME,
                Topic.ETOR_TI,
                CustomerStatus.ACTIVE,
                "one"
            ),
            Receiver(
                "full-elr-hl7-inactive",
                TOPIC_TEST_ORG_NAME,
                Topic.FULL_ELR,
                CustomerStatus.INACTIVE,
                "one"
            ),
            Receiver(
                "simulatedlab-inactive",
                TOPIC_TEST_ORG_NAME,
                Topic.ETOR_TI,
                CustomerStatus.INACTIVE,
                "one"
            )
        )
    )

    val csv = """
            variable,fhirPath
            processingId,Bundle.entry.resource.ofType(MessageHeader).meta.extension('https://reportstream.cdc.gov/fhir/StructureDefinition/source-processing-id').value.coding.code
            messageId,Bundle.entry.resource.ofType(MessageHeader).id
            patient,Bundle.entry.resource.ofType(Patient)
            performerState,Bundle.entry.resource.ofType(ServiceRequest)[0].requester.resolve().organization.resolve().address.state
            patientState,Bundle.entry.resource.ofType(Patient).address.state
            specimen,Bundle.entry.resource.ofType(Specimen)
            serviceRequest,Bundle.entry.resource.ofType(ServiceRequest)
            observation,Bundle.entry.resource.ofType(Observation)
            test-dash,Bundle.test.dash
            test_underscore,Bundle.test.underscore
            test'apostrophe,Bundle.test.apostrophe
    """.trimIndent()

    private val shorthandTable = LookupTable.read(inputStream = ByteArrayInputStream(csv.toByteArray()))
    val one = Schema(name = "None", topic = Topic.FULL_ELR, elements = emptyList())
    val metadata = Metadata(schema = one).loadLookupTable("fhirpath_filter_shorthand", shorthandTable)
    val report = Report(one, listOf(listOf("1", "2")), TestSource, metadata = UnitTestUtils.simpleMetadata)
    val receiver = Receiver(
        "myRcvr",
        "topic",
        Topic.TEST,
        CustomerStatus.ACTIVE,
        "mySchema"
    )

    private fun makeFhirEngine(metadata: Metadata, settings: SettingsProvider): FHIREngine {
        every { reportServiceMock.getSenderName(any()) } returns "sendingOrg.sendingOrgClient"

        return FHIREngine.Builder()
            .metadata(metadata)
            .settingsProvider(settings)
            .databaseAccess(accessSpy)
            .blobAccess(blobMock)
            .azureEventService(azureEventService)
            .reportService(reportServiceMock)
            .build(TaskAction.route)
    }

    /**
     * Private extension function on FHIRRouter as helper to allow setting all filter mocks in one call
     */
    private fun FHIRRouter.setFiltersOnEngine(
        jurisFilter: List<String>,
        qualFilter: List<String>,
        routingFilter: List<String>,
        processingModeFilter: List<String>,
        conditionFilter: List<String> = emptyList(),
        observationFilter: List<BundleResourceFilter<Observation>> = emptyList(),
    ) {
        every { getJurisFilters(any(), any()) } returns jurisFilter
        every { getQualityFilters(any(), any()) } returns qualFilter
        every { getRoutingFilter(any(), any()) } returns routingFilter
        every { getProcessingModeFilter(any(), any()) } returns processingModeFilter
        every { getConditionFilter(any(), any()) } returns conditionFilter
        every { getObservationFilter(any(), any()) } returns observationFilter
    }

    @BeforeEach
    fun reset() {
        actionHistory.reportsIn.clear()
        actionHistory.reportsOut.clear()
        actionHistory.actionLogs.clear()
        azureEventService.clear()
        clearAllMocks()
    }

    @Test
    fun `test applyFilters receiver setting - (reverseTheQualityFilter = true) `() {
        val fhirData = File(QUALITY_TEST_URL).readText()
        val bundle = FhirTranscoder.decode(fhirData)
        val settings = FileSettings().loadOrganizations(orgWithReversedQualityFilter)
        val jurisFilter = listOf(PROVENANCE_COUNT_GREATER_THAN_ZERO)
        val qualFilter = listOf(PROVENANCE_COUNT_EQUAL_TO_TEN)
        val routingFilter = listOf(PROVENANCE_COUNT_GREATER_THAN_ZERO)
        val processingModeFilter = listOf(PROVENANCE_COUNT_GREATER_THAN_ZERO)
        val conditionFilter = emptyList<String>()
        val observationFilter = emptyList<BundleResourceFilter<Observation>>()

        val engine = spyk(makeFhirEngine(metadata, settings) as FHIRRouter)
        engine.setFiltersOnEngine(
            jurisFilter, qualFilter, routingFilter, processingModeFilter, conditionFilter, observationFilter
        )

        // act
        val receivers = engine.findReceiversForBundle(bundle, report.id, actionHistory, Topic.FULL_ELR)

        // assert
        assertThat(receivers).isNotEmpty()
    }

    @Test
    fun `test applyFilters receiver setting - (reverseTheQualityFilter = false) `() {
        val fhirData = File(QUALITY_TEST_URL).readText()
        val bundle = FhirTranscoder.decode(fhirData)
        val settings = FileSettings().loadOrganizations(oneOrganization)
        val jurisFilter = listOf(PROVENANCE_COUNT_GREATER_THAN_ZERO)
        val qualFilter = listOf(PROVENANCE_COUNT_GREATER_THAN_ZERO)
        val routingFilter = listOf(PROVENANCE_COUNT_GREATER_THAN_ZERO)
        val processingModeFilter = listOf(PROVENANCE_COUNT_GREATER_THAN_ZERO)
        val conditionFilter = emptyList<String>()
        val observationFilter = emptyList<BundleResourceFilter<Observation>>()

        val engine = spyk(makeFhirEngine(metadata, settings) as FHIRRouter)
        engine.setFiltersOnEngine(
            jurisFilter, qualFilter, routingFilter, processingModeFilter, conditionFilter, observationFilter
        )

        // act
        val receivers = engine.findReceiversForBundle(bundle, report.id, actionHistory, Topic.FULL_ELR)

        // assert
        assertThat(receivers).isNotEmpty()
    }

    @Test
    fun `test applyFilters receiver setting - (conditionFilter no observations) `() {
        val fhirData = File("src/test/resources/fhirengine/engine/lab_order_no_observations.fhir").readText()
        val bundle = FhirTranscoder.decode(fhirData)
        val settings = FileSettings().loadOrganizations(oneOrganization)
        val jurisFilter = listOf(PROVENANCE_COUNT_GREATER_THAN_ZERO)
        val qualFilter = listOf(PROVENANCE_COUNT_GREATER_THAN_ZERO)
        val routingFilter = listOf(PROVENANCE_COUNT_GREATER_THAN_ZERO)
        val processingModeFilter = listOf(PROVENANCE_COUNT_GREATER_THAN_ZERO)
        val conditionFilter = emptyList<String>()
        val observationFilter = emptyList<BundleResourceFilter<Observation>>()

        val engine = spyk(makeFhirEngine(metadata, settings) as FHIRRouter)
        engine.setFiltersOnEngine(
            jurisFilter, qualFilter, routingFilter, processingModeFilter, conditionFilter, observationFilter
        )

        // act
        val receivers = engine.findReceiversForBundle(bundle, report.id, actionHistory, Topic.FULL_ELR)

        // assert
        assertThat(receivers).isNotEmpty()
    }

    @Test
    fun `test applyFilters receiver setting - (conditionFilter multiple filters, all true) `() {
        val fhirData = File(QUALITY_TEST_URL).readText()
        val bundle = FhirTranscoder.decode(fhirData)
        val settings = FileSettings().loadOrganizations(oneOrganization)
        val jurisFilter = listOf(PROVENANCE_COUNT_GREATER_THAN_ZERO)
        val qualFilter = listOf(PROVENANCE_COUNT_GREATER_THAN_ZERO)
        val routingFilter = listOf(PROVENANCE_COUNT_GREATER_THAN_ZERO)
        val processingModeFilter = listOf(PROVENANCE_COUNT_GREATER_THAN_ZERO)
        // with multiple condition filters, we are looking for any of them passing
        val conditionFilter = listOf(
            PROVENANCE_COUNT_GREATER_THAN_ZERO, // true
            "Bundle.entry.resource.ofType(Provenance).count() >= 1" // also true
        )
        val observationFilter = emptyList<BundleResourceFilter<Observation>>()

        val engine = spyk(makeFhirEngine(metadata, settings) as FHIRRouter)
        engine.setFiltersOnEngine(
            jurisFilter, qualFilter, routingFilter, processingModeFilter, conditionFilter, observationFilter
        )

        // act
        val receivers = engine.findReceiversForBundle(bundle, report.id, actionHistory, Topic.FULL_ELR)

        // assert
        assertThat(receivers).isNotEmpty()
    }

    @Test
    fun `test applyFilters receiver setting - (observationFilter multiple filters, all true) `() {
        @Suppress("ktlint:standard:max-line-length")
        val fhirRecord = """{"resourceType":"Bundle","id":"1667861767830636000.7db38d22-b713-49fc-abfa-2edba9c12347","meta":{"lastUpdated":"2022-11-07T22:56:07.832+00:00"},"identifier":{"value":"1234d1d1-95fe-462c-8ac6-46728dba581c"},"type":"message","timestamp":"2021-08-03T13:15:11.015+00:00","entry":[{"fullUrl":"Observation/d683b42a-bf50-45e8-9fce-6c0531994f09","resource":{"resourceType":"Observation","id":"d683b42a-bf50-45e8-9fce-6c0531994f09","status":"final","code":{"coding":[{"system":"http://loinc.org","code":"80382-5"}],"text":"Flu A"},"subject":{"reference":"Patient/9473889b-b2b9-45ac-a8d8-191f27132912"},"performer":[{"reference":"Organization/1a0139b9-fc23-450b-9b6c-cd081e5cea9d"}],"valueCodeableConcept":{"coding":[{"system":"http://snomed.info/sct","code":"260373001","display":"Detected"}]},"interpretation":[{"coding":[{"system":"http://terminology.hl7.org/CodeSystem/v2-0078","code":"A","display":"Abnormal"}]}],"method":{"extension":[{"url":"https://reportstream.cdc.gov/fhir/StructureDefinition/testkit-name-id","valueCoding":{"code":"BD Veritor System for Rapid Detection of SARS-CoV-2 & Flu A+B_Becton, Dickinson and Company (BD)"}},{"url":"https://reportstream.cdc.gov/fhir/StructureDefinition/equipment-uid","valueCoding":{"code":"BD Veritor System for Rapid Detection of SARS-CoV-2 & Flu A+B_Becton, Dickinson and Company (BD)"}}],"coding":[{"display":"BD Veritor System for Rapid Detection of SARS-CoV-2 & Flu A+B*"}]},"specimen":{"reference":"Specimen/52a582e4-d389-42d0-b738-bee51cf5244d"},"device":{"reference":"Device/78dc4d98-2958-43a3-a445-76ceef8c0698"}}}]}"""
        val conditionCodeExtensionURL = "https://reportstream.cdc.gov/fhir/StructureDefinition/condition-code"
        val bundle = FhirContext.forR4().newJsonParser().parseResource(Bundle::class.java, fhirRecord)
        bundle.entry.filter { it.resource is Observation }.forEach {
            val observation = (it.resource as Observation)
            observation.code.coding[0].addExtension(
                conditionCodeExtensionURL,
                Coding("SNOMEDCT", "6142004", "Influenza (disorder)")
            )
            observation.valueCodeableConcept.coding[0].addExtension(
                conditionCodeExtensionURL,
                Coding("Condition Code System", "Some Condition Code", "Condition Name")
            )
        }
        val settings = FileSettings().loadOrganizations(orgWithObservationFilter)
        val jurisFilter = listOf(OBSERVATION_COUNT_GREATER_THAN_ZERO)
        val qualFilter = listOf(OBSERVATION_COUNT_GREATER_THAN_ZERO)
        val routingFilter = listOf(OBSERVATION_COUNT_GREATER_THAN_ZERO)
        val processingModeFilter = listOf(OBSERVATION_COUNT_GREATER_THAN_ZERO)
        val conditionFilter = emptyList<String>()
        // with multiple mapped condition filters, we are looking for any of them passing
        val observationFilter = listOf(BundleConditionFilter(ConditionCodePruner("6142004,Some Condition Code")))
        val engine = spyk(makeFhirEngine(metadata, settings) as FHIRRouter)
        engine.setFiltersOnEngine(
            jurisFilter, qualFilter, routingFilter, processingModeFilter, conditionFilter, observationFilter
        )

        // act
        val receivers = engine.findReceiversForBundle(bundle, report.id, actionHistory, Topic.FULL_ELR)

        // assert
        assertThat(receivers).isNotEmpty()
    }

    @Test
    fun `test applyFilters receiver setting - (conditionFilter multiple filters, one true) `() {
        val fhirData = File(QUALITY_TEST_URL).readText()
        val bundle = FhirTranscoder.decode(fhirData)
        val settings = FileSettings().loadOrganizations(oneOrganization)
        val jurisFilter = listOf(PROVENANCE_COUNT_GREATER_THAN_ZERO)
        val qualFilter = listOf(PROVENANCE_COUNT_GREATER_THAN_ZERO)
        val routingFilter = listOf(PROVENANCE_COUNT_GREATER_THAN_ZERO)
        val processingModeFilter = listOf(PROVENANCE_COUNT_GREATER_THAN_ZERO)
        // with multiple condition filters, we are looking for any of them passing
        val conditionFilter = listOf(
            PROVENANCE_COUNT_GREATER_THAN_ZERO, // true
            "Bundle.entry.resource.ofType(Provenance).count() > 100" // not true
        )
        val observationFilter = emptyList<BundleResourceFilter<Observation>>()

        val engine = spyk(makeFhirEngine(metadata, settings) as FHIRRouter)
        engine.setFiltersOnEngine(
            jurisFilter, qualFilter, routingFilter, processingModeFilter, conditionFilter, observationFilter
        )

        // act
        val receivers = engine.findReceiversForBundle(bundle, report.id, actionHistory, Topic.FULL_ELR)

        // assert
        assertThat(receivers).isNotEmpty()
    }

    @Test
    fun `test applyFilters receiver setting - (observationFilter multiple filters, one true) `() {
        @Suppress("ktlint:standard:max-line-length")
        val fhirRecord = """{"resourceType":"Bundle","id":"1667861767830636000.7db38d22-b713-49fc-abfa-2edba9c12347","meta":{"lastUpdated":"2022-11-07T22:56:07.832+00:00"},"identifier":{"value":"1234d1d1-95fe-462c-8ac6-46728dba581c"},"type":"message","timestamp":"2021-08-03T13:15:11.015+00:00","entry":[{"fullUrl":"Observation/d683b42a-bf50-45e8-9fce-6c0531994f09","resource":{"resourceType":"Observation","id":"d683b42a-bf50-45e8-9fce-6c0531994f09","status":"final","code":{"coding":[{"system":"http://loinc.org","code":"80382-5"}],"text":"Flu A"},"subject":{"reference":"Patient/9473889b-b2b9-45ac-a8d8-191f27132912"},"performer":[{"reference":"Organization/1a0139b9-fc23-450b-9b6c-cd081e5cea9d"}],"valueCodeableConcept":{"coding":[{"system":"http://snomed.info/sct","code":"260373001","display":"Detected"}]},"interpretation":[{"coding":[{"system":"http://terminology.hl7.org/CodeSystem/v2-0078","code":"A","display":"Abnormal"}]}],"method":{"extension":[{"url":"https://reportstream.cdc.gov/fhir/StructureDefinition/testkit-name-id","valueCoding":{"code":"BD Veritor System for Rapid Detection of SARS-CoV-2 & Flu A+B_Becton, Dickinson and Company (BD)"}},{"url":"https://reportstream.cdc.gov/fhir/StructureDefinition/equipment-uid","valueCoding":{"code":"BD Veritor System for Rapid Detection of SARS-CoV-2 & Flu A+B_Becton, Dickinson and Company (BD)"}}],"coding":[{"display":"BD Veritor System for Rapid Detection of SARS-CoV-2 & Flu A+B*"}]},"specimen":{"reference":"Specimen/52a582e4-d389-42d0-b738-bee51cf5244d"},"device":{"reference":"Device/78dc4d98-2958-43a3-a445-76ceef8c0698"}}}]}"""
        val conditionCodeExtensionURL = "https://reportstream.cdc.gov/fhir/StructureDefinition/condition-code"
        val bundle = FhirContext.forR4().newJsonParser().parseResource(Bundle::class.java, fhirRecord)
        bundle.entry.filter { it.resource is Observation }.forEach {
            val observation = (it.resource as Observation)
            observation.code.coding[0].addExtension(
                conditionCodeExtensionURL,
                Coding("SNOMEDCT", "6142004", "Influenza (disorder)")
            )
            observation.valueCodeableConcept.coding[0].addExtension(
                conditionCodeExtensionURL,
                Coding("Condition Code System", "No Match", "Condition Name")
            )
        }
        val settings = FileSettings().loadOrganizations(orgWithObservationFilter)
        val jurisFilter = listOf(OBSERVATION_COUNT_GREATER_THAN_ZERO)
        val qualFilter = listOf(OBSERVATION_COUNT_GREATER_THAN_ZERO)
        val routingFilter = listOf(OBSERVATION_COUNT_GREATER_THAN_ZERO)
        val processingModeFilter = listOf(OBSERVATION_COUNT_GREATER_THAN_ZERO)
        val conditionFilter = emptyList<String>()
        val observationFilter = emptyList<BundleResourceFilter<Observation>>() // filter of interest set on organization
        val engine = spyk(makeFhirEngine(metadata, settings) as FHIRRouter)
        engine.setFiltersOnEngine(
            jurisFilter, qualFilter, routingFilter, processingModeFilter, conditionFilter, observationFilter
        )

        // act
        val receivers = engine.findReceiversForBundle(bundle, report.id, actionHistory, Topic.FULL_ELR)

        // assert
        assertThat(receivers).isNotEmpty()
    }

    @Test
    fun `test applyFilters receiver setting - (conditionFilter multiple filters, none true) `() {
        val fhirData = File(QUALITY_TEST_URL).readText()
        val bundle = FhirTranscoder.decode(fhirData)
        val settings = FileSettings().loadOrganizations(oneOrganization)
        val jurisFilter = listOf(PROVENANCE_COUNT_GREATER_THAN_ZERO)
        val qualFilter = listOf(PROVENANCE_COUNT_GREATER_THAN_ZERO)
        val routingFilter = listOf(PROVENANCE_COUNT_GREATER_THAN_ZERO)
        val processingModeFilter = listOf(PROVENANCE_COUNT_GREATER_THAN_ZERO)
        // with multiple condition filters, we are looking for any of them passing
        val conditionFilter = listOf(
            "Bundle.entry.resource.ofType(Provenance).count() > 50", // not true
            "Bundle.entry.resource.ofType(Provenance).count() > 100" // not true
        )
        val observationFilter = emptyList<BundleResourceFilter<Observation>>()

        val engine = spyk(makeFhirEngine(metadata, settings) as FHIRRouter)
        engine.setFiltersOnEngine(
            jurisFilter, qualFilter, routingFilter, processingModeFilter, conditionFilter, observationFilter
        )

        // act
        val receivers = engine.findReceiversForBundle(bundle, report.id, actionHistory, Topic.FULL_ELR)

        // assert
        assertThat(receivers).isEmpty()
    }

    @Test
    fun `test applyFilters receiver setting - (observationFilter multiple filters, none true) `() {
        @Suppress("ktlint:standard:max-line-length")
        val fhirRecord = """{"resourceType":"Bundle","id":"1667861767830636000.7db38d22-b713-49fc-abfa-2edba9c12347","meta":{"lastUpdated":"2022-11-07T22:56:07.832+00:00"},"identifier":{"value":"1234d1d1-95fe-462c-8ac6-46728dba581c"},"type":"message","timestamp":"2021-08-03T13:15:11.015+00:00","entry":[{"fullUrl":"Observation/d683b42a-bf50-45e8-9fce-6c0531994f09","resource":{"resourceType":"Observation","id":"d683b42a-bf50-45e8-9fce-6c0531994f09","status":"final","code":{"coding":[{"system":"http://loinc.org","code":"80382-5"}],"text":"Flu A"},"subject":{"reference":"Patient/9473889b-b2b9-45ac-a8d8-191f27132912"},"performer":[{"reference":"Organization/1a0139b9-fc23-450b-9b6c-cd081e5cea9d"}],"valueCodeableConcept":{"coding":[{"system":"http://snomed.info/sct","code":"260373001","display":"Detected"}]},"interpretation":[{"coding":[{"system":"http://terminology.hl7.org/CodeSystem/v2-0078","code":"A","display":"Abnormal"}]}],"method":{"extension":[{"url":"https://reportstream.cdc.gov/fhir/StructureDefinition/testkit-name-id","valueCoding":{"code":"BD Veritor System for Rapid Detection of SARS-CoV-2 & Flu A+B_Becton, Dickinson and Company (BD)"}},{"url":"https://reportstream.cdc.gov/fhir/StructureDefinition/equipment-uid","valueCoding":{"code":"BD Veritor System for Rapid Detection of SARS-CoV-2 & Flu A+B_Becton, Dickinson and Company (BD)"}}],"coding":[{"display":"BD Veritor System for Rapid Detection of SARS-CoV-2 & Flu A+B*"}]},"specimen":{"reference":"Specimen/52a582e4-d389-42d0-b738-bee51cf5244d"},"device":{"reference":"Device/78dc4d98-2958-43a3-a445-76ceef8c0698"}}}]}"""
        val conditionCodeExtensionURL = "https://reportstream.cdc.gov/fhir/StructureDefinition/condition-code"
        val bundle = FhirContext.forR4().newJsonParser().parseResource(Bundle::class.java, fhirRecord)
        bundle.entry.filter { it.resource is Observation }.forEach {
            val observation = (it.resource as Observation)
            observation.code.coding[0].addExtension(
                conditionCodeExtensionURL,
                Coding("SNOMEDCT", "foo", "Influenza (disorder)")
            )
            observation.valueCodeableConcept.coding[0].addExtension(
                conditionCodeExtensionURL,
                Coding("Condition Code System", "bar", "Condition Name")
            )
        }
        val settings = FileSettings().loadOrganizations(orgWithObservationFilter)
        val jurisFilter = listOf(OBSERVATION_COUNT_GREATER_THAN_ZERO)
        val qualFilter = listOf(OBSERVATION_COUNT_GREATER_THAN_ZERO)
        val routingFilter = listOf(OBSERVATION_COUNT_GREATER_THAN_ZERO)
        val processingModeFilter = listOf(OBSERVATION_COUNT_GREATER_THAN_ZERO)
        val conditionFilter = emptyList<String>()
        val observationFilter = emptyList<BundleResourceFilter<Observation>>() // filter of interest set on organization
        val engine = spyk(makeFhirEngine(metadata, settings) as FHIRRouter)
        engine.setFiltersOnEngine(
            jurisFilter, qualFilter, routingFilter, processingModeFilter, conditionFilter, observationFilter
        )

        // act
        val receivers = engine.findReceiversForBundle(bundle, report.id, actionHistory, Topic.FULL_ELR)

        // assert
        assertThat(receivers).isEmpty()
    }

    @Test
    fun `test reverseQualityFilter flag only reverses the quality filter`() {
        val fhirData = File(QUALITY_TEST_URL).readText()
        val bundle = FhirTranscoder.decode(fhirData)
        // Using receiver with reverseQualityFilter set to true
        val settings = FileSettings().loadOrganizations(orgWithReversedQualityFilter)
        // This Jurisdictional filter evaluates to true.
        val jurisFilter = listOf(PROVENANCE_COUNT_GREATER_THAN_ZERO)
        // This quality filter evaluates to true, but is reversed to false
        val qualFilter = listOf(PROVENANCE_COUNT_GREATER_THAN_ZERO)
        // This routing filter evaluates to true
        val routingFilter = listOf(PROVENANCE_COUNT_GREATER_THAN_ZERO)
        // This processing mode filter evaluates to true
        val processingModeFilter = listOf(PROVENANCE_COUNT_GREATER_THAN_ZERO)
        val engine = spyk(makeFhirEngine(metadata, settings) as FHIRRouter)
        engine.setFiltersOnEngine(jurisFilter, qualFilter, routingFilter, processingModeFilter)

        // act
        val receivers = engine.findReceiversForBundle(bundle, report.id, actionHistory, Topic.FULL_ELR)

        // assert only the quality filter didn't pass
        assertThat(actionHistory.actionLogs).isNotEmpty()
        assertThat(actionHistory.actionLogs.count()).isEqualTo(1)
        val reportStreamFilterResult = actionHistory.actionLogs[0].detail as ReportStreamFilterResult
        assertThat(reportStreamFilterResult.filterType).isEqualTo(ReportStreamFilterType.QUALITY_FILTER)
        assertThat(receivers).isEmpty()
    }

    @Test
    fun `fail - jurisfilter does not pass`() {
        val fhirData = File(VALID_FHIR_URL).readText()

        mockkObject(BlobAccess)

        // set up
        val settings = FileSettings().loadOrganizations(oneOrganization)

        val actionLogger = mockk<ActionLogger>()

        val engine = spyk(makeFhirEngine(metadata, settings) as FHIRRouter)
        val message = spyk(
            FhirConvertQueueMessage(
                UUID.randomUUID(),
                BLOB_URL,
                "test",
                BLOB_SUB_FOLDER_NAME,
                topic = Topic.FULL_ELR
            )
        )

        val bodyFormat = Report.Format.FHIR
        val bodyUrl = BODY_URL

        // filters
        val jurisFilter = listOf(PROVENANCE_COUNT_EQUAL_TO_TEN)
        val qualFilter = emptyList<String>()
        val routingFilter = emptyList<String>()
        val processingModeFilter = emptyList<String>()

        every { actionLogger.hasErrors() } returns false
        every { message.downloadContent() }.returns(fhirData)
        every { BlobAccess.uploadBlob(any(), any()) } returns "test"
        every { accessSpy.insertTask(any(), bodyFormat.toString(), bodyUrl, any()) }.returns(Unit)

        engine.setFiltersOnEngine(jurisFilter, qualFilter, routingFilter, processingModeFilter)

        // act
        accessSpy.transact { txn ->
            val messages = engine.run(message, actionLogger, actionHistory, txn)
            assertThat(messages).isEmpty()
        }
    }

    @Test
    fun `fail - jurisfilter passes, qual filter does not`() {
        val fhirData = File(VALID_FHIR_URL).readText()

        mockkObject(BlobAccess)

        // set up
        val settings = FileSettings().loadOrganizations(oneOrganization)
        val actionLogger = mockk<ActionLogger>()

        val engine = spyk(makeFhirEngine(metadata, settings) as FHIRRouter)
        val message = spyk(
            FhirConvertQueueMessage(
                UUID.randomUUID(),
                BLOB_URL,
                "test",
                BLOB_SUB_FOLDER_NAME,
                topic = Topic.FULL_ELR
            )
        )

        val bodyFormat = Report.Format.FHIR
        val bodyUrl = BODY_URL

        // filters
        val jurisFilter = listOf(PROVENANCE_COUNT_GREATER_THAN_ZERO)
        val qualFilter = listOf(PROVENANCE_COUNT_EQUAL_TO_TEN)
        val routingFilter = emptyList<String>()
        val processingModeFilter = emptyList<String>()

        every { actionLogger.hasErrors() } returns false
        every { message.downloadContent() }.returns(fhirData)
        every { BlobAccess.uploadBlob(any(), any()) } returns "test"
        every { accessSpy.insertTask(any(), bodyFormat.toString(), bodyUrl, any()) }.returns(Unit)

        engine.setFiltersOnEngine(jurisFilter, qualFilter, routingFilter, processingModeFilter)

        // act
        accessSpy.transact { txn ->
            val messages = engine.run(message, actionLogger, actionHistory, txn)
            assertThat(messages).isEmpty()
            assertThat(actionHistory.actionLogs).hasSize(1)
            val reportStreamFilterResult = actionHistory.actionLogs[0].detail as ReportStreamFilterResult
            assertThat(reportStreamFilterResult.filterType).isEqualTo(ReportStreamFilterType.QUALITY_FILTER)
        }
    }

    @Test
    fun `fail - jurisfilter passes, qual filter passes, routing filter does not`() {
        val fhirData = File(VALID_FHIR_URL).readText()

        mockkObject(BlobAccess)
        // set up
        val settings = FileSettings().loadOrganizations(oneOrganization)
        val actionLogger = mockk<ActionLogger>()

        val engine = spyk(makeFhirEngine(metadata, settings) as FHIRRouter)
        val message = spyk(
            FhirConvertQueueMessage(
                UUID.randomUUID(),
                BLOB_URL,
                "test",
                BLOB_SUB_FOLDER_NAME,
                topic = Topic.FULL_ELR,
            )
        )

        val bodyFormat = Report.Format.FHIR
        val bodyUrl = BODY_URL

        // filters
        val jurisFilter = listOf(PROVENANCE_COUNT_GREATER_THAN_ZERO)
        val qualFilter = listOf(PROVENANCE_COUNT_GREATER_THAN_ZERO)
        val routingFilter = listOf(PROVENANCE_COUNT_EQUAL_TO_TEN)
        val processingModeFilter = emptyList<String>()

        every { actionLogger.hasErrors() } returns false
        every { message.downloadContent() }.returns(fhirData)
        every { BlobAccess.uploadBlob(any(), any()) } returns "test"
        every { accessSpy.insertTask(any(), bodyFormat.toString(), bodyUrl, any()) }.returns(Unit)
        engine.setFiltersOnEngine(jurisFilter, qualFilter, routingFilter, processingModeFilter)

        // act
        accessSpy.transact { txn ->
            val messages = engine.run(message, actionLogger, actionHistory, txn)
            assertThat(messages).isEmpty()
            assertThat(actionHistory.actionLogs).hasSize(1)
            val reportStreamFilterResult = actionHistory.actionLogs[0].detail as ReportStreamFilterResult
            assertThat(reportStreamFilterResult.filterType).isEqualTo(ReportStreamFilterType.ROUTING_FILTER)
        }
    }

    @Test
    fun `fail - jurisfilter passes, qual filter passes, routing filter passes, proc mode does not`() {
        val fhirData = File(VALID_FHIR_URL).readText()

        mockkObject(BlobAccess)

        // set up
        val settings = FileSettings().loadOrganizations(oneOrganization)
        val actionLogger = mockk<ActionLogger>()

        val engine = spyk(makeFhirEngine(metadata, settings) as FHIRRouter)
        val message = spyk(
            FhirConvertQueueMessage(
                UUID.randomUUID(),
                BLOB_URL,
                "test",
                BLOB_SUB_FOLDER_NAME,
                topic = Topic.FULL_ELR,
            )
        )

        val bodyFormat = Report.Format.FHIR
        val bodyUrl = BODY_URL

        // filters
        val jurisFilter = listOf(PROVENANCE_COUNT_GREATER_THAN_ZERO)
        val qualFilter = listOf(PROVENANCE_COUNT_GREATER_THAN_ZERO)
        val routingFilter = listOf(PROVENANCE_COUNT_GREATER_THAN_ZERO)
        val processingModeFilter = listOf(PROVENANCE_COUNT_EQUAL_TO_TEN)

        every { actionLogger.hasErrors() } returns false
        every { message.downloadContent() }.returns(fhirData)
        every { BlobAccess.uploadBlob(any(), any()) } returns "test"
        every { accessSpy.insertTask(any(), bodyFormat.toString(), bodyUrl, any()) }.returns(Unit)
        engine.setFiltersOnEngine(jurisFilter, qualFilter, routingFilter, processingModeFilter)

        // act
        accessSpy.transact { txn ->
            val messages = engine.run(message, actionLogger, actionHistory, txn)
            assertThat(messages).isEmpty()
            assertThat(actionHistory.actionLogs).hasSize(1)
            val reportStreamFilterResult = actionHistory.actionLogs[0].detail as ReportStreamFilterResult
            assertThat(reportStreamFilterResult.filterType).isEqualTo(ReportStreamFilterType.PROCESSING_MODE_FILTER)
        }
    }

    @Test
    fun `fail - all pass other than the condition filter fails`() {
        val fhirData = File(VALID_FHIR_URL).readText()

        mockkObject(BlobAccess)

        // set up
        val settings = FileSettings().loadOrganizations(oneOrganization)
        val actionLogger = mockk<ActionLogger>()

        val engine = spyk(makeFhirEngine(metadata, settings) as FHIRRouter)
        val message = spyk(
            FhirConvertQueueMessage(
                UUID.randomUUID(),
                BLOB_URL,
                "test",
                BLOB_SUB_FOLDER_NAME,
                topic = Topic.FULL_ELR,
            )
        )

        val bodyFormat = Report.Format.FHIR
        val bodyUrl = BODY_URL

        // filters
        val jurisFilter = listOf(PROVENANCE_COUNT_GREATER_THAN_ZERO)
        val qualFilter = listOf(PROVENANCE_COUNT_GREATER_THAN_ZERO)
        val routingFilter = listOf(PROVENANCE_COUNT_GREATER_THAN_ZERO)
        val processingModeFilter = listOf(PROVENANCE_COUNT_GREATER_THAN_ZERO)
        val conditionFilter = listOf(PROVENANCE_COUNT_EQUAL_TO_TEN)
        val observationFilter = emptyList<BundleResourceFilter<Observation>>()

        every { actionLogger.hasErrors() } returns false
        every { message.downloadContent() }.returns(fhirData)
        every { BlobAccess.uploadBlob(any(), any()) } returns "test"
        every { accessSpy.insertTask(any(), bodyFormat.toString(), bodyUrl, any()) }.returns(Unit)
        engine.setFiltersOnEngine(
            jurisFilter, qualFilter, routingFilter, processingModeFilter, conditionFilter, observationFilter
        )

        // act
        accessSpy.transact { txn ->
            val messages = engine.run(message, actionLogger, actionHistory, txn)
            assertThat(messages).isEmpty()
            // There are five observations in the bundle, none of which pass the filter and each one is logged once
            assertThat(actionHistory.actionLogs).hasSize(5)
            val reportStreamFilterResult = actionHistory.actionLogs[0].detail as ReportStreamFilterResult
            assertThat(reportStreamFilterResult.filterType).isEqualTo(ReportStreamFilterType.CONDITION_FILTER)
        }
    }

    @Test
    fun `fail - all pass other than mapped condition filter fails`() {
        val fhirData = File(VALID_FHIR_URL).readText()

        mockkObject(BlobAccess)

        // set up
        val settings = FileSettings().loadOrganizations(oneOrganization)
        val actionLogger = mockk<ActionLogger>()

        val engine = spyk(makeFhirEngine(metadata, settings) as FHIRRouter)
        val message = spyk(
            FhirConvertQueueMessage(
                UUID.randomUUID(),
                BLOB_URL,
                "test",
                BLOB_SUB_FOLDER_NAME,
                topic = Topic.FULL_ELR,
            )
        )

        val bodyFormat = Report.Format.FHIR
        val bodyUrl = BODY_URL

        // filters
        val jurisFilter = listOf(PROVENANCE_COUNT_GREATER_THAN_ZERO)
        val qualFilter = listOf(PROVENANCE_COUNT_GREATER_THAN_ZERO)
        val routingFilter = listOf(PROVENANCE_COUNT_GREATER_THAN_ZERO)
        val processingModeFilter = listOf(PROVENANCE_COUNT_GREATER_THAN_ZERO)
        val conditionFilter = listOf(PROVENANCE_COUNT_EQUAL_TO_TEN)
        val observationFilter = emptyList<BundleResourceFilter<Observation>>()

        every { actionLogger.hasErrors() } returns false
        every { message.downloadContent() }.returns(fhirData)
        every { BlobAccess.uploadBlob(any(), any()) } returns "test"
        every { accessSpy.insertTask(any(), bodyFormat.toString(), bodyUrl, any()) }.returns(Unit)
        engine.setFiltersOnEngine(
            jurisFilter, qualFilter, routingFilter, processingModeFilter, conditionFilter, observationFilter
        )

        // act
        accessSpy.transact { txn ->
            val messages = engine.run(message, actionLogger, actionHistory, txn)
            assertThat(messages).isEmpty()
            // There are five observations in the bundle, none of which pass the filter and each one is logged once
            assertThat(actionHistory.actionLogs).hasSize(5)
            val reportStreamFilterResult = actionHistory.actionLogs[0].detail as ReportStreamFilterResult
            assertThat(reportStreamFilterResult.filterType).isEqualTo(ReportStreamFilterType.CONDITION_FILTER)
        }
    }

    @Test
    fun `fail - all pass other than mapped condition filter fails due to unmapped observation`() {
        val fhirData = File(VALID_FHIR_URL).readText()

        mockkObject(BlobAccess)

        // set up
        val settings = FileSettings().loadOrganizations(orgWithObservationFilter)
        val actionLogger = mockk<ActionLogger>()

        val engine = spyk(makeFhirEngine(metadata, settings) as FHIRRouter)
        val message = spyk(
            FhirConvertQueueMessage(
                UUID.randomUUID(),
                BLOB_URL,
                "test",
                BLOB_SUB_FOLDER_NAME,
                topic = Topic.FULL_ELR,
            )
        )

        val bodyFormat = Report.Format.FHIR
        val bodyUrl = BODY_URL

        // filters
        val jurisFilter = listOf(OBSERVATION_COUNT_GREATER_THAN_ZERO)
        val qualFilter = listOf(OBSERVATION_COUNT_GREATER_THAN_ZERO)
        val routingFilter = listOf(OBSERVATION_COUNT_GREATER_THAN_ZERO)
        val processingModeFilter = listOf(OBSERVATION_COUNT_GREATER_THAN_ZERO)
        val conditionFilter = emptyList<String>()
        val observationFilter = listOf(BundleConditionFilter(ConditionCodePruner("foo,bar")))

        every { actionLogger.hasErrors() } returns false
        every { message.downloadContent() }.returns(fhirData)
        every { BlobAccess.uploadBlob(any(), any()) } returns "test"
        every { accessSpy.insertTask(any(), bodyFormat.toString(), bodyUrl, any()) }.returns(Unit)
        engine.setFiltersOnEngine(
            jurisFilter, qualFilter, routingFilter, processingModeFilter, conditionFilter, observationFilter
        )

        // act
        accessSpy.transact { txn ->
            val messages = engine.run(message, actionLogger, actionHistory, txn)
            assertThat(messages).isEmpty()
            assertThat(actionHistory.actionLogs).hasSize(1) // bundle did not pass filter
            val reportStreamFilterResult = actionHistory.actionLogs[0].detail as ReportStreamFilterResult
            assertThat(reportStreamFilterResult.filterType).isEqualTo(ReportStreamFilterType.OBSERVATION_FILTER)
        }
    }

    @Test
    fun `fail - bundle of only AOEs do not pass observationFilter`() {
        val fhirData = File(VALID_FHIR_URL).readText()
        val bundle = FhirTranscoder.decode(fhirData)
        bundle.getObservations().forEach {
            val coding = it.code.coding.first()
            if (coding.extension.isEmpty()) {
                coding.addExtension(
                    conditionCodeExtensionURL,
                        Coding(
                        "system", "AOE", "name"
                    )
                )
            }
        }

        mockkObject(BlobAccess)

        // set up
        val settings = FileSettings().loadOrganizations(orgWithAOEObservationFilter)
        val actionLogger = mockk<ActionLogger>()

        val engine = spyk(makeFhirEngine(metadata, settings) as FHIRRouter)
        val message = spyk(
            FhirConvertQueueMessage(
                UUID.randomUUID(),
                BLOB_URL,
                "test",
                BLOB_SUB_FOLDER_NAME,
                topic = Topic.FULL_ELR,
            )
        )

        val bodyFormat = Report.Format.FHIR
        val bodyUrl = BODY_URL

        // filters
        val jurisFilter = listOf(OBSERVATION_COUNT_GREATER_THAN_ZERO)
        val qualFilter = listOf(OBSERVATION_COUNT_GREATER_THAN_ZERO)
        val routingFilter = listOf(OBSERVATION_COUNT_GREATER_THAN_ZERO)
        val processingModeFilter = listOf(OBSERVATION_COUNT_GREATER_THAN_ZERO)
        val conditionFilter = emptyList<String>()
        val observationFilter = listOf(BundleConditionFilter(ConditionCodePruner("AOE")))

        every { actionLogger.hasErrors() } returns false
        every { actionLogger.info(any<PrunedObservationsLogMessage>()) } just runs
        every { message.downloadContent() }.returns(FhirTranscoder.encode(bundle))
        every { BlobAccess.uploadBlob(any(), any()) } returns "test"
        every { accessSpy.insertTask(any(), bodyFormat.toString(), bodyUrl, any()) }.returns(Unit)

        engine.setFiltersOnEngine(
            jurisFilter, qualFilter, routingFilter, processingModeFilter, conditionFilter, observationFilter
        )

        // act
        accessSpy.transact { _ ->
            val results = engine.doWork(message, actionLogger, actionHistory)
            assertThat(results).isEmpty()
        }
    }

    @Test
    fun `fail - all pass other than the mapped condition filter fails`() {
        @Suppress("ktlint:standard:max-line-length")
        val fhirRecord = """{"resourceType":"Bundle","id":"1667861767830636000.7db38d22-b713-49fc-abfa-2edba9c12347","meta":{"lastUpdated":"2022-11-07T22:56:07.832+00:00"},"identifier":{"value":"1234d1d1-95fe-462c-8ac6-46728dba581c"},"type":"message","timestamp":"2021-08-03T13:15:11.015+00:00","entry":[{"fullUrl":"Observation/d683b42a-bf50-45e8-9fce-6c0531994f09","resource":{"resourceType":"Observation","id":"d683b42a-bf50-45e8-9fce-6c0531994f09","status":"final","code":{"coding":[{"system":"http://loinc.org","code":"80382-5"}],"text":"Flu A"},"subject":{"reference":"Patient/9473889b-b2b9-45ac-a8d8-191f27132912"},"performer":[{"reference":"Organization/1a0139b9-fc23-450b-9b6c-cd081e5cea9d"}],"valueCodeableConcept":{"coding":[{"system":"http://snomed.info/sct","code":"260373001","display":"Detected"}]},"interpretation":[{"coding":[{"system":"http://terminology.hl7.org/CodeSystem/v2-0078","code":"A","display":"Abnormal"}]}],"method":{"extension":[{"url":"https://reportstream.cdc.gov/fhir/StructureDefinition/testkit-name-id","valueCoding":{"code":"BD Veritor System for Rapid Detection of SARS-CoV-2 & Flu A+B_Becton, Dickinson and Company (BD)"}},{"url":"https://reportstream.cdc.gov/fhir/StructureDefinition/equipment-uid","valueCoding":{"code":"BD Veritor System for Rapid Detection of SARS-CoV-2 & Flu A+B_Becton, Dickinson and Company (BD)"}}],"coding":[{"display":"BD Veritor System for Rapid Detection of SARS-CoV-2 & Flu A+B*"}]},"specimen":{"reference":"Specimen/52a582e4-d389-42d0-b738-bee51cf5244d"},"device":{"reference":"Device/78dc4d98-2958-43a3-a445-76ceef8c0698"}}}]}"""
        val conditionCodeExtensionURL = "https://reportstream.cdc.gov/fhir/StructureDefinition/condition-code"
        val bundle = FhirContext.forR4().newJsonParser().parseResource(Bundle::class.java, fhirRecord)
        bundle.entry.filter { it.resource is Observation }.forEach {
            val observation = (it.resource as Observation)
            observation.code.coding[0].addExtension(
                conditionCodeExtensionURL,
                Coding("SNOMEDCT", "foo", "Influenza (disorder)")
            )
            observation.valueCodeableConcept.coding[0].addExtension(
                conditionCodeExtensionURL,
                Coding("Condition Code System", "bar", "Condition Name")
            )
        }

        mockkObject(BlobAccess)

        // set up
        val settings = FileSettings().loadOrganizations(orgWithObservationFilter)
        val actionLogger = mockk<ActionLogger>()

        val engine = spyk(makeFhirEngine(metadata, settings) as FHIRRouter)
        val message = spyk(
            FhirConvertQueueMessage(
                UUID.randomUUID(),
                BLOB_URL,
                "test",
                BLOB_SUB_FOLDER_NAME,
                topic = Topic.FULL_ELR,
            )
        )

        val bodyFormat = Report.Format.FHIR
        val bodyUrl = BODY_URL

        // filters
        val jurisFilter = listOf(OBSERVATION_COUNT_GREATER_THAN_ZERO)
        val qualFilter = listOf(OBSERVATION_COUNT_GREATER_THAN_ZERO)
        val routingFilter = listOf(OBSERVATION_COUNT_GREATER_THAN_ZERO)
        val processingModeFilter = listOf(OBSERVATION_COUNT_GREATER_THAN_ZERO)
        val conditionFilter = emptyList<String>()
        val observationFilter = emptyList<BundleResourceFilter<Observation>>()

        every { actionLogger.hasErrors() } returns false
        every { message.downloadContent() }.returns(FhirTranscoder.encode(bundle))
        every { BlobAccess.uploadBlob(any(), any()) } returns "test"
        every { accessSpy.insertTask(any(), bodyFormat.toString(), bodyUrl, any()) }.returns(Unit)
        engine.setFiltersOnEngine(
            jurisFilter, qualFilter, routingFilter, processingModeFilter, conditionFilter, observationFilter
        )

        // act
        accessSpy.transact { txn ->
            val messages = engine.run(message, actionLogger, actionHistory, txn)
            assertThat(messages).isEmpty()
            assertThat(actionHistory.actionLogs).hasSize(1) // bundle did not pass filter
             val reportStreamFilterResult = actionHistory.actionLogs[0].detail as ReportStreamFilterResult
             assertThat(reportStreamFilterResult.filterType).isEqualTo(ReportStreamFilterType.OBSERVATION_FILTER)
        }
    }

    @Test
    fun `success - jurisfilter, qualfilter, routing filter, proc mode passes, and condition filter passes`() {
        val fhirData = File(VALID_FHIR_URL).readText()
        val bundle = FhirContext.forR4().newJsonParser().parseResource(Bundle::class.java, fhirData)
        bundle.entry.filter { it.resource is Observation }.forEach {
            val observation = (it.resource as Observation)
            observation.code.coding[0].addExtension(
                conditionCodeExtensionURL,
                Coding("SNOMEDCT", "6142004", "Influenza (disorder)")
            )
            observation.valueCodeableConcept.coding[0].addExtension(
                conditionCodeExtensionURL,
                Coding("Condition Code System", "foobar", "Condition Name")
            )
        }

        mockkObject(BlobAccess)

        // set up
        val settings = FileSettings().loadOrganizations(orgWithObservationFilter)
        val actionLogger = mockk<ActionLogger>()

        val engine = spyk(makeFhirEngine(metadata, settings) as FHIRRouter)
        val message = spyk(
            FhirConvertQueueMessage(
                UUID.randomUUID(),
                BLOB_URL,
                "test",
                BLOB_SUB_FOLDER_NAME,
                topic = Topic.FULL_ELR,
            )
        )

        val bodyFormat = Report.Format.FHIR
        val bodyUrl = BODY_URL

        // filters
        val jurisFilter = listOf(PROVENANCE_COUNT_GREATER_THAN_ZERO)
        val qualFilter = listOf(PROVENANCE_COUNT_GREATER_THAN_ZERO)
        val routingFilter = listOf(PROVENANCE_COUNT_GREATER_THAN_ZERO)
        val processingModeFilter = listOf(PROVENANCE_COUNT_GREATER_THAN_ZERO)
        val conditionFilter = listOf(PROVENANCE_COUNT_GREATER_THAN_ZERO)
        val observationFilter = emptyList<BundleResourceFilter<Observation>>()

        every { actionLogger.hasErrors() } returns false
        every { actionLogger.info(any<PrunedObservationsLogMessage>()) } just runs
        every { message.downloadContent() }.returns(FhirTranscoder.encode(bundle))
        every { BlobAccess.uploadBlob(any(), any()) } returns "test"
        every { accessSpy.insertTask(any(), bodyFormat.toString(), bodyUrl, any()) }.returns(Unit)

        mockkStatic(Bundle::filterObservations)
        every { any<Bundle>().filterObservations(any(), any()) } returns bundle
        engine.setFiltersOnEngine(
            jurisFilter, qualFilter, routingFilter, processingModeFilter, conditionFilter, observationFilter
        )

        // act
        accessSpy.transact { txn ->
            val messages = engine.run(message, actionLogger, actionHistory, txn)
            assertThat(messages).hasSize(1)
            assertThat(actionHistory.actionLogs).isEmpty()
            assertThat(actionHistory.reportsIn).hasSize(1)
            assertThat(actionHistory.reportsOut).hasSize(1)
        }

        // assert
        verify(exactly = 1) {
            BlobAccess.uploadBlob(any(), any(), any())
            accessSpy.insertTask(any(), any(), any(), any(), any())
        }
    }

    @Test
    fun `test a message is queued per receiver that will have the report delivered`() {
        val fhirData = File(VALID_FHIR_URL).readText()

        mockkObject(BlobAccess)

        // set up
        val settings = FileSettings().loadOrganizations(oneOrganization, secondElrOrganization)
        val actionLogger = mockk<ActionLogger>()

        val engine = spyk(makeFhirEngine(metadata, settings) as FHIRRouter)
        val message = spyk(
            FhirConvertQueueMessage(
                UUID.randomUUID(),
                BLOB_URL,
                "test",
                BLOB_SUB_FOLDER_NAME,
                topic = Topic.FULL_ELR,
            )
        )

        val bodyFormat = Report.Format.FHIR
        val bodyUrl = BODY_URL

        // filters
        val jurisFilter = listOf(PROVENANCE_COUNT_GREATER_THAN_ZERO)
        val qualFilter = listOf(PROVENANCE_COUNT_GREATER_THAN_ZERO)
        val routingFilter = listOf(PROVENANCE_COUNT_GREATER_THAN_ZERO)
        val processingModeFilter = listOf(PROVENANCE_COUNT_GREATER_THAN_ZERO)
        val conditionFilter = listOf(PROVENANCE_COUNT_GREATER_THAN_ZERO)
        val observationFilter = emptyList<BundleResourceFilter<Observation>>()

        every { actionLogger.hasErrors() } returns false
        every { actionLogger.info(any<PrunedObservationsLogMessage>()) } just runs
        every { message.downloadContent() }.returns(fhirData)
        every { BlobAccess.uploadBlob(any(), any()) } returns "test"
        every { accessSpy.insertTask(any(), bodyFormat.toString(), bodyUrl, any()) }.returns(Unit)

        mockkStatic(Bundle::filterObservations)
        every { any<Bundle>().filterObservations(any(), any()) } returns FhirTranscoder.decode(fhirData)
        engine.setFiltersOnEngine(
            jurisFilter, qualFilter, routingFilter, processingModeFilter, conditionFilter, observationFilter
        )

        // act
        accessSpy.transact { txn ->
            val messages = engine.run(message, actionLogger, actionHistory, txn)
            assertThat(messages).hasSize(2)
            assertThat(actionHistory.actionLogs).isEmpty()
            assertThat(actionHistory.reportsIn).hasSize(1)
            assertThat(actionHistory.reportsOut).hasSize(2)
        }

        // assert
        verify(exactly = 2) {
            BlobAccess.uploadBlob(any(), any(), any())
            accessSpy.insertTask(any(), any(), any(), any(), any())
        }
    }

    @Test
    fun `test the bundle queued for the translate function is filtered to conditions the receiver wants`() {
        val fhirData = File(VALID_FHIR_URL).readText()

        mockkObject(BlobAccess)

        // set up
        val settings = FileSettings().loadOrganizations(secondElrOrganization)
        val actionLogger = mockk<ActionLogger>()

        val engine = spyk(makeFhirEngine(metadata, settings) as FHIRRouter)
        val message = spyk(
            FhirConvertQueueMessage(
                UUID.randomUUID(),
                BLOB_URL,
                "test",
                BLOB_SUB_FOLDER_NAME,
                topic = Topic.FULL_ELR,
            )
        )

        val originalBundle = FhirTranscoder.decode(fhirData)
        val expectedBundle = originalBundle
            .filterObservations(listOf(CONDITION_FILTER), engine.loadFhirPathShorthandLookupTable())

        val bodyFormat = Report.Format.FHIR
        val bodyUrl = BODY_URL

        // filters
        val jurisFilter = listOf(PROVENANCE_COUNT_GREATER_THAN_ZERO)
        val qualFilter = listOf(PROVENANCE_COUNT_GREATER_THAN_ZERO)
        val routingFilter = listOf(PROVENANCE_COUNT_GREATER_THAN_ZERO)
        val processingModeFilter = listOf(PROVENANCE_COUNT_GREATER_THAN_ZERO)
        val conditionFilter = listOf(PROVENANCE_COUNT_GREATER_THAN_ZERO)
        val observationFilter = emptyList<BundleResourceFilter<Observation>>()

        every { actionLogger.hasErrors() } returns false
        every { actionLogger.info(any<PrunedObservationsLogMessage>()) } just runs
        every { message.downloadContent() }.returns(fhirData)
        every { BlobAccess.uploadBlob(any(), any()) } returns "test"
        every { accessSpy.insertTask(any(), bodyFormat.toString(), bodyUrl, any()) }.returns(Unit)

        engine.setFiltersOnEngine(
            jurisFilter, qualFilter, routingFilter, processingModeFilter, conditionFilter, observationFilter
        )

        // act
        accessSpy.transact { txn ->
            val messages = engine.run(message, actionLogger, actionHistory, txn)
            assertThat(messages).hasSize(1)
            assertThat(actionHistory.actionLogs).isEmpty()
            assertThat(actionHistory.reportsIn).hasSize(1)
            assertThat(actionHistory.reportsOut).hasSize(1)
        }

        // assert
        verify(exactly = 1) {
            BlobAccess.uploadBlob(any(), FhirTranscoder.encode(expectedBundle).toByteArray(), any())
            accessSpy.insertTask(any(), any(), any(), any(), any())
        }
    }

    @Test
    fun `test the bundle queued for the translate function is filtered to mapped conditions the receiver wants`() {
        @Suppress("ktlint:standard:max-line-length")
        val fhirRecord = """{"resourceType":"Bundle","id":"1667861767830636000.7db38d22-b713-49fc-abfa-2edba9c12347","meta":{"lastUpdated":"2022-11-07T22:56:07.832+00:00"},"identifier":{"value":"1234d1d1-95fe-462c-8ac6-46728dba581c"},"type":"message","timestamp":"2021-08-03T13:15:11.015+00:00","entry":[{"fullUrl":"Observation/d683b42a-bf50-45e8-9fce-6c0531994f09","resource":{"resourceType":"Observation","id":"d683b42a-bf50-45e8-9fce-6c0531994f09","status":"final","code":{"coding":[{"system":"http://loinc.org","code":"80382-5"}],"text":"Flu A"},"subject":{"reference":"Patient/9473889b-b2b9-45ac-a8d8-191f27132912"},"performer":[{"reference":"Organization/1a0139b9-fc23-450b-9b6c-cd081e5cea9d"}],"valueCodeableConcept":{"coding":[{"system":"http://snomed.info/sct","code":"260373001","display":"Detected"}]},"interpretation":[{"coding":[{"system":"http://terminology.hl7.org/CodeSystem/v2-0078","code":"A","display":"Abnormal"}]}],"method":{"extension":[{"url":"https://reportstream.cdc.gov/fhir/StructureDefinition/testkit-name-id","valueCoding":{"code":"BD Veritor System for Rapid Detection of SARS-CoV-2 & Flu A+B_Becton, Dickinson and Company (BD)"}},{"url":"https://reportstream.cdc.gov/fhir/StructureDefinition/equipment-uid","valueCoding":{"code":"BD Veritor System for Rapid Detection of SARS-CoV-2 & Flu A+B_Becton, Dickinson and Company (BD)"}}],"coding":[{"display":"BD Veritor System for Rapid Detection of SARS-CoV-2 & Flu A+B*"}]},"specimen":{"reference":"Specimen/52a582e4-d389-42d0-b738-bee51cf5244d"},"device":{"reference":"Device/78dc4d98-2958-43a3-a445-76ceef8c0698"}}}]}"""

        val bundle = FhirContext.forR4().newJsonParser().parseResource(Bundle::class.java, fhirRecord)
        bundle.getObservations().forEach { observation ->
            observation.code.coding[0].addExtension(
                conditionCodeExtensionURL,
                Coding("SNOMEDCT", "6142004", "Influenza (disorder)")
            )
            observation.valueCodeableConcept.coding[0].addExtension(
                conditionCodeExtensionURL,
                Coding("Condition Code System", "Some Condition Code", "Condition Name")
            )
        }

        mockkObject(BlobAccess)

        // set up
        val settings = FileSettings().loadOrganizations(orgWithObservationFilter)
        val actionLogger = mockk<ActionLogger>()

        val engine = spyk(makeFhirEngine(metadata, settings) as FHIRRouter)
        val message = spyk(
            FhirConvertQueueMessage(
                UUID.randomUUID(),
                BLOB_URL,
                "test",
                BLOB_SUB_FOLDER_NAME,
                topic = Topic.FULL_ELR,
            )
        )

        val expectedBundle = bundle.copy().also {
            BundleObservationFilter(ConditionCodePruner("6142004")).pass(it)
        }

        val bodyFormat = Report.Format.FHIR
        val bodyUrl = BODY_URL

        // filters
        val jurisFilter = listOf(OBSERVATION_COUNT_GREATER_THAN_ZERO)
        val qualFilter = listOf(OBSERVATION_COUNT_GREATER_THAN_ZERO)
        val routingFilter = listOf(OBSERVATION_COUNT_GREATER_THAN_ZERO)
        val processingModeFilter = listOf(OBSERVATION_COUNT_GREATER_THAN_ZERO)
        val conditionFilter = listOf(OBSERVATION_COUNT_GREATER_THAN_ZERO)
        val observationFilter = emptyList<BundleResourceFilter<Observation>>()

        every { actionLogger.hasErrors() } returns false
        every { actionLogger.info(any<PrunedObservationsLogMessage>()) } just runs
        every { message.downloadContent() }.returns(FhirTranscoder.encode(bundle))
        every { BlobAccess.uploadBlob(any(), any()) } returns "test"
        every { accessSpy.insertTask(any(), bodyFormat.toString(), bodyUrl, any()) }.returns(Unit)

        engine.setFiltersOnEngine(
            jurisFilter, qualFilter, routingFilter, processingModeFilter, conditionFilter, observationFilter
        )

        // act
        accessSpy.transact { txn ->
            val messages = engine.run(message, actionLogger, actionHistory, txn)
            assertThat(messages).hasSize(1)
            assertThat(actionHistory.actionLogs).isEmpty()
            assertThat(actionHistory.reportsIn).hasSize(1)
            assertThat(actionHistory.reportsOut).hasSize(1)

            val reportId = (messages.first() as ReportPipelineMessage).reportId
            val expectedAzureEvents = listOf(
                ReportAcceptedEvent(
                    message.reportId,
                    message.topic,
                    "sendingOrg.sendingOrgClient",
                    listOf(
                        ConditionSummary("6142004", "Influenza (disorder)"),
                        ConditionSummary("Some Condition Code", "Condition Name")
                    )
                ),
                ReportRouteEvent(
                    message.reportId,
                    reportId,
                    message.topic,
                    "sendingOrg.sendingOrgClient",
<<<<<<< HEAD
                    orgWithObservationFilter.receivers.first().fullName,
                    setOf("6142004", "Some Condition Code")
=======
                    orgWithMappedConditionFilter.receivers.first().fullName,
                    listOf(
                        ConditionSummary("6142004", "Influenza (disorder)"),
                        ConditionSummary("Some Condition Code", "Condition Name")
                    )
>>>>>>> 55433f7c
                )
            )

            val actualEvents = azureEventService.getEvents()
            assertThat(actualEvents).hasSize(2)
            assertThat(actualEvents).isEqualTo(expectedAzureEvents)
        }

        // assert
        verify(exactly = 1) {
            BlobAccess.uploadBlob(any(), FhirTranscoder.encode(expectedBundle).toByteArray(), any())
            accessSpy.insertTask(any(), any(), any(), any(), any())
        }
    }

    @Test
    fun `test a receiver can receive a report when no condition filters are configured`() {
        val fhirData = File(VALID_FHIR_URL).readText()

        mockkObject(BlobAccess)

        // set up
        val settings = FileSettings().loadOrganizations(oneOrganization)
        val actionLogger = mockk<ActionLogger>()

        val engine = spyk(makeFhirEngine(metadata, settings) as FHIRRouter)
        val message = spyk(
            FhirConvertQueueMessage(
                UUID.randomUUID(),
                BLOB_URL,
                "test",
                BLOB_SUB_FOLDER_NAME,
                topic = Topic.FULL_ELR,
            )
        )

        val originalBundle = FhirTranscoder.decode(fhirData)

        val bodyFormat = Report.Format.FHIR
        val bodyUrl = BODY_URL

        // filters
        val jurisFilter = listOf(PROVENANCE_COUNT_GREATER_THAN_ZERO)
        val qualFilter = listOf(PROVENANCE_COUNT_GREATER_THAN_ZERO)
        val routingFilter = listOf(PROVENANCE_COUNT_GREATER_THAN_ZERO)
        val processingModeFilter = listOf(PROVENANCE_COUNT_GREATER_THAN_ZERO)
        val conditionFilter = listOf(PROVENANCE_COUNT_GREATER_THAN_ZERO)
        val observationFilter = emptyList<BundleResourceFilter<Observation>>()

        every { actionLogger.hasErrors() } returns false
        every { actionLogger.info(any<PrunedObservationsLogMessage>()) } just runs
        every { message.downloadContent() }.returns(fhirData)
        every { BlobAccess.uploadBlob(any(), any()) } returns "test"
        every { accessSpy.insertTask(any(), bodyFormat.toString(), bodyUrl, any()) }.returns(Unit)

        engine.setFiltersOnEngine(
            jurisFilter, qualFilter, routingFilter, processingModeFilter, conditionFilter, observationFilter
        )

        // act
        accessSpy.transact { txn ->
            val messages = engine.run(message, actionLogger, actionHistory, txn)
            assertThat(messages).hasSize(1)
            assertThat(actionHistory.actionLogs).isEmpty()
            assertThat(actionHistory.reportsIn).hasSize(1)
            assertThat(actionHistory.reportsOut).hasSize(1)
        }

        // assert
        verify(exactly = 1) {
            BlobAccess.uploadBlob(any(), FhirTranscoder.encode(originalBundle).toByteArray(), any())
            accessSpy.insertTask(any(), any(), any(), any(), any())
        }
    }

    @Test
    fun `test bundle with no receivers is not routed to translate function`() {
        val fhirData = File(VALID_FHIR_URL).readText()

        mockkObject(BlobAccess)

        // set up
        val settings = FileSettings().loadOrganizations(oneOrganization)
        val actionLogger = mockk<ActionLogger>()

        val engine = spyk(makeFhirEngine(metadata, settings) as FHIRRouter)
        val message =
            spyk(
                FhirConvertQueueMessage(
                    UUID.randomUUID(),
                    BLOB_URL,
                    "test",
                    BLOB_SUB_FOLDER_NAME,
                    topic = Topic.FULL_ELR
                )
            )

        val bodyFormat = Report.Format.FHIR
        val bodyUrl = BODY_URL

        every { engine.findReceiversForBundle(any(), any(), any(), any()) } returns emptyList()

        every { actionLogger.hasErrors() } returns false
        every { message.downloadContent() }.returns(fhirData)
        every { BlobAccess.uploadBlob(any(), any()) } returns "test"
        every { accessSpy.insertTask(any(), bodyFormat.toString(), bodyUrl, any()) }.returns(Unit)

        mockkStatic(Bundle::filterObservations)
        every { any<Bundle>().filterObservations(any(), any()) } returns FhirTranscoder.decode(fhirData)

        // act
        accessSpy.transact { txn ->
            val messages = engine.run(message, actionLogger, actionHistory, txn)
            assertThat(messages).isEmpty()
            assertThat(actionHistory.reportsIn).hasSize(1)
            assertThat(actionHistory.reportsOut).hasSize(1)

            val azureEvents = azureEventService.getEvents()
            val expectedAcceptedEvent = ReportAcceptedEvent(
                message.reportId,
                message.topic,
                "sendingOrg.sendingOrgClient",
                listOf(
                    ConditionSummary(
                        "840539006",
                        "Disease caused by severe acute respiratory syndrome coronavirus 2 (disorder)"
                    )
                )
            )
            val expectedRoutedEvent = ReportRouteEvent(
                message.reportId,
                UUID.randomUUID(),
                message.topic,
                "sendingOrg.sendingOrgClient",
                null,
                listOf(
                    ConditionSummary(
                        "840539006",
                        "Disease caused by severe acute respiratory syndrome coronavirus 2 (disorder)"
                    )
                )
            )
            assertThat(azureEvents).hasSize(2)
            assertThat(azureEvents.first())
                .isEqualTo(expectedAcceptedEvent)
            assertThat(azureEvents[1])
                .isInstanceOf<ReportRouteEvent>()
                .isEqualToIgnoringGivenProperties(
                    expectedRoutedEvent,
                    ReportRouteEvent::reportId // unable to access generated report ID since no message is generated
                )
        }

        // assert
        verify(exactly = 0) {
            accessSpy.insertTask(any(), any(), any(), any())
            BlobAccess.uploadBlob(any(), any())
        }
    }

    @Test
    fun ` test constantResolver for routing constants - succeed`() {
        val fhirData = File(VALID_FHIR_URL).readText()
        val bundle = FhirTranscoder.decode(fhirData)

        // set up
        val settings = FileSettings().loadOrganizations(oneOrganization)

        val engine = spyk(makeFhirEngine(metadata, settings) as FHIRRouter)
        val filter = listOf(
            PERFORMER_OR_PATIENT_CA
        )
        val result = engine.evaluateFilterConditionAsAnd(
            filter,
            bundle,
            false
        )

        // assert
        assertThat(result.first).isTrue()
        assertThat(result.second).isNull()
    }

    @Test
    fun ` test constants - succeed, no patient state`() {
        val fhirData = File("src/test/resources/fhirengine/engine/routing/no_patient_state.fhir").readText()
        val bundle = FhirTranscoder.decode(fhirData)

        // set up
        val settings = FileSettings().loadOrganizations(oneOrganization)

        val engine = spyk(makeFhirEngine(metadata, settings) as FHIRRouter)
        val filter = listOf(
            PERFORMER_OR_PATIENT_CA
        )
        val result = engine.evaluateFilterConditionAsAnd(
            filter,
            bundle,
            false
        )

        // assert
        assertThat(result.first).isTrue()
        assertThat(result.second).isNull()
    }

    @Test
    fun ` test constants - succeed, no performer state`() {
        val fhirData = File("src/test/resources/fhirengine/engine/routing/no_performer_state.fhir").readText()
        val bundle = FhirTranscoder.decode(fhirData)

        // set up
        val settings = FileSettings().loadOrganizations(oneOrganization)

        val engine = spyk(makeFhirEngine(metadata, settings) as FHIRRouter)
        val filter = listOf(
            PERFORMER_OR_PATIENT_CA
        )
        val result = engine.evaluateFilterConditionAsAnd(
            filter,
            bundle,
            false
        )

        // assert
        assertThat(result.first).isTrue()
        assertThat(result.second).isNull()
    }

    @Test
    fun `test logFilterResults`() {
        val fhirData = File(QUALITY_TEST_URL).readText()
        val bundle = FhirTranscoder.decode(fhirData)
        val report = Report(one, listOf(listOf("1", "2")), TestSource, metadata = UnitTestUtils.simpleMetadata)
        val settings = FileSettings().loadOrganizations(oneOrganization)

        val qualFilter = listOf(PROVENANCE_COUNT_GREATER_THAN_ZERO)

        val engine = spyk(makeFhirEngine(metadata, settings) as FHIRRouter)

        assertThat(actionHistory.actionLogs.count()).isEqualTo(0)
        engine.logFilterResults(
            qualFilter.toString(),
            bundle,
            report.id,
            actionHistory,
            receiver,
            ReportStreamFilterType.QUALITY_FILTER,
            bundle
        )
        assertThat(actionHistory.actionLogs.count()).isEqualTo(1)
        val reportStreamFilterResult = actionHistory.actionLogs[0].detail as ReportStreamFilterResult
        assertThat(reportStreamFilterResult.filterName).isEqualTo(qualFilter.toString())
    }

    @Test
    fun `test actionLogger trigger during evaluateFilterCondition`() {
        val fhirData = File(VALID_FHIR_URL).readText()

        mockkObject(BlobAccess)
        mockkObject(FHIRBundleHelpers)
        mockkObject(FhirPathUtils)

        // set up
        val settings = FileSettings().loadOrganizations(oneOrganization)

        val actionLogger = ActionLogger()

        val engine = spyk(makeFhirEngine(metadata, settings) as FHIRRouter)
        val message = spyk(
            FhirConvertQueueMessage(
                UUID.randomUUID(),
                BLOB_URL,
                "test",
                BLOB_SUB_FOLDER_NAME,
                topic = Topic.FULL_ELR,
            )
        )

        val bodyFormat = Report.Format.FHIR
        val bodyUrl = BODY_URL

        // filters
        val jurisFilter = listOf(PROVENANCE_COUNT_EQUAL_TO_TEN)

        every { message.downloadContent() }.returns(fhirData)
        every { BlobAccess.uploadBlob(any(), any()) } returns "test"
        every { accessSpy.insertTask(any(), bodyFormat.toString(), bodyUrl, any()) }.returns(Unit)

        mockkStatic(Bundle::filterObservations)
        every { any<Bundle>().filterObservations(any(), any()) } returns FhirTranscoder.decode(fhirData)
        engine.setFiltersOnEngine(
            jurisFilter,
            qualFilter = emptyList(),
//            engine.qualityFilterDefaults[Topic.FULL_ELR]!!,
            routingFilter = emptyList(),
//            engine.processingModeDefaults[Topic.FULL_ELR]!!,
            processingModeFilter = emptyList()
        )

        val nonBooleanMsg = "Condition did not evaluate to a boolean type"
        every { FhirPathUtils.evaluateCondition(any(), any(), any(), any(), any()) } throws SchemaException(
            nonBooleanMsg
        )

        // act
        accessSpy.transact { txn ->
            engine.run(message, actionLogger, actionHistory, txn)
        }

        // assert
        assertThat(actionLogger.hasWarnings()).isTrue()
        assertThat(actionLogger.warnings[0].detail.message).isEqualTo(nonBooleanMsg)
    }

    @Test
    fun `test evaluateFilterAndLogResult`() {
        val fhirData = File("src/test/resources/fhirengine/engine/bundle_multiple_observations.fhir").readText()
        val bundle = FhirTranscoder.decode(fhirData)
        val report = Report(one, listOf(listOf("1", "2")), TestSource, metadata = UnitTestUtils.simpleMetadata)
        val settings = FileSettings().loadOrganizations(oneOrganization)
        val filter = listOf(PROVENANCE_COUNT_GREATER_THAN_ZERO)
        val type = ReportStreamFilterType.QUALITY_FILTER

        val engine = spyk(makeFhirEngine(metadata, settings) as FHIRRouter)

        every {
            engine.evaluateFilterConditionAsAnd(any(), any(), true, any(), any())
        } returns Pair(true, null)
        every {
            engine.evaluateFilterConditionAsAnd(any(), any(), false, any(), any())
        } returns Pair(false, filter.toString())

        every {
            engine.evaluateFilterConditionAsOr(any(), any(), true, any(), any())
        } returns Pair(true, null)
        every {
            engine.evaluateFilterConditionAsOr(any(), any(), false, any(), any())
        } returns Pair(false, filter.toString())

        engine.evaluateFilterAndLogResult(filter, bundle, report.id, actionHistory, receiver, type, true)
        verify(exactly = 0) {
            engine.logFilterResults(any(), any(), any(), any(), any(), any(), any())
        }
        engine.evaluateFilterAndLogResult(filter, bundle, report.id, actionHistory, receiver, type, false)
        verify(exactly = 1) {
            engine.logFilterResults(any(), any(), any(), any(), any(), any(), any())
        }

        // use case for condition filter
        val observation = FhirPathUtils.evaluate(
            CustomContext(bundle, bundle, emptyMap<String, String>().toMutableMap()),
            bundle,
            bundle,
            "Bundle.entry.resource.ofType(DiagnosticReport).result.resolve()"
        ).first()

        engine.evaluateFilterAndLogResult(
            filter,
            bundle,
            report.id,
            actionHistory,
            receiver,
            ReportStreamFilterType.CONDITION_FILTER,
            defaultResponse = true,
            reverseFilter = false,
            focusResource = observation,
            useOr = true
        )
        verify(exactly = 1) {
            engine.logFilterResults(any(), any(), any(), any(), any(), any(), any())
        }
    }

    @Test
    fun `test etor topic routing`() {
        val fhirData = File(QUALITY_TEST_URL).readText()
        val bundle = FhirTranscoder.decode(fhirData)
        val settings = FileSettings().loadOrganizations(etorOrganization)
        // All filters evaluate to true.
        val jurisFilter = listOf(PROVENANCE_COUNT_GREATER_THAN_ZERO)
        val qualFilter = listOf(PROVENANCE_COUNT_GREATER_THAN_ZERO)
        val routingFilter = listOf(PROVENANCE_COUNT_GREATER_THAN_ZERO)
        val processingModeFilter = listOf(PROVENANCE_COUNT_GREATER_THAN_ZERO)
        val engine = spyk(makeFhirEngine(metadata, settings) as FHIRRouter)
        engine.setFiltersOnEngine(jurisFilter, qualFilter, routingFilter, processingModeFilter)

        // when doing routing for full-elr, verify that etor receiver isn't included (not even in logged results)
        var receivers = engine.findReceiversForBundle(bundle, report.id, actionHistory, Topic.FULL_ELR)
        assertThat(report.filteringResults).isEmpty()
        assertThat(receivers).isEmpty()

        // when doing routing for etor, verify that etor receiver is included
        receivers = engine.findReceiversForBundle(bundle, report.id, actionHistory, Topic.ETOR_TI)
        assertThat(actionHistory.actionLogs).isEmpty()
        assertThat(receivers.size).isEqualTo(1)
        assertThat(receivers[0]).isEqualTo(etorOrganization.receivers[0])
    }

    @Test
    fun `test elr topic routing`() {
        val fhirData = File(QUALITY_TEST_URL).readText()
        val bundle = FhirTranscoder.decode(fhirData)
        val settings = FileSettings().loadOrganizations(oneOrganization)
        // All filters evaluate to true.
        val jurisFilter = listOf(PROVENANCE_COUNT_GREATER_THAN_ZERO)
        val qualFilter = listOf(PROVENANCE_COUNT_GREATER_THAN_ZERO)
        val routingFilter = listOf(PROVENANCE_COUNT_GREATER_THAN_ZERO)
        val processingModeFilter = listOf(PROVENANCE_COUNT_GREATER_THAN_ZERO)
        val engine = spyk(makeFhirEngine(metadata, settings) as FHIRRouter)
        engine.setFiltersOnEngine(jurisFilter, qualFilter, routingFilter, processingModeFilter)

        // when doing routing for etor, verify that full-elr receiver isn't included (not even in logged results)
        var receivers = engine.findReceiversForBundle(bundle, report.id, actionHistory, Topic.ETOR_TI)
        assertThat(report.filteringResults).isEmpty()
        assertThat(receivers).isEmpty()

        // when doing routing for full-elr, verify that full-elr receiver is included
        receivers = engine.findReceiversForBundle(bundle, report.id, actionHistory, Topic.FULL_ELR)
        assertThat(actionHistory.actionLogs).isEmpty()
        assertThat(receivers.size).isEqualTo(1)
        assertThat(receivers[0]).isEqualTo(oneOrganization.receivers[0])
    }

    @Test
    fun `test elr-elims topic routing`() {
        val fhirData = File(QUALITY_TEST_URL).readText()
        val bundle = FhirTranscoder.decode(fhirData)
        val settings = FileSettings().loadOrganizations(elimsOrganization)
        // All filters evaluate to true.
        val jurisFilter = listOf(PROVENANCE_COUNT_GREATER_THAN_ZERO)
        val qualFilter = listOf(PROVENANCE_COUNT_GREATER_THAN_ZERO)
        val routingFilter = listOf(PROVENANCE_COUNT_GREATER_THAN_ZERO)
        val processingModeFilter = listOf(PROVENANCE_COUNT_GREATER_THAN_ZERO)
        val engine = spyk(makeFhirEngine(metadata, settings) as FHIRRouter)
        engine.setFiltersOnEngine(jurisFilter, qualFilter, routingFilter, processingModeFilter)

        // when doing routing for full-elr, verify that elims receiver isn't included (not even in logged results)
        var receivers = engine.findReceiversForBundle(bundle, report.id, actionHistory, Topic.FULL_ELR)
        assertThat(report.filteringResults).isEmpty()
        assertThat(receivers).isEmpty()

        // when doing routing for elims, verify that elims receiver is included
        receivers = engine.findReceiversForBundle(bundle, report.id, actionHistory, Topic.ELR_ELIMS)
        assertThat(actionHistory.actionLogs).isEmpty()
        assertThat(receivers.size).isEqualTo(1)
        assertThat(receivers[0]).isEqualTo(elimsOrganization.receivers[0])
    }

    @Test
    fun `test combined topic routing`() {
        val fhirData = File(QUALITY_TEST_URL).readText()
        val bundle = FhirTranscoder.decode(fhirData)
        val settings = FileSettings().loadOrganizations(etorAndElrOrganizations)
        // All filters evaluate to true.
        val jurisFilter = listOf(PROVENANCE_COUNT_GREATER_THAN_ZERO)
        val qualFilter = listOf(PROVENANCE_COUNT_GREATER_THAN_ZERO)
        val routingFilter = listOf(PROVENANCE_COUNT_GREATER_THAN_ZERO)
        val processingModeFilter = listOf(PROVENANCE_COUNT_GREATER_THAN_ZERO)
        val engine = spyk(makeFhirEngine(metadata, settings) as FHIRRouter)
        engine.setFiltersOnEngine(jurisFilter, qualFilter, routingFilter, processingModeFilter)

        // when routing for etor, verify that only the active etor receiver is included (even in logged results)
        var receivers = engine.findReceiversForBundle(bundle, report.id, actionHistory, Topic.ETOR_TI)
        assertThat(actionHistory.actionLogs).isEmpty()
        assertThat(receivers.size).isEqualTo(1)
        assertThat(receivers[0].name).isEqualTo("simulatedlab")

        // when routing for full-elr, verify that only the active full-elr receiver is included (even in logged results)
        receivers = engine.findReceiversForBundle(bundle, report.id, actionHistory, Topic.FULL_ELR)
        assertThat(actionHistory.actionLogs).isEmpty()
        assertThat(receivers.size).isEqualTo(1)
        assertThat(receivers[0].name).isEqualTo(RECEIVER_NAME)

        // Verify error when using non-UP topic
        assertFailure { engine.findReceiversForBundle(bundle, report.id, actionHistory, Topic.COVID_19) }
            .hasClass(java.lang.IllegalStateException::class.java)
    }

    @Test
    fun `test applyFilters logs results for routing filters`() {
        val fhirData = File(QUALITY_TEST_URL).readText()
        val bundle = FhirTranscoder.decode(fhirData)
        val settings = FileSettings().loadOrganizations(oneOrganization)
        // This Jurisdictional filter evaluates to true.
        val jurisFilter = listOf(PROVENANCE_COUNT_GREATER_THAN_ZERO)
        // This quality filter evaluates to true
        val qualFilter = listOf(PROVENANCE_COUNT_GREATER_THAN_ZERO)
        // This routing filter evaluates to false
        val routingFilter = listOf(PROVENANCE_COUNT_GREATER_THAN_10)
        // This processing mode filter evaluates to true
        val processingModeFilter = listOf(PROVENANCE_COUNT_GREATER_THAN_ZERO)
        // This condition filter evaluates to true
        val condFilter = listOf(PROVENANCE_COUNT_GREATER_THAN_ZERO)
        val mappedCondFilter = emptyList<BundleResourceFilter<Observation>>()
        val engine = spyk(makeFhirEngine(metadata, settings) as FHIRRouter)
        engine.setFiltersOnEngine(
            jurisFilter, qualFilter, routingFilter, processingModeFilter, condFilter, mappedCondFilter
        )

        // act
        val receivers = engine.findReceiversForBundle(bundle, report.id, actionHistory, Topic.FULL_ELR)

        // assert only the quality filter didn't pass

        assertThat(actionHistory.actionLogs).isNotEmpty()
        assertThat(actionHistory.actionLogs.count()).isEqualTo(1)
        val reportStreamFilterResult = actionHistory.actionLogs[0].detail as ReportStreamFilterResult
        assertThat(reportStreamFilterResult.filterType).isEqualTo(ReportStreamFilterType.ROUTING_FILTER)
        assertThat(receivers).isEmpty()
    }

    @Test
    fun `test applyFilters logs results for processing mode filters`() {
        val fhirData = File(QUALITY_TEST_URL).readText()
        val bundle = FhirTranscoder.decode(fhirData)
        val settings = FileSettings().loadOrganizations(oneOrganization)
        // This Jurisdictional filter evaluates to true.
        val jurisFilter = listOf(PROVENANCE_COUNT_GREATER_THAN_ZERO)
        // This quality filter evaluates to true
        val qualFilter = listOf(PROVENANCE_COUNT_GREATER_THAN_ZERO)
        // This routing filter evaluates to true
        val routingFilter = listOf(PROVENANCE_COUNT_GREATER_THAN_ZERO)
        // This processing mode filter evaluates to false
        val processingModeFilter = listOf(PROVENANCE_COUNT_GREATER_THAN_10)
        // This condition filter evaluates to true
        val condFilter = listOf(PROVENANCE_COUNT_GREATER_THAN_ZERO)
        val mappedCondFilter = emptyList<BundleResourceFilter<Observation>>()
        val engine = spyk(makeFhirEngine(metadata, settings) as FHIRRouter)
        engine.setFiltersOnEngine(
            jurisFilter, qualFilter, routingFilter, processingModeFilter, condFilter, mappedCondFilter
        )

        // act
        val receivers = engine.findReceiversForBundle(bundle, report.id, actionHistory, Topic.FULL_ELR)

        // assert only the processing mode filter didn't pass

        assertThat(actionHistory.actionLogs).isNotEmpty()
        assertThat(actionHistory.actionLogs.count()).isEqualTo(1)
        val reportStreamFilterResult = actionHistory.actionLogs[0].detail as ReportStreamFilterResult
        assertThat(reportStreamFilterResult.filterType).isEqualTo(ReportStreamFilterType.PROCESSING_MODE_FILTER)
        assertThat(receivers).isEmpty()
    }

    @Test
    fun `test applyFilters logs results for mapped condition filters`() {
        @Suppress("ktlint:standard:max-line-length")
        val fhirRecord = """{"resourceType":"Bundle","id":"1667861767830636000.7db38d22-b713-49fc-abfa-2edba9c12347","meta":{"lastUpdated":"2022-11-07T22:56:07.832+00:00"},"identifier":{"value":"1234d1d1-95fe-462c-8ac6-46728dba581c"},"type":"message","timestamp":"2021-08-03T13:15:11.015+00:00","entry":[{"fullUrl":"Observation/d683b42a-bf50-45e8-9fce-6c0531994f09","resource":{"resourceType":"Observation","id":"d683b42a-bf50-45e8-9fce-6c0531994f09","status":"final","code":{"coding":[{"system":"http://loinc.org","code":"80382-5"}],"text":"Flu A"},"subject":{"reference":"Patient/9473889b-b2b9-45ac-a8d8-191f27132912"},"performer":[{"reference":"Organization/1a0139b9-fc23-450b-9b6c-cd081e5cea9d"}],"valueCodeableConcept":{"coding":[{"system":"http://snomed.info/sct","code":"260373001","display":"Detected"}]},"interpretation":[{"coding":[{"system":"http://terminology.hl7.org/CodeSystem/v2-0078","code":"A","display":"Abnormal"}]}],"method":{"extension":[{"url":"https://reportstream.cdc.gov/fhir/StructureDefinition/testkit-name-id","valueCoding":{"code":"BD Veritor System for Rapid Detection of SARS-CoV-2 & Flu A+B_Becton, Dickinson and Company (BD)"}},{"url":"https://reportstream.cdc.gov/fhir/StructureDefinition/equipment-uid","valueCoding":{"code":"BD Veritor System for Rapid Detection of SARS-CoV-2 & Flu A+B_Becton, Dickinson and Company (BD)"}}],"coding":[{"display":"BD Veritor System for Rapid Detection of SARS-CoV-2 & Flu A+B*"}]},"specimen":{"reference":"Specimen/52a582e4-d389-42d0-b738-bee51cf5244d"},"device":{"reference":"Device/78dc4d98-2958-43a3-a445-76ceef8c0698"}}}]}"""
        val conditionCodeExtensionURL = "https://reportstream.cdc.gov/fhir/StructureDefinition/condition-code"
        val bundle = FhirContext.forR4().newJsonParser().parseResource(Bundle::class.java, fhirRecord)
        bundle.entry.filter { it.resource is Observation }.forEach {
            val observation = (it.resource as Observation)
            observation.code.coding[0].addExtension(
                conditionCodeExtensionURL,
                Coding("SNOMEDCT", "foo", "Influenza (disorder)")
            )
            observation.valueCodeableConcept.coding[0].addExtension(
                conditionCodeExtensionURL,
                Coding("Condition Code System", "bar", "Condition Name")
            )
        }
        // Using receiver with reverseFilter set to true
        val settings = FileSettings().loadOrganizations(orgWithObservationFilter)
        // This Jurisdictional filter evaluates to true.
        val jurisFilter = listOf(OBSERVATION_COUNT_GREATER_THAN_ZERO)
        // This quality filter evaluates to true
        val qualFilter = listOf(OBSERVATION_COUNT_GREATER_THAN_ZERO)
        // This routing filter evaluates to true
        val routingFilter = listOf(OBSERVATION_COUNT_GREATER_THAN_ZERO)
        // This processing mode filter evaluates to true
        val processingModeFilter = listOf(OBSERVATION_COUNT_GREATER_THAN_ZERO)
        // This condition filter evaluates to false
        val condFilter = emptyList<String>()
        val mappedCondFilter = emptyList<BundleResourceFilter<Observation>>()
        val engine = spyk(makeFhirEngine(metadata, settings) as FHIRRouter)
        engine.setFiltersOnEngine(
            jurisFilter, qualFilter, routingFilter, processingModeFilter, condFilter, mappedCondFilter
        )

        // act
        val receivers = engine.findReceiversForBundle(bundle, report.id, actionHistory, Topic.FULL_ELR)

        // assert only the mapped condition filter didn't pass
        // and check that the observation was logged
        assertThat(actionHistory.actionLogs).isNotEmpty()
        assertThat(actionHistory.actionLogs.count()).isEqualTo(1)
        val reportStreamFilterResult = actionHistory.actionLogs[0].detail as ReportStreamFilterResult
        assertThat(reportStreamFilterResult.filterType).isEqualTo(ReportStreamFilterType.OBSERVATION_FILTER)
        assertThat(receivers).isEmpty()
    }

    @Test
    fun `test applyFilters logs results for condition filters`() {
        val fhirData = File(QUALITY_TEST_URL).readText()
        val bundle = FhirTranscoder.decode(fhirData)
        // Using receiver with reverseFilter set to true
        val settings = FileSettings().loadOrganizations(oneOrganization)
        // This Jurisdictional filter evaluates to true.
        val jurisFilter = listOf(PROVENANCE_COUNT_GREATER_THAN_ZERO)
        // This quality filter evaluates to true
        val qualFilter = listOf(PROVENANCE_COUNT_GREATER_THAN_ZERO)
        // This routing filter evaluates to true
        val routingFilter = listOf(PROVENANCE_COUNT_GREATER_THAN_ZERO)
        // This processing mode filter evaluates to true
        val processingModeFilter = listOf(PROVENANCE_COUNT_GREATER_THAN_ZERO)
        // This condition filter evaluates to false
        val condFilter = listOf(PROVENANCE_COUNT_GREATER_THAN_10)
        val mappedCondFilter = emptyList<BundleResourceFilter<Observation>>()
        val engine = spyk(makeFhirEngine(metadata, settings) as FHIRRouter)
        engine.setFiltersOnEngine(
            jurisFilter, qualFilter, routingFilter, processingModeFilter, condFilter, mappedCondFilter
        )

        // act
        val receivers = engine.findReceiversForBundle(bundle, report.id, actionHistory, Topic.FULL_ELR)

        // assert only the condition mode filter didn't pass
        // and check that the observation was logged
        assertThat(actionHistory.actionLogs).isNotEmpty()
        assertThat(actionHistory.actionLogs.count()).isEqualTo(5)
        val reportStreamFilterResult = actionHistory.actionLogs[0].detail as ReportStreamFilterResult
        assertThat(reportStreamFilterResult.filterType).isEqualTo(ReportStreamFilterType.CONDITION_FILTER)
        assertThat(reportStreamFilterResult.filteredTrackingElement.contains("loinc.org"))
        assertThat(receivers).isEmpty()
    }

    @Test
    fun `test tagging default filter in logs`() {
        // content is not important, just get a Bundle
        val bundle = Bundle()
        val settings = FileSettings().loadOrganizations(oneOrganization)
        // This processing mode filter evaluates to false, is equivalent to the default processingModeFilter
        val processingModeFilter = listOf("%processingId = 'P'")
        val engine = spyk(makeFhirEngine(metadata, settings) as FHIRRouter)
        every { engine.evaluateFilterConditionAsAnd(any(), any(), any(), any(), any()) } returns Pair<Boolean, String?>(
            false,
            processingModeFilter.toString()
        )

        // act
        val result = engine.evaluateFilterAndLogResult(
            processingModeFilter,
            bundle,
            report.id,
            actionHistory,
            oneOrganization.receivers[0],
            ReportStreamFilterType.PROCESSING_MODE_FILTER,
            false,
        )

        assertThat(result).isFalse()
        assertThat(actionHistory.actionLogs).isNotEmpty()
        assertThat(actionHistory.actionLogs.count()).isEqualTo(1)
        val reportStreamFilterResult = actionHistory.actionLogs[0].detail as ReportStreamFilterResult
        assertThat(reportStreamFilterResult.filterType).isEqualTo(ReportStreamFilterType.PROCESSING_MODE_FILTER)
        assertThat(reportStreamFilterResult.message).doesNotContain("default filter")

        actionHistory.actionLogs.clear()

        val result2 = engine.evaluateFilterAndLogResult(
            SampleFilters.fullElrQualityFilterSample,
            bundle,
            report.id,
            actionHistory,
            oneOrganization.receivers[0],
            ReportStreamFilterType.PROCESSING_MODE_FILTER,
            false,
        )

        assertThat(result2).isFalse()
        assertThat(actionHistory.actionLogs).isNotEmpty()
        assertThat(actionHistory.actionLogs.count()).isEqualTo(1)
        val reportStreamFilterResult2 = actionHistory.actionLogs[0].detail as ReportStreamFilterResult
        assertThat(reportStreamFilterResult2.filterType).isEqualTo(ReportStreamFilterType.PROCESSING_MODE_FILTER)
        assertThat(reportStreamFilterResult2.message).contains("")
    }

    @Test
    fun `test tagging exceptions filter in logs`() {
        // content is not important, just get a Bundle
        val bundle = Bundle()
        val settings = FileSettings().loadOrganizations(oneOrganization)
        // This processing mode filter evaluates to false, is equivalent to the default processingModeFilter
        val nonBooleanFilter = listOf("'Non-Boolean Filter'")
        val engine = spyk(makeFhirEngine(metadata, settings) as FHIRRouter)

        val nonBooleanMsg = "Condition did not evaluate to a boolean type"
        mockkObject(FhirPathUtils)
        every { FhirPathUtils.evaluateCondition(any(), any(), any(), any(), any()) } throws SchemaException(
            nonBooleanMsg
        )

        // act
        val result = engine.evaluateFilterAndLogResult(
            nonBooleanFilter,
            bundle,
            report.id,
            actionHistory,
            oneOrganization.receivers[0],
            ReportStreamFilterType.PROCESSING_MODE_FILTER,
            false,
        )

        assertThat(result).isFalse()
        assertThat(actionHistory.actionLogs).isNotEmpty()
        assertThat(actionHistory.actionLogs.count()).isEqualTo(1)
        val reportStreamFilterResult = actionHistory.actionLogs[0].detail as ReportStreamFilterResult
        assertThat(reportStreamFilterResult.filterType).isEqualTo(ReportStreamFilterType.PROCESSING_MODE_FILTER)
        assertThat(reportStreamFilterResult.message).contains(EXCEPTION_FOUND)

        val result2 = engine.evaluateFilterConditionAsAnd(
            nonBooleanFilter,
            bundle,
            defaultResponse = false,
            reverseFilter = false,
            bundle,
        )

        assertThat(result2.first).isFalse()
        assertThat(result2.second).isNotNull()
        assertThat(result2.second!!).contains(EXCEPTION_FOUND)

        val result3 = engine.evaluateFilterConditionAsOr(
            nonBooleanFilter,
            bundle,
            defaultResponse = false,
            reverseFilter = false,
            bundle,
        )

        assertThat(result3.first).isFalse()
        assertThat(result3.second).isNotNull()
        assertThat(result3.second!!).contains(EXCEPTION_FOUND)

        val result4 = engine.evaluateFilterConditionAsOr(
            nonBooleanFilter,
            bundle,
            defaultResponse = false,
            reverseFilter = true,
            bundle,
        )

        assertThat(result4.first).isFalse()
        assertThat(result4.second).isNotNull()
        assertThat(result4.second!!).contains(EXCEPTION_FOUND)
    }
}<|MERGE_RESOLUTION|>--- conflicted
+++ resolved
@@ -1445,16 +1445,11 @@
                     reportId,
                     message.topic,
                     "sendingOrg.sendingOrgClient",
-<<<<<<< HEAD
                     orgWithObservationFilter.receivers.first().fullName,
-                    setOf("6142004", "Some Condition Code")
-=======
-                    orgWithMappedConditionFilter.receivers.first().fullName,
                     listOf(
                         ConditionSummary("6142004", "Influenza (disorder)"),
                         ConditionSummary("Some Condition Code", "Condition Name")
                     )
->>>>>>> 55433f7c
                 )
             )
 
