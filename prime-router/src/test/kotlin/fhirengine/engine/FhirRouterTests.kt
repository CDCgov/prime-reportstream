package gov.cdc.prime.router.fhirengine.engine

import gov.cdc.prime.router.ActionLogger
import gov.cdc.prime.router.CustomerStatus
import gov.cdc.prime.router.DeepOrganization
import gov.cdc.prime.router.FileSettings
import gov.cdc.prime.router.Metadata
import gov.cdc.prime.router.Organization
import gov.cdc.prime.router.Receiver
import gov.cdc.prime.router.Report
import gov.cdc.prime.router.ReportStreamFilters
import gov.cdc.prime.router.Schema
import gov.cdc.prime.router.SettingsProvider
import gov.cdc.prime.router.Topic
import gov.cdc.prime.router.azure.ActionHistory
import gov.cdc.prime.router.azure.BlobAccess
import gov.cdc.prime.router.azure.DatabaseAccess
import gov.cdc.prime.router.azure.QueueAccess
import gov.cdc.prime.router.azure.db.enums.TaskAction
import gov.cdc.prime.router.fhirengine.utils.FHIRBundleHelpers
import gov.cdc.prime.router.fhirengine.utils.FhirTranscoder
import io.mockk.clearAllMocks
import io.mockk.every
import io.mockk.mockk
import io.mockk.mockkClass
import io.mockk.mockkObject
import io.mockk.spyk
import io.mockk.verify
import org.hl7.fhir.r4.model.Endpoint
import org.hl7.fhir.r4.model.Provenance
import org.jooq.tools.jdbc.MockConnection
import org.jooq.tools.jdbc.MockDataProvider
import org.jooq.tools.jdbc.MockResult
import org.junit.jupiter.api.BeforeEach
import org.junit.jupiter.api.TestInstance
import java.util.UUID
import kotlin.test.Test

@TestInstance(TestInstance.Lifecycle.PER_CLASS)
class FhirRouterTests {
    val dataProvider = MockDataProvider { emptyArray<MockResult>() }
    val connection = MockConnection(dataProvider)
    val accessSpy = spyk(DatabaseAccess(connection))
    val blobMock = mockkClass(BlobAccess::class)
    val queueMock = mockkClass(QueueAccess::class)
    val oneOrganization = DeepOrganization(
        "co-phd",
        "test",
        Organization.Jurisdiction.FEDERAL,
        receivers = listOf(
            Receiver
            (
                "full-elr-hl7",
                "co-phd",
                "full-elr",
                CustomerStatus.ACTIVE,
                "one"
            ),
            Receiver
            (
                "full-elr-hl7-2",
                "co-phd",
                "full-elr",
                CustomerStatus.INACTIVE,
                "one"
            )
        )
    )

    private val validFhir = "{\n" +
        "\t\"resourceType\": \"Bundle\",\n" +
        "\t\"id\": \"d848a959-e466-42c8-aec7-44c8f1024f91\",\n" +
        "\t\"meta\": {\n" +
        "\t\t\"lastUpdated\": \"2022-07-20T19:33:13.087+00:00\"\n" +
        "\t},\n" +
        "\t\"identifier\": {\n" +
        "\t\t\"value\": \"1234d1d1-95fe-462c-8ac6-46728dba581c\"\n" +
        "\t},\n" +
        "\t\"type\": \"message\",\n" +
        "\t\"timestamp\": \"2021-08-03T13:15:11.015+00:00\",\n" +
        "\t\"entry\": [\n" +
        "\t\t{\n" +
        "\t\t\t\"fullUrl\": \"MessageHeader/c03f1b6b-cfc3-3477-89c0-d38316cd1a38\",\n" +
        "\t\t\t\"resource\": {\n" +
        "\t\t\t\t\"resourceType\": \"MessageHeader\",\n" +
        "\t\t\t\t\"id\": \"c03f1b6b-cfc3-3477-89c0-d38316cd1a38\",\n" +
        "\t\t\t\t\"meta\": {\n" +
        "\t\t\t\t\t\"extension\": [\n" +
        "\t\t\t\t\t\t{\n" +
        "\t\t\t\t\t\t\t\"url\": \"https://reportstream.cdc.gov/fhir/StructureDefinition/source-processing-id\",\n" +
        "\t\t\t\t\t\t\t\"valueCodeableConcept\": {\n" +
        "\t\t\t\t\t\t\t\t\"coding\": [\n" +
        "\t\t\t\t\t\t\t\t\t{\n" +
        "\t\t\t\t\t\t\t\t\t\t\"system\": \"https://terminology.hl7.org/3.1.0/CodeSystem-v2-0103.html\",\n" +
        "\t\t\t\t\t\t\t\t\t\t\"code\": \"P\"\n" +
        "\t\t\t\t\t\t\t\t\t}\n" +
        "\t\t\t\t\t\t\t\t]\n" +
        "\t\t\t\t\t\t\t}\n" +
        "\t\t\t\t\t\t},\n" +
        "\t\t\t\t\t\t{\n" +
        "\t\t\t\t\t\t\t\"url\": \"http://ibm.com/fhir/cdm/StructureDefinition/source-record-id\",\n" +
        "\t\t\t\t\t\t\t\"valueId\": \"1234d1d1-95fe-462c-8ac6-46728dba581c\"\n" +
        "\t\t\t\t\t\t},\n" +
        "\t\t\t\t\t\t{\n" +
        "\t\t\t\t\t\t\t\"url\": \"http://ibm.com/fhir/cdm/StructureDefinition/source-data-model-version\",\n" +
        "\t\t\t\t\t\t\t\"valueString\": \"2.5.1\"\n" +
        "\t\t\t\t\t\t}\n" +
        "\t\t\t\t\t]\n" +
        "\t\t\t\t},\n" +
        "\t\t\t\t\"eventCoding\": {\n" +
        "\t\t\t\t\t\"system\": \"http://terminology.hl7.org/CodeSystem/v2-0003\",\n" +
        "\t\t\t\t\t\"code\": \"R01\",\n" +
        "\t\t\t\t\t\"display\": \"ORU/ACK - Unsolicited transmission of an observation message\"\n" +
        "\t\t\t\t},\n" +
        "\t\t\t\t\"destination\": [\n" +
        "\t\t\t\t\t{\n" +
        "\t\t\t\t\t\t\"name\": \"CDPH FL REDIE\",\n" +
        "\t\t\t\t\t\t\"endpoint\": \"CDPH_CID\"\n" +
        "\t\t\t\t\t}\n" +
        "\t\t\t\t],\n" +
        "\t\t\t\t\"sender\": {\n" +
        "\t\t\t\t\t\"reference\": \"Organization/257d65ea-c714-4041-9e82-5c0562034cf0\"\n" +
        "\t\t\t\t},\n" +
        "\t\t\t\t\"source\": {\n" +
        "\t\t\t\t\t\"extension\": [\n" +
        "\t\t\t\t\t\t{\n" +
        "\t\t\t\t\t\t\t\"url\": \"https://reportstream.cdc.gov/fhir/StructureDefinition/" +
        "source-software-vendor-org\",\n" +
        "\t\t\t\t\t\t\t\"valueReference\": {\n" +
        "\t\t\t\t\t\t\t\t\"reference\": \"Organization/c3a639a8-d624-455f-844d-ad5aea717c56\"\n" +
        "\t\t\t\t\t\t\t}\n" +
        "\t\t\t\t\t\t},\n" +
        "\t\t\t\t\t\t{\n" +
        "\t\t\t\t\t\t\t\"url\": \"https://reportstream.cdc.gov/fhir/StructureDefinition/" +
        "source-software-install-date\",\n" +
        "\t\t\t\t\t\t\t\"valueDateTime\": \"2021-07-26\"\n" +
        "\t\t\t\t\t\t},\n" +
        "\t\t\t\t\t\t{\n" +
        "\t\t\t\t\t\t\t\"url\": \"https://reportstream.cdc.gov/fhir/StructureDefinition/" +
        "source-software-binary-id\",\n" +
        "\t\t\t\t\t\t\t\"valueString\": \"0.1-SNAPSHOT\"\n" +
        "\t\t\t\t\t\t},\n" +
        "\t\t\t\t\t\t{\n" +
        "\t\t\t\t\t\t\t\"url\": \"https://reportstream.cdc.gov/fhir/StructureDefinition/" +
        "source-identifier-system\",\n" +
        "\t\t\t\t\t\t\t\"valueOid\": \"urn:oid:2.16.840.1.114222.4.1.237821\"\n" +
        "\t\t\t\t\t\t}\n" +
        "\t\t\t\t\t],\n" +
        "\t\t\t\t\t\"name\": \"CDC PRIME - Atlanta,\",\n" +
        "\t\t\t\t\t\"software\": \"PRIME Data Hub\",\n" +
        "\t\t\t\t\t\"version\": \"0.1-SNAPSHOT\"\n" +
        "\t\t\t\t}\n" +
        "\t\t\t}\n" +
        "\t\t}\n" +
        "\t]\n" +
        "}"

    private val validFhirWithProvenance = """
    {
        "resourceType": "Bundle",
        "id": "1666038428133786000.94addcb6-835c-4883-a095-0c50cf113744",
        "meta": {
        "lastUpdated": "2022-10-17T20:27:08.149+00:00",
        "security": [
            {
                "code": "SECURITY",
                "display": "SECURITY"
            }
        ]
    },
        "identifier": {
        "value": "MT_COCAA_ORU_AAPHELR.1.6214638"
    },
        "type": "message",
        "timestamp": "2028-08-08T15:28:05.000+00:00",
        "entry": [
            {
                "fullUrl": "Provenance/1666038430962443000.9671377b-8f2b-4f5c-951c-b43ca8fd1a25",
                "resource": {
                    "resourceType": "Provenance",
                    "id": "1666038430962443000.9671377b-8f2b-4f5c-951c-b43ca8fd1a25",
                    "occurredDateTime": "2028-08-08T09:28:05-06:00",
                    "recorded": "2028-08-08T09:28:05-06:00",
                    "activity": {
                        "coding": [
                            {
                                "system": "http://terminology.hl7.org/CodeSystem/v2-0003",
                                "code": "R01",
                                "display": "ORU_R01"
                            }
                        ]
                    }
                }
            }
        ]
    }"""

    private fun makeFhirEngine(metadata: Metadata, settings: SettingsProvider, taskAction: TaskAction): FHIREngine {
        return FHIREngine.Builder().metadata(metadata).settingsProvider(settings).databaseAccess(accessSpy)
            .blobAccess(blobMock).queueAccess(queueMock).build(taskAction)
    }

    @BeforeEach
    fun reset() {
        clearAllMocks()
    }

    // valid fhir, read file, update with destinations, write file, put message on queue
    @Test
    fun `test full elr routing happy path`() {
        mockkObject(BlobAccess)
        mockkObject(FHIRBundleHelpers)

        // set up
        val settings = FileSettings().loadOrganizations(oneOrganization)
        val one = Schema(name = "None", topic = "full-elr", elements = emptyList())
        val metadata = Metadata(schema = one)
        val actionHistory = mockk<ActionHistory>()
        val actionLogger = mockk<ActionLogger>()

        val engine = spyk(makeFhirEngine(metadata, settings, TaskAction.route) as FHIRRouter)
        val message = spyk(RawSubmission(UUID.randomUUID(), "http://blob.url", "test", "test-sender"))

        val bodyFormat = Report.Format.FHIR
        val bodyUrl = "http://anyblob.com"

        // condition passes
<<<<<<< HEAD
        val jFilter = listOf("Bundle.entry.resource.ofType(Provenance).count() > 0")
        val qFilter = listOf("Bundle.entry.resource.ofType(Provenance)[0].activity.coding[0].code = 'R01'")
=======
        val filter = listOf("Bundle.entry.resource.ofType(MessageHeader).count() > 0")
>>>>>>> c07a9b5e

        every { actionLogger.hasErrors() } returns false
        every { message.downloadContent() }.returns(validFhirWithProvenance)
        every { BlobAccess.Companion.uploadBlob(any(), any()) } returns "test"
        every { accessSpy.insertTask(any(), bodyFormat.toString(), bodyUrl, any()) }.returns(Unit)
        every { actionHistory.trackCreatedReport(any(), any(), any()) }.returns(Unit)
        every { actionHistory.trackExistingInputReport(any()) }.returns(Unit)
        every { queueMock.sendMessage(any(), any()) }
            .returns(Unit)
        every { FHIRBundleHelpers.addReceivers(any(), any()) } returns Unit
<<<<<<< HEAD
        every { engine.getJurisFilters(any()) } returns jFilter
        every { engine.getQualityFilters(any()) } returns qFilter
=======
        every { engine.getJurisFilters(any()) } returns filter
>>>>>>> c07a9b5e

        // act
        engine.doWork(message, actionLogger, actionHistory)

        // assert
        verify(exactly = 1) {
            actionHistory.trackExistingInputReport(any())
            actionHistory.trackCreatedReport(any(), any(), any())
            BlobAccess.Companion.uploadBlob(any(), any())
            queueMock.sendMessage(any(), any())
            accessSpy.insertTask(any(), any(), any(), any())
            FHIRBundleHelpers.addReceivers(any(), any())
        }
    }

    @Test
    fun `test adding receivers to bundle`() {
        // set up
        val bundle = FhirTranscoder.decode(validFhirWithProvenance)
        val receiversIn = listOf(oneOrganization.receivers[0])

        // act
        FHIRBundleHelpers.addReceivers(bundle, receiversIn)

        // assert
        val provenance = bundle.entry.first { it.resource.resourceType.name == "Provenance" }.resource as Provenance
        val outs = provenance.target
        val receiversOut = outs.map { (it.resource as Endpoint).identifier[0].value }
        assert(receiversOut.isNotEmpty())
        assert(receiversOut[0] == "co-phd.full-elr-hl7")
    }

    @Test
    fun `test skipping inactive receivers (only inactive)`() {
        // set up
        val bundle = FhirTranscoder.decode(validFhirWithProvenance)
        val receiversIn = listOf(oneOrganization.receivers[1])

        // act
        FHIRBundleHelpers.addReceivers(bundle, receiversIn)

        // assert
        val provenance = bundle.entry.first { it.resource.resourceType.name == "Provenance" }.resource as Provenance
        val outs = provenance.target
        val receiversOut = outs.map { (it.resource as Endpoint).identifier[0].value }
        assert(receiversOut.isEmpty())
    }

    @Test
    fun `test skipping inactive receivers (mixed)`() {
        // set up
        val bundle = FhirTranscoder.decode(validFhirWithProvenance)
        val receiversIn = oneOrganization.receivers

        // act
        FHIRBundleHelpers.addReceivers(bundle, receiversIn)

        // assert
        val provenance = bundle.entry.first { it.resource.resourceType.name == "Provenance" }.resource as Provenance
        val outs = provenance.target
        val receiversOut = outs.map { (it.resource as Endpoint).identifier[0].value }
        assert(receiversOut.isNotEmpty())
        assert(receiversOut[0] == "co-phd.full-elr-hl7")
    }

    @Test
    fun `test getJurisFilter no filters`() {
        val receiver = Receiver(
            "full-elr-hl7",
            "co-phd",
            "topic",
            CustomerStatus.INACTIVE,
            "one"
        )
        val testOrg = DeepOrganization(
            "co-phd",
            "test",
            Organization.Jurisdiction.FEDERAL,
            receivers = listOf(
                receiver
            )
        )

        val settings = FileSettings().loadOrganizations(testOrg)
        val one = Schema(name = "None", topic = "full-elr", elements = emptyList())
        val metadata = Metadata(schema = one)
        val engine = spyk(makeFhirEngine(metadata, settings, TaskAction.route) as FHIRRouter)

        // do work
        val filter = engine.getJurisFilters(receiver)

        // assert
        assert(filter == null)
    }

    @Test
    fun `test getJurisFilter org filter, no receiver`() {
        val receiver = Receiver(
            "full-elr-hl7",
            "co-phd",
            "topic",
            CustomerStatus.INACTIVE,
            "one"
        )
        val testOrg = DeepOrganization(
            "co-phd",
            "test",
            Organization.Jurisdiction.FEDERAL,
            filters = listOf(
                ReportStreamFilters(
                    topic = Topic.FULL_ELR.json_val,
                    jurisdictionalFilter = listOf("test"),
                    qualityFilter = null,
                    routingFilter = null,
                    processingModeFilter = null
                )
            ),
            receivers = listOf(
                receiver
            )
        )

        val settings = FileSettings().loadOrganizations(testOrg)
        val one = Schema(name = "None", topic = "full-elr", elements = emptyList())
        val metadata = Metadata(schema = one)
        val engine = spyk(makeFhirEngine(metadata, settings, TaskAction.route) as FHIRRouter)

        // do work
        val filters = engine.getJurisFilters(receiver)

        // assert
        assert(filters != null)
        assert(filters!![0] == "test")
    }

    @Test
    fun `test getJurisFilter org filter, receiver override`() {
        val receiver = Receiver(
            "full-elr-hl7",
            "co-phd",
            "topic",
            CustomerStatus.INACTIVE,
            "one",
            jurisdictionalFilter = listOf("testRec")
        )
        val testOrg = DeepOrganization(
            "co-phd",
            "test",
            Organization.Jurisdiction.FEDERAL,
            filters = listOf(
                ReportStreamFilters(
                    topic = Topic.FULL_ELR.json_val,
                    jurisdictionalFilter = listOf("testOrg"),
                    qualityFilter = null,
                    routingFilter = null,
                    processingModeFilter = null
                )
            ),
            receivers = listOf(
                receiver
            )
        )

        val settings = FileSettings().loadOrganizations(testOrg)
        val one = Schema(name = "None", topic = "full-elr", elements = emptyList())
        val metadata = Metadata(schema = one)
        val engine = spyk(makeFhirEngine(metadata, settings, TaskAction.route) as FHIRRouter)

        // do work
        val filter = engine.getJurisFilters(receiver)

        // assert
        assert(filter != null)
        check(filter != null)
        assert(filter.any { it == "testRec" })
        assert(filter.none { it == "testOrg" })
    }

    @Test
    fun `test getJurisFilter receiver filter, no org`() {
        val receiver = Receiver(
            "full-elr-hl7",
            "co-phd",
            "topic",
            CustomerStatus.INACTIVE,
            "one",
            jurisdictionalFilter = listOf("testRec")
        )
        val testOrg = DeepOrganization(
            "co-phd",
            "test",
            Organization.Jurisdiction.FEDERAL,
            receivers = listOf(
                receiver
            )
        )

        val settings = FileSettings().loadOrganizations(testOrg)
        val one = Schema(name = "None", topic = "full-elr", elements = emptyList())
        val metadata = Metadata(schema = one)
        val engine = spyk(makeFhirEngine(metadata, settings, TaskAction.route) as FHIRRouter)

        // do work
        val filters = engine.getJurisFilters(receiver)

        // assert
        assert(filters != null)
        assert(filters!!.any { it == "testRec" })
    }

    @Test
    fun `test getJurisFilter receiver multi line`() {
        val receiver = Receiver(
            "full-elr-hl7",
            "co-phd",
            "topic",
            CustomerStatus.INACTIVE,
            "one",
            jurisdictionalFilter = listOf("testRec", "testRec2")
        )
        val testOrg = DeepOrganization(
            "co-phd",
            "test",
            Organization.Jurisdiction.FEDERAL,
            filters = listOf(
                ReportStreamFilters(
                    topic = Topic.FULL_ELR.json_val,
                    jurisdictionalFilter = listOf("testOrg"),
                    qualityFilter = null,
                    routingFilter = null,
                    processingModeFilter = null
                )
            ),
            receivers = listOf(
                receiver
            )
        )

        val settings = FileSettings().loadOrganizations(testOrg)
        val one = Schema(name = "None", topic = "full-elr", elements = emptyList())
        val metadata = Metadata(schema = one)
        val engine = spyk(makeFhirEngine(metadata, settings, TaskAction.route) as FHIRRouter)

        // do work
        val filter = engine.getJurisFilters(receiver)

        // assert
        assert(filter != null)
        check(filter != null)
        assert(filter.any { it == "testRec" })
        assert(filter.any { it == "testRec2" })
        assert(filter.none { it == "testOrg" })
    }

    @Test
    fun `test no filter (allowNone)`() {
        mockkObject(BlobAccess)
        mockkObject(FHIRBundleHelpers)

        // set up
        val settings = FileSettings().loadOrganizations(oneOrganization)
        val one = Schema(name = "None", topic = "full-elr", elements = emptyList())
        val metadata = Metadata(schema = one)
        val actionHistory = mockk<ActionHistory>()
        val actionLogger = mockk<ActionLogger>()

        val engine = spyk(makeFhirEngine(metadata, settings, TaskAction.route) as FHIRRouter)
        val message = spyk(RawSubmission(UUID.randomUUID(), "http://blob.url", "test", "test-sender"))

        val bodyFormat = Report.Format.FHIR
        val bodyUrl = "http://anyblob.com"

        val filter: List<String>? = null

        every { actionLogger.hasErrors() } returns false
        every { message.downloadContent() }.returns(validFhirWithProvenance)
        every { BlobAccess.Companion.uploadBlob(any(), any()) } returns "test"
        every { accessSpy.insertTask(any(), bodyFormat.toString(), bodyUrl, any()) }.returns(Unit)
        every { actionHistory.trackCreatedReport(any(), any(), any()) }.returns(Unit)
        every { actionHistory.trackExistingInputReport(any()) }.returns(Unit)
        every { queueMock.sendMessage(any(), any()) }
            .returns(Unit)
        every { FHIRBundleHelpers.addReceivers(any(), any()) } returns Unit
        every { engine.getJurisFilters(any()) } returns filter

        // act
        engine.doWork(message, actionLogger, actionHistory)

        // assert
        verify(exactly = 0) {
            FHIRBundleHelpers.addReceivers(any(), any())
        }
    }

    @Test
    fun `test passes`() {
        mockkObject(BlobAccess)
        mockkObject(FHIRBundleHelpers)

        // set up
        val settings = FileSettings().loadOrganizations(oneOrganization)
        val one = Schema(name = "None", topic = "full-elr", elements = emptyList())
        val metadata = Metadata(schema = one)
        val actionHistory = mockk<ActionHistory>()
        val actionLogger = mockk<ActionLogger>()

        val engine = spyk(makeFhirEngine(metadata, settings, TaskAction.route) as FHIRRouter)
        val message = spyk(RawSubmission(UUID.randomUUID(), "http://blob.url", "test", "test-sender"))

        val bodyFormat = Report.Format.FHIR
        val bodyUrl = "http://anyblob.com"

        // condition passes
        val filter = listOf("Bundle.entry.resource.ofType(Provenance).count() > 0")

        every { actionLogger.hasErrors() } returns false
        every { message.downloadContent() }.returns(validFhirWithProvenance)
        every { BlobAccess.Companion.uploadBlob(any(), any()) } returns "test"
        every { accessSpy.insertTask(any(), bodyFormat.toString(), bodyUrl, any()) }.returns(Unit)
        every { actionHistory.trackCreatedReport(any(), any(), any()) }.returns(Unit)
        every { actionHistory.trackExistingInputReport(any()) }.returns(Unit)
        every { queueMock.sendMessage(any(), any()) }
            .returns(Unit)
        every { FHIRBundleHelpers.addReceivers(any(), any()) } returns Unit
        every { engine.getJurisFilters(any()) } returns filter
<<<<<<< HEAD
        every { engine.getQualityFilters(any()) } returns filter
=======
>>>>>>> c07a9b5e

        // act
        engine.doWork(message, actionLogger, actionHistory)

        // assert
        verify(exactly = 1) {
            FHIRBundleHelpers.addReceivers(any(), any())
        }
    }

    @Test
    fun `test no pass`() {
        mockkObject(BlobAccess)
        mockkObject(FHIRBundleHelpers)

        // set up
        val settings = FileSettings().loadOrganizations(oneOrganization)
        val one = Schema(name = "None", topic = "full-elr", elements = emptyList())
        val metadata = Metadata(schema = one)
        val actionHistory = mockk<ActionHistory>()
        val actionLogger = mockk<ActionLogger>()

        val engine = spyk(makeFhirEngine(metadata, settings, TaskAction.route) as FHIRRouter)
        val message = spyk(RawSubmission(UUID.randomUUID(), "http://blob.url", "test", "test-sender"))

        val bodyFormat = Report.Format.FHIR
        val bodyUrl = "http://anyblob.com"

        // condition does not pass
        val filter = listOf("Bundle.entry.resource.ofType(Provenance).count() = 0")

        every { actionLogger.hasErrors() } returns false
        every { message.downloadContent() }.returns(validFhirWithProvenance)
        every { BlobAccess.Companion.uploadBlob(any(), any()) } returns "test"
        every { accessSpy.insertTask(any(), bodyFormat.toString(), bodyUrl, any()) }.returns(Unit)
        every { actionHistory.trackCreatedReport(any(), any(), any()) }.returns(Unit)
        every { actionHistory.trackExistingInputReport(any()) }.returns(Unit)
        every { queueMock.sendMessage(any(), any()) }
            .returns(Unit)
        every { FHIRBundleHelpers.addReceivers(any(), any()) } returns Unit
        every { engine.getJurisFilters(any()) } returns filter
<<<<<<< HEAD
        every { engine.getQualityFilters(any()) } returns filter
=======
>>>>>>> c07a9b5e

        // act
        engine.doWork(message, actionLogger, actionHistory)

        // assert
        verify(exactly = 0) {
            FHIRBundleHelpers.addReceivers(any(), any())
        }
    }

    @Test
    fun `test multiline passes`() {
        mockkObject(BlobAccess)
        mockkObject(FHIRBundleHelpers)

        // set up
        val settings = FileSettings().loadOrganizations(oneOrganization)
        val one = Schema(name = "None", topic = "full-elr", elements = emptyList())
        val metadata = Metadata(schema = one)
        val actionHistory = mockk<ActionHistory>()
        val actionLogger = mockk<ActionLogger>()

        val engine = spyk(makeFhirEngine(metadata, settings, TaskAction.route) as FHIRRouter)
        val message = spyk(RawSubmission(UUID.randomUUID(), "http://blob.url", "test", "test-sender"))

        val bodyFormat = Report.Format.FHIR
        val bodyUrl = "http://anyblob.com"

        // both conditions pass
        val filter =
            listOf(
                "Bundle.entry.resource.ofType(Provenance).count() > 0",
                "Bundle.entry.resource.ofType(Provenance)[0].activity.coding[0].code = 'R01'"
            )

        every { actionLogger.hasErrors() } returns false
        every { message.downloadContent() }.returns(validFhirWithProvenance)
        every { BlobAccess.Companion.uploadBlob(any(), any()) } returns "test"
        every { accessSpy.insertTask(any(), bodyFormat.toString(), bodyUrl, any()) }.returns(Unit)
        every { actionHistory.trackCreatedReport(any(), any(), any()) }.returns(Unit)
        every { actionHistory.trackExistingInputReport(any()) }.returns(Unit)
        every { queueMock.sendMessage(any(), any()) }
            .returns(Unit)
        every { FHIRBundleHelpers.addReceivers(any(), any()) } returns Unit
        every { engine.getJurisFilters(any()) } returns filter
<<<<<<< HEAD
        every { engine.getQualityFilters(any()) } returns filter
=======
>>>>>>> c07a9b5e

        // act
        engine.doWork(message, actionLogger, actionHistory)

        // assert
        verify(exactly = 1) {
            FHIRBundleHelpers.addReceivers(any(), any())
        }
    }

    @Test
    fun `test multiline no pass`() {
        mockkObject(BlobAccess)
        mockkObject(FHIRBundleHelpers)

        // set up
        val settings = FileSettings().loadOrganizations(oneOrganization)
        val one = Schema(name = "None", topic = "full-elr", elements = emptyList())
        val metadata = Metadata(schema = one)
        val actionHistory = mockk<ActionHistory>()
        val actionLogger = mockk<ActionLogger>()

        val engine = spyk(makeFhirEngine(metadata, settings, TaskAction.route) as FHIRRouter)
        val message = spyk(RawSubmission(UUID.randomUUID(), "http://blob.url", "test", "test-sender"))

        val bodyFormat = Report.Format.FHIR
        val bodyUrl = "http://anyblob.com"

        // first condition passes, 2nd doesn't
        val filter =
            listOf(
                "Bundle.entry.resource.ofType(Provenance).count() > 0",
                "Bundle.entry.resource.ofType(Provenance)[0].activity.coding[0].code = 'R02'"
            )

        every { actionLogger.hasErrors() } returns false
        every { message.downloadContent() }.returns(validFhirWithProvenance)
        every { BlobAccess.Companion.uploadBlob(any(), any()) } returns "test"
        every { accessSpy.insertTask(any(), bodyFormat.toString(), bodyUrl, any()) }.returns(Unit)
        every { actionHistory.trackCreatedReport(any(), any(), any()) }.returns(Unit)
        every { actionHistory.trackExistingInputReport(any()) }.returns(Unit)
        every { queueMock.sendMessage(any(), any()) }
            .returns(Unit)
        every { FHIRBundleHelpers.addReceivers(any(), any()) } returns Unit
        every { engine.getJurisFilters(any()) } returns filter
<<<<<<< HEAD
        every { engine.getQualityFilters(any()) } returns filter

        // act
        engine.doWork(message, actionLogger, actionHistory)

        // assert
        verify(exactly = 0) {
            FHIRBundleHelpers.addReceivers(any(), any())
        }
    }

    @Test
    fun `test jurisfilter pass, qualfilter no pass`() {
        mockkObject(BlobAccess)
        mockkObject(FHIRBundleHelpers)

        // set up
        val settings = FileSettings().loadOrganizations(oneOrganization)
        val one = Schema(name = "None", topic = "full-elr", elements = emptyList())
        val metadata = Metadata(schema = one)
        val actionHistory = mockk<ActionHistory>()
        val actionLogger = mockk<ActionLogger>()

        val engine = spyk(makeFhirEngine(metadata, settings, TaskAction.route) as FHIRRouter)
        val message = spyk(RawSubmission(UUID.randomUUID(), "http://blob.url", "test", "test-sender"))

        val bodyFormat = Report.Format.FHIR
        val bodyUrl = "http://anyblob.com"

        // first condition passes, 2nd doesn't
        val jurisFilter =
            listOf(
                "Bundle.entry.resource.ofType(Provenance).count() > 0"
            )

        every { actionLogger.hasErrors() } returns false
        every { message.downloadContent() }.returns(validFhirWithProvenance)
        every { BlobAccess.Companion.uploadBlob(any(), any()) } returns "test"
        every { accessSpy.insertTask(any(), bodyFormat.toString(), bodyUrl, any()) }.returns(Unit)
        every { actionHistory.trackCreatedReport(any(), any(), any()) }.returns(Unit)
        every { actionHistory.trackExistingInputReport(any()) }.returns(Unit)
        every { queueMock.sendMessage(any(), any()) }
            .returns(Unit)
        every { FHIRBundleHelpers.addReceivers(any(), any()) } returns Unit
        every { engine.getJurisFilters(any()) } returns jurisFilter
        every { engine.getQualityFilters(any()) } returns null
=======
>>>>>>> c07a9b5e

        // act
        engine.doWork(message, actionLogger, actionHistory)

        // assert
        verify(exactly = 0) {
            FHIRBundleHelpers.addReceivers(any(), any())
        }
    }
}<|MERGE_RESOLUTION|>--- conflicted
+++ resolved
@@ -225,15 +225,10 @@
         val bodyUrl = "http://anyblob.com"
 
         // condition passes
-<<<<<<< HEAD
-        val jFilter = listOf("Bundle.entry.resource.ofType(Provenance).count() > 0")
-        val qFilter = listOf("Bundle.entry.resource.ofType(Provenance)[0].activity.coding[0].code = 'R01'")
-=======
         val filter = listOf("Bundle.entry.resource.ofType(MessageHeader).count() > 0")
->>>>>>> c07a9b5e
 
         every { actionLogger.hasErrors() } returns false
-        every { message.downloadContent() }.returns(validFhirWithProvenance)
+        every { message.downloadContent() }.returns(validFhir)
         every { BlobAccess.Companion.uploadBlob(any(), any()) } returns "test"
         every { accessSpy.insertTask(any(), bodyFormat.toString(), bodyUrl, any()) }.returns(Unit)
         every { actionHistory.trackCreatedReport(any(), any(), any()) }.returns(Unit)
@@ -241,12 +236,7 @@
         every { queueMock.sendMessage(any(), any()) }
             .returns(Unit)
         every { FHIRBundleHelpers.addReceivers(any(), any()) } returns Unit
-<<<<<<< HEAD
-        every { engine.getJurisFilters(any()) } returns jFilter
-        every { engine.getQualityFilters(any()) } returns qFilter
-=======
         every { engine.getJurisFilters(any()) } returns filter
->>>>>>> c07a9b5e
 
         // act
         engine.doWork(message, actionLogger, actionHistory)
@@ -572,10 +562,6 @@
             .returns(Unit)
         every { FHIRBundleHelpers.addReceivers(any(), any()) } returns Unit
         every { engine.getJurisFilters(any()) } returns filter
-<<<<<<< HEAD
-        every { engine.getQualityFilters(any()) } returns filter
-=======
->>>>>>> c07a9b5e
 
         // act
         engine.doWork(message, actionLogger, actionHistory)
@@ -617,10 +603,6 @@
             .returns(Unit)
         every { FHIRBundleHelpers.addReceivers(any(), any()) } returns Unit
         every { engine.getJurisFilters(any()) } returns filter
-<<<<<<< HEAD
-        every { engine.getQualityFilters(any()) } returns filter
-=======
->>>>>>> c07a9b5e
 
         // act
         engine.doWork(message, actionLogger, actionHistory)
@@ -666,10 +648,6 @@
             .returns(Unit)
         every { FHIRBundleHelpers.addReceivers(any(), any()) } returns Unit
         every { engine.getJurisFilters(any()) } returns filter
-<<<<<<< HEAD
-        every { engine.getQualityFilters(any()) } returns filter
-=======
->>>>>>> c07a9b5e
 
         // act
         engine.doWork(message, actionLogger, actionHistory)
@@ -715,8 +693,6 @@
             .returns(Unit)
         every { FHIRBundleHelpers.addReceivers(any(), any()) } returns Unit
         every { engine.getJurisFilters(any()) } returns filter
-<<<<<<< HEAD
-        every { engine.getQualityFilters(any()) } returns filter
 
         // act
         engine.doWork(message, actionLogger, actionHistory)
@@ -726,51 +702,4 @@
             FHIRBundleHelpers.addReceivers(any(), any())
         }
     }
-
-    @Test
-    fun `test jurisfilter pass, qualfilter no pass`() {
-        mockkObject(BlobAccess)
-        mockkObject(FHIRBundleHelpers)
-
-        // set up
-        val settings = FileSettings().loadOrganizations(oneOrganization)
-        val one = Schema(name = "None", topic = "full-elr", elements = emptyList())
-        val metadata = Metadata(schema = one)
-        val actionHistory = mockk<ActionHistory>()
-        val actionLogger = mockk<ActionLogger>()
-
-        val engine = spyk(makeFhirEngine(metadata, settings, TaskAction.route) as FHIRRouter)
-        val message = spyk(RawSubmission(UUID.randomUUID(), "http://blob.url", "test", "test-sender"))
-
-        val bodyFormat = Report.Format.FHIR
-        val bodyUrl = "http://anyblob.com"
-
-        // first condition passes, 2nd doesn't
-        val jurisFilter =
-            listOf(
-                "Bundle.entry.resource.ofType(Provenance).count() > 0"
-            )
-
-        every { actionLogger.hasErrors() } returns false
-        every { message.downloadContent() }.returns(validFhirWithProvenance)
-        every { BlobAccess.Companion.uploadBlob(any(), any()) } returns "test"
-        every { accessSpy.insertTask(any(), bodyFormat.toString(), bodyUrl, any()) }.returns(Unit)
-        every { actionHistory.trackCreatedReport(any(), any(), any()) }.returns(Unit)
-        every { actionHistory.trackExistingInputReport(any()) }.returns(Unit)
-        every { queueMock.sendMessage(any(), any()) }
-            .returns(Unit)
-        every { FHIRBundleHelpers.addReceivers(any(), any()) } returns Unit
-        every { engine.getJurisFilters(any()) } returns jurisFilter
-        every { engine.getQualityFilters(any()) } returns null
-=======
->>>>>>> c07a9b5e
-
-        // act
-        engine.doWork(message, actionLogger, actionHistory)
-
-        // assert
-        verify(exactly = 0) {
-            FHIRBundleHelpers.addReceivers(any(), any())
-        }
-    }
 }