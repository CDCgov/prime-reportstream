package gov.cdc.prime.router.fhirengine.engine

import gov.cdc.prime.router.ActionLogger
import gov.cdc.prime.router.CustomerStatus
import gov.cdc.prime.router.DeepOrganization
import gov.cdc.prime.router.FileSettings
import gov.cdc.prime.router.Metadata
import gov.cdc.prime.router.Organization
import gov.cdc.prime.router.Receiver
import gov.cdc.prime.router.Report
import gov.cdc.prime.router.ReportStreamFilters
import gov.cdc.prime.router.Schema
import gov.cdc.prime.router.SettingsProvider
import gov.cdc.prime.router.Topic
import gov.cdc.prime.router.azure.ActionHistory
import gov.cdc.prime.router.azure.BlobAccess
import gov.cdc.prime.router.azure.DatabaseAccess
import gov.cdc.prime.router.azure.QueueAccess
import gov.cdc.prime.router.azure.db.enums.TaskAction
import gov.cdc.prime.router.fhirengine.utils.FHIRBundleHelpers
import gov.cdc.prime.router.fhirengine.utils.FhirTranscoder
import io.mockk.clearAllMocks
import io.mockk.every
import io.mockk.mockk
import io.mockk.mockkClass
import io.mockk.mockkObject
import io.mockk.spyk
import io.mockk.verify
import org.hl7.fhir.r4.model.Endpoint
import org.hl7.fhir.r4.model.Provenance
import org.jooq.tools.jdbc.MockConnection
import org.jooq.tools.jdbc.MockDataProvider
import org.jooq.tools.jdbc.MockResult
import org.junit.jupiter.api.BeforeEach
import org.junit.jupiter.api.TestInstance
import java.util.UUID
import kotlin.test.Test

@TestInstance(TestInstance.Lifecycle.PER_CLASS)
class FhirRouterTests {
    val dataProvider = MockDataProvider { emptyArray<MockResult>() }
    val connection = MockConnection(dataProvider)
    val accessSpy = spyk(DatabaseAccess(connection))
    val blobMock = mockkClass(BlobAccess::class)
    val queueMock = mockkClass(QueueAccess::class)
    val oneOrganization = DeepOrganization(
        "co-phd",
        "test",
        Organization.Jurisdiction.FEDERAL,
        receivers = listOf(
            Receiver
            (
                "full-elr-hl7",
                "co-phd",
                "full-elr",
                CustomerStatus.ACTIVE,
                "one"
            ),
            Receiver
            (
                "full-elr-hl7-2",
                "co-phd",
                "full-elr",
                CustomerStatus.INACTIVE,
                "one"
            )
        )
    )


    private val validFhirWithProvenance = """
    {
        "resourceType": "Bundle",
        "id": "1666038428133786000.94addcb6-835c-4883-a095-0c50cf113744",
        "meta": {
        "lastUpdated": "2022-10-17T20:27:08.149+00:00",
        "security": [
            {
                "code": "SECURITY",
                "display": "SECURITY"
            }
        ]
    },
        "identifier": {
        "value": "MT_COCAA_ORU_AAPHELR.1.6214638"
    },
        "type": "message",
        "timestamp": "2028-08-08T15:28:05.000+00:00",
        "entry": [
            {
                "fullUrl": "Provenance/1666038430962443000.9671377b-8f2b-4f5c-951c-b43ca8fd1a25",
                "resource": {
                    "resourceType": "Provenance",
                    "id": "1666038430962443000.9671377b-8f2b-4f5c-951c-b43ca8fd1a25",
                    "occurredDateTime": "2028-08-08T09:28:05-06:00",
                    "recorded": "2028-08-08T09:28:05-06:00",
                    "activity": {
                        "coding": [
                            {
                                "system": "http://terminology.hl7.org/CodeSystem/v2-0003",
                                "code": "R01",
                                "display": "ORU_R01"
                            }
                        ]
                    }
                }
            }
        ]
    }"""

    private fun makeFhirEngine(metadata: Metadata, settings: SettingsProvider, taskAction: TaskAction): FHIREngine {
        return FHIREngine.Builder().metadata(metadata).settingsProvider(settings).databaseAccess(accessSpy)
            .blobAccess(blobMock).queueAccess(queueMock).build(taskAction)
    }

    @BeforeEach
    fun reset() {
        clearAllMocks()
    }

    // valid fhir, read file, update with destinations, write file, put message on queue
    @Test
    fun `test full elr routing happy path`() {
        mockkObject(BlobAccess)
        mockkObject(FHIRBundleHelpers)

        // set up
        val settings = FileSettings().loadOrganizations(oneOrganization)
        val one = Schema(name = "None", topic = "full-elr", elements = emptyList())
        val metadata = Metadata(schema = one)
        val actionHistory = mockk<ActionHistory>()
        val actionLogger = mockk<ActionLogger>()

        val engine = spyk(makeFhirEngine(metadata, settings, TaskAction.route) as FHIRRouter)
        val message = spyk(RawSubmission(UUID.randomUUID(), "http://blob.url", "test", "test-sender"))

        val bodyFormat = Report.Format.FHIR
        val bodyUrl = "http://anyblob.com"

        // condition passes
        val filter = listOf("Bundle.entry.resource.ofType(MessageHeader).count() > 0")

        every { actionLogger.hasErrors() } returns false
        every { message.downloadContent() }.returns(validFhir)
        every { BlobAccess.Companion.uploadBlob(any(), any()) } returns "test"
        every { accessSpy.insertTask(any(), bodyFormat.toString(), bodyUrl, any()) }.returns(Unit)
        every { actionHistory.trackCreatedReport(any(), any(), any()) }.returns(Unit)
        every { actionHistory.trackExistingInputReport(any()) }.returns(Unit)
        every { queueMock.sendMessage(any(), any()) }
            .returns(Unit)
        every { FHIRBundleHelpers.addReceivers(any(), any()) } returns Unit
<<<<<<< HEAD
        every { engine.getJurisFilters(any()) } returns filter
=======
        every { engine.getJurisFilters(any(), any()) } returns jFilter
        every { engine.getQualityFilters(any(), any()) } returns qFilter
>>>>>>> a8faaa77

        // act
        engine.doWork(message, actionLogger, actionHistory)

        // assert
        verify(exactly = 1) {
            actionHistory.trackExistingInputReport(any())
            actionHistory.trackCreatedReport(any(), any(), any())
            BlobAccess.Companion.uploadBlob(any(), any())
            queueMock.sendMessage(any(), any())
            accessSpy.insertTask(any(), any(), any(), any())
            FHIRBundleHelpers.addReceivers(any(), any())
        }
    }

    @Test
    fun `test adding receivers to bundle`() {
        // set up
        val bundle = FhirTranscoder.decode(validFhirWithProvenance)
        val receiversIn = listOf(oneOrganization.receivers[0])

        // act
        FHIRBundleHelpers.addReceivers(bundle, receiversIn)

        // assert
        val provenance = bundle.entry.first { it.resource.resourceType.name == "Provenance" }.resource as Provenance
        val outs = provenance.target
        val receiversOut = outs.map { (it.resource as Endpoint).identifier[0].value }
        assert(receiversOut.isNotEmpty())
        assert(receiversOut[0] == "co-phd.full-elr-hl7")
    }

    @Test
    fun `test skipping inactive receivers (only inactive)`() {
        // set up
        val bundle = FhirTranscoder.decode(validFhirWithProvenance)
        val receiversIn = listOf(oneOrganization.receivers[1])

        // act
        FHIRBundleHelpers.addReceivers(bundle, receiversIn)

        // assert
        val provenance = bundle.entry.first { it.resource.resourceType.name == "Provenance" }.resource as Provenance
        val outs = provenance.target
        val receiversOut = outs.map { (it.resource as Endpoint).identifier[0].value }
        assert(receiversOut.isEmpty())
    }

    @Test
    fun `test skipping inactive receivers (mixed)`() {
        // set up
        val bundle = FhirTranscoder.decode(validFhirWithProvenance)
        val receiversIn = oneOrganization.receivers

        // act
        FHIRBundleHelpers.addReceivers(bundle, receiversIn)

        // assert
        val provenance = bundle.entry.first { it.resource.resourceType.name == "Provenance" }.resource as Provenance
        val outs = provenance.target
        val receiversOut = outs.map { (it.resource as Endpoint).identifier[0].value }
        assert(receiversOut.isNotEmpty())
        assert(receiversOut[0] == "co-phd.full-elr-hl7")
    }

    @Test
    fun `test getJurisFilter no filters`() {
        val receiver = Receiver(
            "full-elr-hl7",
            "co-phd",
            "topic",
            CustomerStatus.INACTIVE,
            "one"
        )
        val testOrg = DeepOrganization(
            "co-phd",
            "test",
            Organization.Jurisdiction.FEDERAL,
            receivers = listOf(
                receiver
            )
        )

        val settings = FileSettings().loadOrganizations(testOrg)
        val one = Schema(name = "None", topic = "full-elr", elements = emptyList())
        val metadata = Metadata(schema = one)
        val engine = spyk(makeFhirEngine(metadata, settings, TaskAction.route) as FHIRRouter)
        val orgFilters = emptyList<ReportStreamFilters>()

        // do work
        val filter = engine.getJurisFilters(receiver, orgFilters)

        // assert
        assert(filter.isEmpty())
    }

    @Test
    fun `test getJurisFilter org filter, no receiver`() {
        val receiver = Receiver(
            "full-elr-hl7",
            "co-phd",
            "topic",
            CustomerStatus.INACTIVE,
            "one"
        )
        val testOrg = DeepOrganization(
            "co-phd",
            "test",
            Organization.Jurisdiction.FEDERAL,
            filters = listOf(
                ReportStreamFilters(
                    topic = Topic.FULL_ELR.json_val,
                    jurisdictionalFilter = listOf("test"),
                    qualityFilter = null,
                    routingFilter = null,
                    processingModeFilter = null
                )
            ),
            receivers = listOf(
                receiver
            )
        )

        val settings = FileSettings().loadOrganizations(testOrg)
        val one = Schema(name = "None", topic = "full-elr", elements = emptyList())
        val metadata = Metadata(schema = one)
        val engine = spyk(makeFhirEngine(metadata, settings, TaskAction.route) as FHIRRouter)
        val orgFilters = emptyList<ReportStreamFilters>()


        // do work
        val filters = engine.getJurisFilters(receiver, orgFilters)

        // assert
        assert(filters[0] == "test")
    }

    @Test
    fun `test getJurisFilter org filter, receiver override`() {
        val receiver = Receiver(
            "full-elr-hl7",
            "co-phd",
            "topic",
            CustomerStatus.INACTIVE,
            "one",
            jurisdictionalFilter = listOf("testRec")
        )
        val testOrg = DeepOrganization(
            "co-phd",
            "test",
            Organization.Jurisdiction.FEDERAL,
            filters = listOf(
                ReportStreamFilters(
                    topic = Topic.FULL_ELR.json_val,
                    jurisdictionalFilter = listOf("testOrg"),
                    qualityFilter = null,
                    routingFilter = null,
                    processingModeFilter = null
                )
            ),
            receivers = listOf(
                receiver
            )
        )

        val settings = FileSettings().loadOrganizations(testOrg)
        val one = Schema(name = "None", topic = "full-elr", elements = emptyList())
        val metadata = Metadata(schema = one)
        val engine = spyk(makeFhirEngine(metadata, settings, TaskAction.route) as FHIRRouter)
        val orgFilters = emptyList<ReportStreamFilters>()


        // do work
        val filter = engine.getJurisFilters(receiver, orgFilters)

        // assert
        assert(filter.any { it == "testRec" })
        assert(filter.none { it == "testOrg" })
    }

    @Test
    fun `test getJurisFilter receiver filter, no org`() {
        val receiver = Receiver(
            "full-elr-hl7",
            "co-phd",
            "topic",
            CustomerStatus.INACTIVE,
            "one",
            jurisdictionalFilter = listOf("testRec")
        )
        val testOrg = DeepOrganization(
            "co-phd",
            "test",
            Organization.Jurisdiction.FEDERAL,
            receivers = listOf(
                receiver
            )
        )

        val settings = FileSettings().loadOrganizations(testOrg)
        val one = Schema(name = "None", topic = "full-elr", elements = emptyList())
        val metadata = Metadata(schema = one)
        val engine = spyk(makeFhirEngine(metadata, settings, TaskAction.route) as FHIRRouter)
        val orgFilters = emptyList<ReportStreamFilters>()


        // do work
        val filters = engine.getJurisFilters(receiver, orgFilters)

        // assert
        assert(filters.any { it == "testRec" })
    }

    @Test
    fun `test getJurisFilter receiver multi line`() {
        val receiver = Receiver(
            "full-elr-hl7",
            "co-phd",
            "topic",
            CustomerStatus.INACTIVE,
            "one",
            jurisdictionalFilter = listOf("testRec", "testRec2")
        )
        val testOrg = DeepOrganization(
            "co-phd",
            "test",
            Organization.Jurisdiction.FEDERAL,
            filters = listOf(
                ReportStreamFilters(
                    topic = Topic.FULL_ELR.json_val,
                    jurisdictionalFilter = listOf("testOrg"),
                    qualityFilter = null,
                    routingFilter = null,
                    processingModeFilter = null
                )
            ),
            receivers = listOf(
                receiver
            )
        )

        val settings = FileSettings().loadOrganizations(testOrg)
        val one = Schema(name = "None", topic = "full-elr", elements = emptyList())
        val metadata = Metadata(schema = one)
        val engine = spyk(makeFhirEngine(metadata, settings, TaskAction.route) as FHIRRouter)
        val orgFilters = emptyList<ReportStreamFilters>()


        // do work
        val filter = engine.getJurisFilters(receiver, orgFilters)

        // assert
        assert(filter.any { it == "testRec" })
        assert(filter.any { it == "testRec2" })
        assert(filter.none { it == "testOrg" })
    }



    @Test
    fun `test no filter (allowNone)`() {
        mockkObject(BlobAccess)
        mockkObject(FHIRBundleHelpers)

        // set up
        val settings = FileSettings().loadOrganizations(oneOrganization)
        val one = Schema(name = "None", topic = "full-elr", elements = emptyList())
        val metadata = Metadata(schema = one)
        val actionHistory = mockk<ActionHistory>()
        val actionLogger = mockk<ActionLogger>()

        val engine = spyk(makeFhirEngine(metadata, settings, TaskAction.route) as FHIRRouter)
        val message = spyk(RawSubmission(UUID.randomUUID(), "http://blob.url", "test", "test-sender"))

        val bodyFormat = Report.Format.FHIR
        val bodyUrl = "http://anyblob.com"

        val filter: List<String> = emptyList()

        every { actionLogger.hasErrors() } returns false
        every { message.downloadContent() }.returns(validFhirWithProvenance)
        every { BlobAccess.Companion.uploadBlob(any(), any()) } returns "test"
        every { accessSpy.insertTask(any(), bodyFormat.toString(), bodyUrl, any()) }.returns(Unit)
        every { actionHistory.trackCreatedReport(any(), any(), any()) }.returns(Unit)
        every { actionHistory.trackExistingInputReport(any()) }.returns(Unit)
        every { queueMock.sendMessage(any(), any()) }
            .returns(Unit)
        every { FHIRBundleHelpers.addReceivers(any(), any()) } returns Unit
        every { engine.getJurisFilters(any(), any()) } returns filter

        // act
        engine.doWork(message, actionLogger, actionHistory)

        // assert
        verify(exactly = 0) {
            FHIRBundleHelpers.addReceivers(any(), any())
        }
    }

    @Test
    fun `test passes`() {
        mockkObject(BlobAccess)
        mockkObject(FHIRBundleHelpers)

        // set up
        val settings = FileSettings().loadOrganizations(oneOrganization)
        val one = Schema(name = "None", topic = "full-elr", elements = emptyList())
        val metadata = Metadata(schema = one)
        val actionHistory = mockk<ActionHistory>()
        val actionLogger = mockk<ActionLogger>()

        val engine = spyk(makeFhirEngine(metadata, settings, TaskAction.route) as FHIRRouter)
        val message = spyk(RawSubmission(UUID.randomUUID(), "http://blob.url", "test", "test-sender"))

        val bodyFormat = Report.Format.FHIR
        val bodyUrl = "http://anyblob.com"

        // condition passes
        val filter = listOf("Bundle.entry.resource.ofType(Provenance).count() > 0")

        every { actionLogger.hasErrors() } returns false
        every { message.downloadContent() }.returns(validFhirWithProvenance)
        every { BlobAccess.Companion.uploadBlob(any(), any()) } returns "test"
        every { accessSpy.insertTask(any(), bodyFormat.toString(), bodyUrl, any()) }.returns(Unit)
        every { actionHistory.trackCreatedReport(any(), any(), any()) }.returns(Unit)
        every { actionHistory.trackExistingInputReport(any()) }.returns(Unit)
        every { queueMock.sendMessage(any(), any()) }
            .returns(Unit)
        every { FHIRBundleHelpers.addReceivers(any(), any()) } returns Unit
<<<<<<< HEAD
        every { engine.getJurisFilters(any()) } returns filter
=======
        every { engine.getJurisFilters(any(), any()) } returns filter
        every { engine.getQualityFilters(any(), any()) } returns filter
>>>>>>> a8faaa77

        // act
        engine.doWork(message, actionLogger, actionHistory)

        // assert
        verify(exactly = 1) {
            FHIRBundleHelpers.addReceivers(any(), any())
        }
    }

    @Test
    fun `test no pass`() {
        mockkObject(BlobAccess)
        mockkObject(FHIRBundleHelpers)

        // set up
        val settings = FileSettings().loadOrganizations(oneOrganization)
        val one = Schema(name = "None", topic = "full-elr", elements = emptyList())
        val metadata = Metadata(schema = one)
        val actionHistory = mockk<ActionHistory>()
        val actionLogger = mockk<ActionLogger>()

        val engine = spyk(makeFhirEngine(metadata, settings, TaskAction.route) as FHIRRouter)
        val message = spyk(RawSubmission(UUID.randomUUID(), "http://blob.url", "test", "test-sender"))

        val bodyFormat = Report.Format.FHIR
        val bodyUrl = "http://anyblob.com"

        // condition does not pass
        val filter = listOf("Bundle.entry.resource.ofType(Provenance).count() = 0")

        every { actionLogger.hasErrors() } returns false
        every { message.downloadContent() }.returns(validFhirWithProvenance)
        every { BlobAccess.Companion.uploadBlob(any(), any()) } returns "test"
        every { accessSpy.insertTask(any(), bodyFormat.toString(), bodyUrl, any()) }.returns(Unit)
        every { actionHistory.trackCreatedReport(any(), any(), any()) }.returns(Unit)
        every { actionHistory.trackExistingInputReport(any()) }.returns(Unit)
        every { queueMock.sendMessage(any(), any()) }
            .returns(Unit)
        every { FHIRBundleHelpers.addReceivers(any(), any()) } returns Unit
<<<<<<< HEAD
        every { engine.getJurisFilters(any()) } returns filter
=======
        every { engine.getJurisFilters(any(), any()) } returns filter
        every { engine.getQualityFilters(any(), any()) } returns filter
>>>>>>> a8faaa77

        // act
        engine.doWork(message, actionLogger, actionHistory)

        // assert
        verify(exactly = 0) {
            FHIRBundleHelpers.addReceivers(any(), any())
        }
    }

    @Test
    fun `test multiline passes`() {
        mockkObject(BlobAccess)
        mockkObject(FHIRBundleHelpers)

        // set up
        val settings = FileSettings().loadOrganizations(oneOrganization)
        val one = Schema(name = "None", topic = "full-elr", elements = emptyList())
        val metadata = Metadata(schema = one)
        val actionHistory = mockk<ActionHistory>()
        val actionLogger = mockk<ActionLogger>()

        val engine = spyk(makeFhirEngine(metadata, settings, TaskAction.route) as FHIRRouter)
        val message = spyk(RawSubmission(UUID.randomUUID(), "http://blob.url", "test", "test-sender"))

        val bodyFormat = Report.Format.FHIR
        val bodyUrl = "http://anyblob.com"

        // both conditions pass
        val filter =
            listOf(
                "Bundle.entry.resource.ofType(Provenance).count() > 0",
                "Bundle.entry.resource.ofType(Provenance)[0].activity.coding[0].code = 'R01'"
            )

        every { actionLogger.hasErrors() } returns false
        every { message.downloadContent() }.returns(validFhirWithProvenance)
        every { BlobAccess.Companion.uploadBlob(any(), any()) } returns "test"
        every { accessSpy.insertTask(any(), bodyFormat.toString(), bodyUrl, any()) }.returns(Unit)
        every { actionHistory.trackCreatedReport(any(), any(), any()) }.returns(Unit)
        every { actionHistory.trackExistingInputReport(any()) }.returns(Unit)
        every { queueMock.sendMessage(any(), any()) }
            .returns(Unit)
        every { FHIRBundleHelpers.addReceivers(any(), any()) } returns Unit
<<<<<<< HEAD
        every { engine.getJurisFilters(any()) } returns filter
=======
        every { engine.getJurisFilters(any(), any()) } returns filter
        every { engine.getQualityFilters(any(), any()) } returns filter
>>>>>>> a8faaa77

        // act
        engine.doWork(message, actionLogger, actionHistory)

        // assert
        verify(exactly = 1) {
            FHIRBundleHelpers.addReceivers(any(), any())
        }
    }

    @Test
    fun `test multiline no pass`() {
        mockkObject(BlobAccess)
        mockkObject(FHIRBundleHelpers)

        // set up
        val settings = FileSettings().loadOrganizations(oneOrganization)
        val one = Schema(name = "None", topic = "full-elr", elements = emptyList())
        val metadata = Metadata(schema = one)
        val actionHistory = mockk<ActionHistory>()
        val actionLogger = mockk<ActionLogger>()

        val engine = spyk(makeFhirEngine(metadata, settings, TaskAction.route) as FHIRRouter)
        val message = spyk(RawSubmission(UUID.randomUUID(), "http://blob.url", "test", "test-sender"))

        val bodyFormat = Report.Format.FHIR
        val bodyUrl = "http://anyblob.com"

        // first condition passes, 2nd doesn't
        val filter =
            listOf(
                "Bundle.entry.resource.ofType(Provenance).count() > 0",
                "Bundle.entry.resource.ofType(Provenance)[0].activity.coding[0].code = 'R02'"
            )

        every { actionLogger.hasErrors() } returns false
        every { message.downloadContent() }.returns(validFhirWithProvenance)
        every { BlobAccess.Companion.uploadBlob(any(), any()) } returns "test"
        every { accessSpy.insertTask(any(), bodyFormat.toString(), bodyUrl, any()) }.returns(Unit)
        every { actionHistory.trackCreatedReport(any(), any(), any()) }.returns(Unit)
        every { actionHistory.trackExistingInputReport(any()) }.returns(Unit)
        every { queueMock.sendMessage(any(), any()) }
            .returns(Unit)
        every { FHIRBundleHelpers.addReceivers(any(), any()) } returns Unit
<<<<<<< HEAD
        every { engine.getJurisFilters(any()) } returns filter
=======
        every { engine.getJurisFilters(any(), any()) } returns filter
        every { engine.getQualityFilters(any(), any()) } returns filter

        // act
        engine.doWork(message, actionLogger, actionHistory)

        // assert
        verify(exactly = 0) {
            FHIRBundleHelpers.addReceivers(any(), any())
        }
    }

    @Test
    fun `test jurisfilter pass, qualfilter no pass`() {
        mockkObject(BlobAccess)
        mockkObject(FHIRBundleHelpers)

        // set up
        val settings = FileSettings().loadOrganizations(oneOrganization)
        val one = Schema(name = "None", topic = "full-elr", elements = emptyList())
        val metadata = Metadata(schema = one)
        val actionHistory = mockk<ActionHistory>()
        val actionLogger = mockk<ActionLogger>()

        val engine = spyk(makeFhirEngine(metadata, settings, TaskAction.route) as FHIRRouter)
        val message = spyk(RawSubmission(UUID.randomUUID(), "http://blob.url", "test", "test-sender"))

        val bodyFormat = Report.Format.FHIR
        val bodyUrl = "http://anyblob.com"

        // first condition passes, 2nd doesn't
        val jurisFilter =
            listOf(
                "Bundle.entry.resource.ofType(Provenance).count() > 0"
            )

        every { actionLogger.hasErrors() } returns false
        every { message.downloadContent() }.returns(validFhirWithProvenance)
        every { BlobAccess.Companion.uploadBlob(any(), any()) } returns "test"
        every { accessSpy.insertTask(any(), bodyFormat.toString(), bodyUrl, any()) }.returns(Unit)
        every { actionHistory.trackCreatedReport(any(), any(), any()) }.returns(Unit)
        every { actionHistory.trackExistingInputReport(any()) }.returns(Unit)
        every { queueMock.sendMessage(any(), any()) }
            .returns(Unit)
        every { FHIRBundleHelpers.addReceivers(any(), any()) } returns Unit
        every { engine.getJurisFilters(any(), any()) } returns jurisFilter
        every { engine.getQualityFilters(any(), any()) } returns emptyList()
>>>>>>> a8faaa77

        // act
        engine.doWork(message, actionLogger, actionHistory)

        // assert
        verify(exactly = 0) {
            FHIRBundleHelpers.addReceivers(any(), any())
        }
    }
}<|MERGE_RESOLUTION|>--- conflicted
+++ resolved
@@ -138,10 +138,11 @@
         val bodyUrl = "http://anyblob.com"
 
         // condition passes
-        val filter = listOf("Bundle.entry.resource.ofType(MessageHeader).count() > 0")
+        val jFilter = listOf("Bundle.entry.resource.ofType(Provenance).count() > 0")
+        val qFilter = listOf("Bundle.entry.resource.ofType(Provenance)[0].activity.coding[0].code = 'R01'")
 
         every { actionLogger.hasErrors() } returns false
-        every { message.downloadContent() }.returns(validFhir)
+        every { message.downloadContent() }.returns(validFhirWithProvenance)
         every { BlobAccess.Companion.uploadBlob(any(), any()) } returns "test"
         every { accessSpy.insertTask(any(), bodyFormat.toString(), bodyUrl, any()) }.returns(Unit)
         every { actionHistory.trackCreatedReport(any(), any(), any()) }.returns(Unit)
@@ -149,12 +150,8 @@
         every { queueMock.sendMessage(any(), any()) }
             .returns(Unit)
         every { FHIRBundleHelpers.addReceivers(any(), any()) } returns Unit
-<<<<<<< HEAD
-        every { engine.getJurisFilters(any()) } returns filter
-=======
         every { engine.getJurisFilters(any(), any()) } returns jFilter
         every { engine.getQualityFilters(any(), any()) } returns qFilter
->>>>>>> a8faaa77
 
         // act
         engine.doWork(message, actionLogger, actionHistory)
@@ -484,12 +481,8 @@
         every { queueMock.sendMessage(any(), any()) }
             .returns(Unit)
         every { FHIRBundleHelpers.addReceivers(any(), any()) } returns Unit
-<<<<<<< HEAD
-        every { engine.getJurisFilters(any()) } returns filter
-=======
         every { engine.getJurisFilters(any(), any()) } returns filter
         every { engine.getQualityFilters(any(), any()) } returns filter
->>>>>>> a8faaa77
 
         // act
         engine.doWork(message, actionLogger, actionHistory)
@@ -530,12 +523,8 @@
         every { queueMock.sendMessage(any(), any()) }
             .returns(Unit)
         every { FHIRBundleHelpers.addReceivers(any(), any()) } returns Unit
-<<<<<<< HEAD
-        every { engine.getJurisFilters(any()) } returns filter
-=======
         every { engine.getJurisFilters(any(), any()) } returns filter
         every { engine.getQualityFilters(any(), any()) } returns filter
->>>>>>> a8faaa77
 
         // act
         engine.doWork(message, actionLogger, actionHistory)
@@ -580,12 +569,8 @@
         every { queueMock.sendMessage(any(), any()) }
             .returns(Unit)
         every { FHIRBundleHelpers.addReceivers(any(), any()) } returns Unit
-<<<<<<< HEAD
-        every { engine.getJurisFilters(any()) } returns filter
-=======
         every { engine.getJurisFilters(any(), any()) } returns filter
         every { engine.getQualityFilters(any(), any()) } returns filter
->>>>>>> a8faaa77
 
         // act
         engine.doWork(message, actionLogger, actionHistory)
@@ -630,9 +615,6 @@
         every { queueMock.sendMessage(any(), any()) }
             .returns(Unit)
         every { FHIRBundleHelpers.addReceivers(any(), any()) } returns Unit
-<<<<<<< HEAD
-        every { engine.getJurisFilters(any()) } returns filter
-=======
         every { engine.getJurisFilters(any(), any()) } returns filter
         every { engine.getQualityFilters(any(), any()) } returns filter
 
@@ -680,7 +662,6 @@
         every { FHIRBundleHelpers.addReceivers(any(), any()) } returns Unit
         every { engine.getJurisFilters(any(), any()) } returns jurisFilter
         every { engine.getQualityFilters(any(), any()) } returns emptyList()
->>>>>>> a8faaa77
 
         // act
         engine.doWork(message, actionLogger, actionHistory)
