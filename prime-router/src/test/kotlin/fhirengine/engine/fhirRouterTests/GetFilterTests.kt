--- conflicted
+++ resolved
@@ -390,10 +390,6 @@
 
         val filters = engine.getConditionFilter(receiverWithFilters, orgFilters)
         assert(filters.size == 1)
-<<<<<<< HEAD
-        assert(filters.any { it == receiverWithFilters.conditionFilter[0] + ".exists()" })
-=======
         assert(filters.any { it == receiverWithFilters.conditionFilter[0] })
->>>>>>> 870b4084
     }
 }