--- conflicted
+++ resolved
@@ -73,7 +73,7 @@
     """.trimIndent()
 
     val shorthandTable = LookupTable.read(inputStream = ByteArrayInputStream(csv.toByteArray()))
-    val one = Schema(name = "None", topic = "full-elr", elements = emptyList())
+    val one = Schema(name = "None", topic = Topic.FULL_ELR, elements = emptyList())
     val metadata = Metadata(schema = one).loadLookupTable("filter_shorthand", shorthandTable)
 
     private val fhirCodeP = """
@@ -178,12 +178,6 @@
     fun `test evaluate default - false`() {
         // set up
         val settings = FileSettings().loadOrganizations(oneOrganization)
-<<<<<<< HEAD
-=======
-        val one = Schema(name = "None", topic = Topic.FULL_ELR, elements = emptyList())
-        val metadata = Metadata(schema = one)
-
->>>>>>> 38e59f6b
         val engine = spyk(makeFhirEngine(metadata, settings, TaskAction.route) as FHIRRouter)
         val bundle = FhirTranscoder.decode(fhirCodeP)
 
@@ -198,11 +192,6 @@
     fun `test evaluate default - true`() {
         // set up
         val settings = FileSettings().loadOrganizations(oneOrganization)
-<<<<<<< HEAD
-=======
-        val one = Schema(name = "None", topic = Topic.FULL_ELR, elements = emptyList())
-        val metadata = Metadata(schema = one)
->>>>>>> 38e59f6b
 
         val engine = spyk(makeFhirEngine(metadata, settings, TaskAction.route) as FHIRRouter)
         val bundle = FhirTranscoder.decode(fhirCodeP)
@@ -218,11 +207,6 @@
     fun `test processModeFilter default pass (bundle mode = 'P')`() {
         // set up
         val settings = FileSettings().loadOrganizations(oneOrganization)
-<<<<<<< HEAD
-=======
-        val one = Schema(name = "None", topic = Topic.FULL_ELR, elements = emptyList())
-        val metadata = Metadata(schema = one)
->>>>>>> 38e59f6b
 
         val engine = spyk(makeFhirEngine(metadata, settings, TaskAction.route) as FHIRRouter)
         val bundle = FhirTranscoder.decode(fhirCodeP)
@@ -238,11 +222,6 @@
     fun `test processModeFilter default fail (mode = 'T')`() {
         // set up
         val settings = FileSettings().loadOrganizations(oneOrganization)
-<<<<<<< HEAD
-=======
-        val one = Schema(name = "None", topic = Topic.FULL_ELR, elements = emptyList())
-        val metadata = Metadata(schema = one)
->>>>>>> 38e59f6b
 
         val engine = spyk(makeFhirEngine(metadata, settings, TaskAction.route) as FHIRRouter)
         val bundle = FhirTranscoder.decode(fhirCodeT)
@@ -261,11 +240,6 @@
 
         // set up
         val settings = FileSettings().loadOrganizations(oneOrganization)
-<<<<<<< HEAD
-=======
-        val one = Schema(name = "None", topic = Topic.FULL_ELR, elements = emptyList())
-        val metadata = Metadata(schema = one)
->>>>>>> 38e59f6b
 
         val engine = spyk(makeFhirEngine(metadata, settings, TaskAction.route) as FHIRRouter)
 
@@ -283,11 +257,6 @@
 
         // set up
         val settings = FileSettings().loadOrganizations(oneOrganization)
-<<<<<<< HEAD
-=======
-        val one = Schema(name = "None", topic = Topic.FULL_ELR, elements = emptyList())
-        val metadata = Metadata(schema = one)
->>>>>>> 38e59f6b
 
         val engine = spyk(makeFhirEngine(metadata, settings, TaskAction.route) as FHIRRouter)
 
@@ -305,11 +274,6 @@
 
         // set up
         val settings = FileSettings().loadOrganizations(oneOrganization)
-<<<<<<< HEAD
-=======
-        val one = Schema(name = "None", topic = Topic.FULL_ELR, elements = emptyList())
-        val metadata = Metadata(schema = one)
->>>>>>> 38e59f6b
 
         val engine = spyk(makeFhirEngine(metadata, settings, TaskAction.route) as FHIRRouter)
 
@@ -327,11 +291,6 @@
 
         // set up
         val settings = FileSettings().loadOrganizations(oneOrganization)
-<<<<<<< HEAD
-=======
-        val one = Schema(name = "None", topic = Topic.FULL_ELR, elements = emptyList())
-        val metadata = Metadata(schema = one)
->>>>>>> 38e59f6b
 
         val engine = spyk(makeFhirEngine(metadata, settings, TaskAction.route) as FHIRRouter)
 
@@ -349,11 +308,6 @@
 
         // set up
         val settings = FileSettings().loadOrganizations(oneOrganization)
-<<<<<<< HEAD
-=======
-        val one = Schema(name = "None", topic = Topic.FULL_ELR, elements = emptyList())
-        val metadata = Metadata(schema = one)
->>>>>>> 38e59f6b
 
         val engine = spyk(makeFhirEngine(metadata, settings, TaskAction.route) as FHIRRouter)
 
@@ -371,11 +325,6 @@
 
         // set up
         val settings = FileSettings().loadOrganizations(oneOrganization)
-<<<<<<< HEAD
-=======
-        val one = Schema(name = "None", topic = Topic.FULL_ELR, elements = emptyList())
-        val metadata = Metadata(schema = one)
->>>>>>> 38e59f6b
 
         val engine = spyk(makeFhirEngine(metadata, settings, TaskAction.route) as FHIRRouter)
 
@@ -393,11 +342,6 @@
 
         // set up
         val settings = FileSettings().loadOrganizations(oneOrganization)
-<<<<<<< HEAD
-=======
-        val one = Schema(name = "None", topic = Topic.FULL_ELR, elements = emptyList())
-        val metadata = Metadata(schema = one)
->>>>>>> 38e59f6b
 
         val engine = spyk(makeFhirEngine(metadata, settings, TaskAction.route) as FHIRRouter)
 
@@ -415,11 +359,6 @@
 
         // set up
         val settings = FileSettings().loadOrganizations(oneOrganization)
-<<<<<<< HEAD
-=======
-        val one = Schema(name = "None", topic = Topic.FULL_ELR, elements = emptyList())
-        val metadata = Metadata(schema = one)
->>>>>>> 38e59f6b
 
         val engine = spyk(makeFhirEngine(metadata, settings, TaskAction.route) as FHIRRouter)
 
@@ -437,11 +376,6 @@
 
         // set up
         val settings = FileSettings().loadOrganizations(oneOrganization)
-<<<<<<< HEAD
-=======
-        val one = Schema(name = "None", topic = Topic.FULL_ELR, elements = emptyList())
-        val metadata = Metadata(schema = one)
->>>>>>> 38e59f6b
 
         val engine = spyk(makeFhirEngine(metadata, settings, TaskAction.route) as FHIRRouter)
 
@@ -459,11 +393,6 @@
 
         // set up
         val settings = FileSettings().loadOrganizations(oneOrganization)
-<<<<<<< HEAD
-=======
-        val one = Schema(name = "None", topic = Topic.FULL_ELR, elements = emptyList())
-        val metadata = Metadata(schema = one)
->>>>>>> 38e59f6b
 
         val engine = spyk(makeFhirEngine(metadata, settings, TaskAction.route) as FHIRRouter)
 
