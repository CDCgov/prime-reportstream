--- conflicted
+++ resolved
@@ -173,7 +173,6 @@
             actionHistory.trackExistingInputReport(any())
         }
     }
-<<<<<<< HEAD
 
     /**
      * When the receiver is in test mode, all output HL7 should have processingId = T
@@ -228,7 +227,7 @@
             "full-elr",
             CustomerStatus.ACTIVE,
             schemaName,
-            translation = UnitTestUtils.createConfig(useTestProcessingMode = true, schemaName = schemaName)
+            translation = UnitTestUtils.createConfig(useTestProcessingMode = false, schemaName = schemaName)
         )
         val testOrg = DeepOrganization(
             "co-phd", "test", Organization.Jurisdiction.FEDERAL,
@@ -304,7 +303,7 @@
             "full-elr",
             CustomerStatus.ACTIVE,
             schemaName,
-            translation = UnitTestUtils.createConfig(useTestProcessingMode = true, schemaName = schemaName)
+            translation = UnitTestUtils.createConfig(useTestProcessingMode = false, schemaName = schemaName)
         )
 
         val testOrg = DeepOrganization(
@@ -330,6 +329,4 @@
         // assert
         assert(terser.get("MSH-11-1") == "T")
     }
-=======
->>>>>>> ebc34ec3
 }