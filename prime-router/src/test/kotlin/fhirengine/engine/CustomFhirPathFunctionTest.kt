package gov.cdc.prime.router.fhirengine.engine

import assertk.assertFailure
import assertk.assertThat
import assertk.assertions.isEqualTo
import assertk.assertions.isNotNull
import assertk.assertions.isNull
import fhirengine.engine.CustomFhirPathFunctions
import gov.cdc.prime.router.Metadata
import gov.cdc.prime.router.metadata.GeoData
import gov.cdc.prime.router.metadata.LivdLookup
import gov.cdc.prime.router.metadata.LookupTable
import gov.cdc.prime.router.unittest.UnitTestUtils
import io.mockk.every
import io.mockk.mockkConstructor
import io.mockk.mockkObject
import io.mockk.unmockkObject
import org.hl7.fhir.r4.model.Base
import org.hl7.fhir.r4.model.Coding
import org.hl7.fhir.r4.model.Device
import org.hl7.fhir.r4.model.Identifier
import org.hl7.fhir.r4.model.Observation
import org.hl7.fhir.r4.model.Reference
import org.hl7.fhir.r4.model.StringType
import org.junit.jupiter.api.AfterEach
import org.junit.jupiter.api.BeforeEach
import org.junit.jupiter.api.TestInstance
import tech.tablesaw.api.StringColumn
import tech.tablesaw.api.Table
import kotlin.test.Test

@TestInstance(TestInstance.Lifecycle.PER_CLASS)
class CustomFhirPathFunctionTest {
    private val loincCode = "906-1"
<<<<<<< HEAD
    private val city = "Portland"
=======
    private val fipsCode = "41051"
>>>>>>> 07aa2581

    @BeforeEach
    fun setupMocks() {
        mockkObject(LivdLookup, Metadata, GeoData)

        every { Metadata.getInstance() } returns UnitTestUtils.simpleMetadata
        every { LivdLookup.find(any(), any(), any(), any(), any(), any(), any(), any()) } returns loincCode
        every { GeoData.pickRandomLocationInState(any(), any(), any()) } returns city
    }

    @AfterEach
    fun unmockMocks() {
        unmockkObject(LivdLookup, Metadata)
    }

    @Test
    fun `test get function name enum`() {
        assertThat(CustomFhirPathFunctions.CustomFhirPathFunctionNames.get(null)).isNull()
        assertThat(CustomFhirPathFunctions.CustomFhirPathFunctionNames.get("someBadName")).isNull()
        val goodName = CustomFhirPathFunctions.CustomFhirPathFunctionNames.LivdTableLookup.name
        assertThat(CustomFhirPathFunctions.CustomFhirPathFunctionNames.get(goodName)).isNotNull()
        val nameFormattedFromFhirPath = goodName.replaceFirstChar(Char::lowercase)
        assertThat(CustomFhirPathFunctions.CustomFhirPathFunctionNames.get(nameFormattedFromFhirPath)).isNotNull()
    }

    @Test
    fun `test resolve function name`() {
        assertThat(CustomFhirPathFunctions().resolveFunction(null)).isNull()
        assertThat(
            CustomFhirPathFunctions()
                .resolveFunction("someBadName")
        ).isNull()
        val nameFormattedFromFhirPath = CustomFhirPathFunctions.CustomFhirPathFunctionNames.LivdTableLookup.name
            .replaceFirstChar(Char::lowercase)
        assertThat(
            CustomFhirPathFunctions()
                .resolveFunction(nameFormattedFromFhirPath)
        ).isNotNull()

        CustomFhirPathFunctions.CustomFhirPathFunctionNames.values().forEach {
            assertThat(CustomFhirPathFunctions().resolveFunction(it.name)).isNotNull()
        }
    }

    @Test
    fun `test execute function`() {
        assertFailure {
            CustomFhirPathFunctions()
                .executeFunction(null, "dummy", null)
        }

        val focus: MutableList<Base> = mutableListOf(Observation())
        assertFailure {
            CustomFhirPathFunctions()
                .executeFunction(focus, "dummy", null)
        }

        // Just checking we can access all the functions.
        // Individual function results are tested on their own unit tests.
        CustomFhirPathFunctions.CustomFhirPathFunctionNames.values().forEach {
            if (it == CustomFhirPathFunctions.CustomFhirPathFunctionNames.LivdTableLookup) {
                // With bad inputs this will cause an error, but still verifies access to the function
                assertThat(
                    CustomFhirPathFunctions()
                        .executeFunction(focus, it.name, null)
                )
            }
        }
    }

    @Test
    fun `test livd lookup function`() {
        // Look up fails if focus element is not an Observation
        assertFailure {
            CustomFhirPathFunctions().livdTableLookup(
                mutableListOf(Device()), mutableListOf(mutableListOf(StringType("1"))), UnitTestUtils.simpleMetadata
            )
        }

        // look up fails if more than one Observation
        assertFailure {
            CustomFhirPathFunctions().livdTableLookup(
                mutableListOf(Observation(), Observation()),
                mutableListOf(mutableListOf(StringType("1"))),
                UnitTestUtils.simpleMetadata
            )
        }

        // Test getting loinc code from device id
        var observation = Observation()
        observation.method.coding = mutableListOf(Coding(null, loincCode, null))
        var result = CustomFhirPathFunctions().livdTableLookup(
            mutableListOf(observation), mutableListOf(mutableListOf(StringType("1"))), UnitTestUtils.simpleMetadata
        )
        assertThat(
            (result[0] as StringType).value
        ).isEqualTo(loincCode)

        // Test getting loinc code from equipment model id
        val device = Device()
        device.id = "TestDevice"
        val identifier = Identifier()
        identifier.id = "TestIdentifier"
        device.identifier = mutableListOf(identifier)
        observation = Observation()
        observation.device = Reference(device.id)
        observation.device.resource = device
        result = CustomFhirPathFunctions().livdTableLookup(
            mutableListOf(observation), mutableListOf(mutableListOf(StringType("1"))), UnitTestUtils.simpleMetadata
        )
        assertThat(
            (result[0] as StringType).value
        ).isEqualTo(loincCode)

        // Test getting loinc code from device name
        device.identifier = null
        device.deviceName = mutableListOf(Device.DeviceDeviceNameComponent(StringType("Test"), null))
        result = CustomFhirPathFunctions().livdTableLookup(
            mutableListOf(observation), mutableListOf(mutableListOf(StringType("1"))), UnitTestUtils.simpleMetadata
        )
        assertThat(
            (result[0] as StringType).value
        ).isEqualTo(loincCode)
    }

    @Test
<<<<<<< HEAD
    fun `test get fake value for element function`() {
         // Fails if city, county, or postal code and no state
        assertFailure {
            CustomFhirPathFunctions().getFakeValueForElement(
                mutableListOf(mutableListOf(StringType("CITY"))),
                UnitTestUtils.simpleMetadata
            )
        }

        assertFailure {
            CustomFhirPathFunctions().getFakeValueForElement(
                mutableListOf(mutableListOf(StringType("COUNTY"))),
                UnitTestUtils.simpleMetadata
            )
        }

        assertFailure {
            CustomFhirPathFunctions().getFakeValueForElement(
                mutableListOf(mutableListOf(StringType("POSTAL_CODE"))),
                UnitTestUtils.simpleMetadata
            )
        }

        // Test getting city
        val result = CustomFhirPathFunctions().getFakeValueForElement(
            mutableListOf(mutableListOf(StringType("CITY")), mutableListOf(StringType("OR"))),
            UnitTestUtils.simpleMetadata
        )

        assertThat(
            (result[0] as StringType).value
        ).isEqualTo(city)
=======
    fun `test getting the fips code for a county and state`() {
        val testTable = Table.create(
            "fips-county",
            StringColumn.create("state", "OR", "OR"),
            StringColumn.create("county", "multnomah", "clackamas"),
            StringColumn.create("FIPS", "41051", "41005")
        )
        val testLookupTable = LookupTable(name = "fips-county", table = testTable)

        mockkConstructor(Metadata::class)
        every { anyConstructed<Metadata>().findLookupTable("fips-county") } returns testLookupTable
        mockkObject(Metadata)
        every { Metadata.getInstance() } returns UnitTestUtils.simpleMetadata

        // Test getting city
        val result = CustomFhirPathFunctions().fipsCountyLookup(
            mutableListOf(mutableListOf(StringType("Multnomah")), mutableListOf(StringType("OR"))),

        )

        assertThat(
            (result[0] as StringType).value
        ).isEqualTo("41051")
    }

    @Test
    fun `test getting the fips code for a county and state - value not found`() {
        val testTable = Table.create(
            "fips-county",
            StringColumn.create("state", "OR", "OR"),
            StringColumn.create("county", "multnomah", "clackamas"),
            StringColumn.create("FIPS", "41051", "41005")
        )
        val testLookupTable = LookupTable(name = "fips-county", table = testTable)

        mockkConstructor(Metadata::class)
        every { anyConstructed<Metadata>().findLookupTable("fips-county") } returns testLookupTable
        mockkObject(Metadata)
        every { Metadata.getInstance() } returns UnitTestUtils.simpleMetadata

        // Test getting city
        val result = CustomFhirPathFunctions().fipsCountyLookup(
            mutableListOf(mutableListOf(StringType("Shasta")), mutableListOf(StringType("OR"))),

            )

        assertThat(
            (result[0] as StringType).value
        ).isEqualTo("Shasta")
    }

    @Test
    fun `test getting the fips code for a county and state - null county passed`() {
        val testTable = Table.create(
            "fips-county",
            StringColumn.create("state", "OR", "OR"),
            StringColumn.create("county", "multnomah", "clackamas"),
            StringColumn.create("FIPS", "41051", "41005")
        )
        val testLookupTable = LookupTable(name = "fips-county", table = testTable)

        mockkConstructor(Metadata::class)
        every { anyConstructed<Metadata>().findLookupTable("fips-county") } returns testLookupTable
        mockkObject(Metadata)
        every { Metadata.getInstance() } returns UnitTestUtils.simpleMetadata

        // Test getting city
        val result = CustomFhirPathFunctions().fipsCountyLookup(
            mutableListOf(mutableListOf(StringType(null)), mutableListOf(StringType("OR"))),

            )

        assertThat(
            (result[0] as StringType).value
        ).isEqualTo("")
    }

    @Test
    fun `test getting the fips code for a county and state - state null`() {
        val testTable = Table.create(
            "fips-county",
            StringColumn.create("state", "OR", "OR"),
            StringColumn.create("county", "multnomah", "clackamas"),
            StringColumn.create("FIPS", "41051", "41005")
        )
        val testLookupTable = LookupTable(name = "fips-county", table = testTable)

        mockkConstructor(Metadata::class)
        every { anyConstructed<Metadata>().findLookupTable("fips-county") } returns testLookupTable
        mockkObject(Metadata)
        every { Metadata.getInstance() } returns UnitTestUtils.simpleMetadata

        // Test getting city
        val result = CustomFhirPathFunctions().fipsCountyLookup(
            mutableListOf(mutableListOf(StringType("Shasta")), mutableListOf(StringType(null))),

            )

        assertThat(
            (result[0] as StringType).value
        ).isEqualTo("Shasta")
    }

    @Test
    fun `test getting the fips code for a county and state - proof lowercase works`() {
        val testTable = Table.create(
            "fips-county",
            StringColumn.create("state", "OR", "OR"),
            StringColumn.create("county", "multnomah", "clackamas"),
            StringColumn.create("FIPS", "41051", "41005")
        )
        val testLookupTable = LookupTable(name = "fips-county", table = testTable)

        mockkConstructor(Metadata::class)
        every { anyConstructed<Metadata>().findLookupTable("fips-county") } returns testLookupTable
        mockkObject(Metadata)
        every { Metadata.getInstance() } returns UnitTestUtils.simpleMetadata

        // Test getting city
        val result = CustomFhirPathFunctions().fipsCountyLookup(
            mutableListOf(mutableListOf(StringType("Shasta")), mutableListOf(StringType("ca"))),

            )

        assertThat(
            (result[0] as StringType).value
        ).isEqualTo("Shasta")
>>>>>>> 07aa2581
    }
}<|MERGE_RESOLUTION|>--- conflicted
+++ resolved
@@ -32,11 +32,8 @@
 @TestInstance(TestInstance.Lifecycle.PER_CLASS)
 class CustomFhirPathFunctionTest {
     private val loincCode = "906-1"
-<<<<<<< HEAD
     private val city = "Portland"
-=======
     private val fipsCode = "41051"
->>>>>>> 07aa2581
 
     @BeforeEach
     fun setupMocks() {
@@ -163,7 +160,6 @@
     }
 
     @Test
-<<<<<<< HEAD
     fun `test get fake value for element function`() {
          // Fails if city, county, or postal code and no state
         assertFailure {
@@ -196,7 +192,9 @@
         assertThat(
             (result[0] as StringType).value
         ).isEqualTo(city)
-=======
+    }
+
+    @Test
     fun `test getting the fips code for a county and state`() {
         val testTable = Table.create(
             "fips-county",
@@ -215,7 +213,7 @@
         val result = CustomFhirPathFunctions().fipsCountyLookup(
             mutableListOf(mutableListOf(StringType("Multnomah")), mutableListOf(StringType("OR"))),
 
-        )
+            )
 
         assertThat(
             (result[0] as StringType).value
@@ -324,6 +322,5 @@
         assertThat(
             (result[0] as StringType).value
         ).isEqualTo("Shasta")
->>>>>>> 07aa2581
     }
 }