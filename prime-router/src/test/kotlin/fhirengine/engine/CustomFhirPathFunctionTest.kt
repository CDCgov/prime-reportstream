package gov.cdc.prime.router.fhirengine.engine

import assertk.assertFailure
import assertk.assertThat
import assertk.assertions.isEqualTo
import assertk.assertions.isNotNull
import assertk.assertions.isNull
import fhirengine.engine.CustomFhirPathFunctions
import gov.cdc.prime.router.Metadata
import gov.cdc.prime.router.metadata.GeoData
import gov.cdc.prime.router.metadata.LivdLookup
import gov.cdc.prime.router.metadata.LookupTable
import gov.cdc.prime.router.unittest.UnitTestUtils
import io.mockk.every
import io.mockk.mockkConstructor
import io.mockk.mockkObject
import io.mockk.unmockkObject
import org.hl7.fhir.r4.model.Base
import org.hl7.fhir.r4.model.Coding
import org.hl7.fhir.r4.model.Device
import org.hl7.fhir.r4.model.Identifier
import org.hl7.fhir.r4.model.Observation
import org.hl7.fhir.r4.model.Reference
import org.hl7.fhir.r4.model.StringType
import org.junit.jupiter.api.AfterEach
import org.junit.jupiter.api.BeforeEach
import org.junit.jupiter.api.TestInstance
import tech.tablesaw.api.StringColumn
import tech.tablesaw.api.Table
import kotlin.test.Test

@TestInstance(TestInstance.Lifecycle.PER_CLASS)
class CustomFhirPathFunctionTest {
    private val loincCode = "906-1"
    private val city = "Portland"
<<<<<<< HEAD
=======
    private val fipsCode = "41051"
>>>>>>> d9a10fe3

    @BeforeEach
    fun setupMocks() {
        mockkObject(LivdLookup, Metadata, GeoData)

        every { Metadata.getInstance() } returns UnitTestUtils.simpleMetadata
        every { LivdLookup.find(any(), any(), any(), any(), any(), any(), any(), any()) } returns loincCode
        every { GeoData.pickRandomLocationInState(any(), any(), any()) } returns city
    }

    @AfterEach
    fun unmockMocks() {
        unmockkObject(LivdLookup, Metadata)
    }

    @Test
    fun `test get function name enum`() {
        assertThat(CustomFhirPathFunctions.CustomFhirPathFunctionNames.get(null)).isNull()
        assertThat(CustomFhirPathFunctions.CustomFhirPathFunctionNames.get("someBadName")).isNull()
        val goodName = CustomFhirPathFunctions.CustomFhirPathFunctionNames.LivdTableLookup.name
        assertThat(CustomFhirPathFunctions.CustomFhirPathFunctionNames.get(goodName)).isNotNull()
        val nameFormattedFromFhirPath = goodName.replaceFirstChar(Char::lowercase)
        assertThat(CustomFhirPathFunctions.CustomFhirPathFunctionNames.get(nameFormattedFromFhirPath)).isNotNull()
    }

    @Test
    fun `test resolve function name`() {
        assertThat(CustomFhirPathFunctions().resolveFunction(null)).isNull()
        assertThat(
            CustomFhirPathFunctions()
                .resolveFunction("someBadName")
        ).isNull()
        val nameFormattedFromFhirPath = CustomFhirPathFunctions.CustomFhirPathFunctionNames.LivdTableLookup.name
            .replaceFirstChar(Char::lowercase)
        assertThat(
            CustomFhirPathFunctions()
                .resolveFunction(nameFormattedFromFhirPath)
        ).isNotNull()

        CustomFhirPathFunctions.CustomFhirPathFunctionNames.values().forEach {
            assertThat(CustomFhirPathFunctions().resolveFunction(it.name)).isNotNull()
        }
    }

    @Test
    fun `test execute function`() {
        assertFailure {
            CustomFhirPathFunctions()
                .executeFunction(null, "dummy", null)
        }

        val focus: MutableList<Base> = mutableListOf(Observation())
        assertFailure {
            CustomFhirPathFunctions()
                .executeFunction(focus, "dummy", null)
        }

        // Just checking we can access all the functions.
        // Individual function results are tested on their own unit tests.
        CustomFhirPathFunctions.CustomFhirPathFunctionNames.values().forEach {
            if (it == CustomFhirPathFunctions.CustomFhirPathFunctionNames.LivdTableLookup) {
                // With bad inputs this will cause an error, but still verifies access to the function
                assertThat(
                    CustomFhirPathFunctions()
                        .executeFunction(focus, it.name, null)
                )
            }
        }
    }

    @Test
    fun `test livd lookup function`() {
        // Look up fails if focus element is not an Observation
        assertFailure {
            CustomFhirPathFunctions().livdTableLookup(
                mutableListOf(Device()), mutableListOf(mutableListOf(StringType("1"))), UnitTestUtils.simpleMetadata
            )
        }

        // look up fails if more than one Observation
        assertFailure {
            CustomFhirPathFunctions().livdTableLookup(
                mutableListOf(Observation(), Observation()),
                mutableListOf(mutableListOf(StringType("1"))),
                UnitTestUtils.simpleMetadata
            )
        }

        // Test getting loinc code from device id
        var observation = Observation()
        observation.method.coding = mutableListOf(Coding(null, loincCode, null))
        var result = CustomFhirPathFunctions().livdTableLookup(
            mutableListOf(observation), mutableListOf(mutableListOf(StringType("1"))), UnitTestUtils.simpleMetadata
        )
        assertThat(
            (result[0] as StringType).value
        ).isEqualTo(loincCode)

        // Test getting loinc code from equipment model id
        val device = Device()
        device.id = "TestDevice"
        val identifier = Identifier()
        identifier.id = "TestIdentifier"
        device.identifier = mutableListOf(identifier)
        observation = Observation()
        observation.device = Reference(device.id)
        observation.device.resource = device
        result = CustomFhirPathFunctions().livdTableLookup(
            mutableListOf(observation), mutableListOf(mutableListOf(StringType("1"))), UnitTestUtils.simpleMetadata
        )
        assertThat(
            (result[0] as StringType).value
        ).isEqualTo(loincCode)

        // Test getting loinc code from device name
        device.identifier = null
        device.deviceName = mutableListOf(Device.DeviceDeviceNameComponent(StringType("Test"), null))
        result = CustomFhirPathFunctions().livdTableLookup(
            mutableListOf(observation), mutableListOf(mutableListOf(StringType("1"))), UnitTestUtils.simpleMetadata
        )
        assertThat(
            (result[0] as StringType).value
        ).isEqualTo(loincCode)
    }

    @Test
    fun `test get fake value for element function`() {
         // Fails if city, county, or postal code and no state
        assertFailure {
            CustomFhirPathFunctions().getFakeValueForElement(
                mutableListOf(mutableListOf(StringType("CITY"))),
                UnitTestUtils.simpleMetadata
            )
        }

        assertFailure {
            CustomFhirPathFunctions().getFakeValueForElement(
                mutableListOf(mutableListOf(StringType("COUNTY"))),
                UnitTestUtils.simpleMetadata
            )
        }

        assertFailure {
            CustomFhirPathFunctions().getFakeValueForElement(
                mutableListOf(mutableListOf(StringType("POSTAL_CODE"))),
                UnitTestUtils.simpleMetadata
            )
        }

        // Test getting city
        val result = CustomFhirPathFunctions().getFakeValueForElement(
            mutableListOf(mutableListOf(StringType("CITY")), mutableListOf(StringType("OR"))),
            UnitTestUtils.simpleMetadata
        )

        assertThat(
            (result[0] as StringType).value
        ).isEqualTo(city)
    }
<<<<<<< HEAD
=======

    @Test
    fun `test getting the fips code for a county and state`() {
        val testTable = Table.create(
            "fips-county",
            StringColumn.create("state", "OR", "OR"),
            StringColumn.create("county", "multnomah", "clackamas"),
            StringColumn.create("FIPS", "41051", "41005")
        )
        val testLookupTable = LookupTable(name = "fips-county", table = testTable)

        mockkConstructor(Metadata::class)
        every { anyConstructed<Metadata>().findLookupTable("fips-county") } returns testLookupTable
        mockkObject(Metadata)
        every { Metadata.getInstance() } returns UnitTestUtils.simpleMetadata

        // Test getting city
        val result = CustomFhirPathFunctions().fipsCountyLookup(
            mutableListOf(mutableListOf(StringType("Multnomah")), mutableListOf(StringType("OR"))),

            )

        assertThat(
            (result[0] as StringType).value
        ).isEqualTo("41051")
    }

    @Test
    fun `test getting the fips code for a county and state - value not found`() {
        val testTable = Table.create(
            "fips-county",
            StringColumn.create("state", "OR", "OR"),
            StringColumn.create("county", "multnomah", "clackamas"),
            StringColumn.create("FIPS", "41051", "41005")
        )
        val testLookupTable = LookupTable(name = "fips-county", table = testTable)

        mockkConstructor(Metadata::class)
        every { anyConstructed<Metadata>().findLookupTable("fips-county") } returns testLookupTable
        mockkObject(Metadata)
        every { Metadata.getInstance() } returns UnitTestUtils.simpleMetadata

        // Test getting city
        val result = CustomFhirPathFunctions().fipsCountyLookup(
            mutableListOf(mutableListOf(StringType("Shasta")), mutableListOf(StringType("OR"))),

            )

        assertThat(
            (result[0] as StringType).value
        ).isEqualTo("Shasta")
    }

    @Test
    fun `test getting the fips code for a county and state - null county passed`() {
        val testTable = Table.create(
            "fips-county",
            StringColumn.create("state", "OR", "OR"),
            StringColumn.create("county", "multnomah", "clackamas"),
            StringColumn.create("FIPS", "41051", "41005")
        )
        val testLookupTable = LookupTable(name = "fips-county", table = testTable)

        mockkConstructor(Metadata::class)
        every { anyConstructed<Metadata>().findLookupTable("fips-county") } returns testLookupTable
        mockkObject(Metadata)
        every { Metadata.getInstance() } returns UnitTestUtils.simpleMetadata

        // Test getting city
        val result = CustomFhirPathFunctions().fipsCountyLookup(
            mutableListOf(mutableListOf(StringType(null)), mutableListOf(StringType("OR"))),

            )

        assertThat(
            (result[0] as StringType).value
        ).isEqualTo("")
    }

    @Test
    fun `test getting the fips code for a county and state - state null`() {
        val testTable = Table.create(
            "fips-county",
            StringColumn.create("state", "OR", "OR"),
            StringColumn.create("county", "multnomah", "clackamas"),
            StringColumn.create("FIPS", "41051", "41005")
        )
        val testLookupTable = LookupTable(name = "fips-county", table = testTable)

        mockkConstructor(Metadata::class)
        every { anyConstructed<Metadata>().findLookupTable("fips-county") } returns testLookupTable
        mockkObject(Metadata)
        every { Metadata.getInstance() } returns UnitTestUtils.simpleMetadata

        // Test getting city
        val result = CustomFhirPathFunctions().fipsCountyLookup(
            mutableListOf(mutableListOf(StringType("Shasta")), mutableListOf(StringType(null))),

            )

        assertThat(
            (result[0] as StringType).value
        ).isEqualTo("Shasta")
    }

    @Test
    fun `test getting the fips code for a county and state - proof lowercase works`() {
        val testTable = Table.create(
            "fips-county",
            StringColumn.create("state", "OR", "OR"),
            StringColumn.create("county", "multnomah", "clackamas"),
            StringColumn.create("FIPS", "41051", "41005")
        )
        val testLookupTable = LookupTable(name = "fips-county", table = testTable)

        mockkConstructor(Metadata::class)
        every { anyConstructed<Metadata>().findLookupTable("fips-county") } returns testLookupTable
        mockkObject(Metadata)
        every { Metadata.getInstance() } returns UnitTestUtils.simpleMetadata

        // Test getting city
        val result = CustomFhirPathFunctions().fipsCountyLookup(
            mutableListOf(mutableListOf(StringType("Shasta")), mutableListOf(StringType("ca"))),

            )

        assertThat(
            (result[0] as StringType).value
        ).isEqualTo("Shasta")
    }
>>>>>>> d9a10fe3
}<|MERGE_RESOLUTION|>--- conflicted
+++ resolved
@@ -33,10 +33,7 @@
 class CustomFhirPathFunctionTest {
     private val loincCode = "906-1"
     private val city = "Portland"
-<<<<<<< HEAD
-=======
     private val fipsCode = "41051"
->>>>>>> d9a10fe3
 
     @BeforeEach
     fun setupMocks() {
@@ -164,7 +161,7 @@
 
     @Test
     fun `test get fake value for element function`() {
-         // Fails if city, county, or postal code and no state
+        // Fails if city, county, or postal code and no state
         assertFailure {
             CustomFhirPathFunctions().getFakeValueForElement(
                 mutableListOf(mutableListOf(StringType("CITY"))),
@@ -196,8 +193,6 @@
             (result[0] as StringType).value
         ).isEqualTo(city)
     }
-<<<<<<< HEAD
-=======
 
     @Test
     fun `test getting the fips code for a county and state`() {
@@ -328,5 +323,4 @@
             (result[0] as StringType).value
         ).isEqualTo("Shasta")
     }
->>>>>>> d9a10fe3
 }