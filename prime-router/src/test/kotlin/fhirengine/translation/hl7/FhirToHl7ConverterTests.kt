--- conflicted
+++ resolved
@@ -418,23 +418,16 @@
         assertFailure { FhirToHl7Converter(schema).convert(bundle) }
 
         // Use a file based schema which will fail as we do not have enough data in the bundle
-<<<<<<< HEAD
         val missingDataEx = assertFailsWith<ConfigSchemaElementProcessingException> {
-=======
-        assertFailure {
->>>>>>> 48a6c701
             FhirToHl7Converter(
                 "ORU_R01",
                 "src/test/resources/fhirengine/translation/hl7/schema/schema-read-test-01"
             ).convert(bundle)
         }
-<<<<<<< HEAD
         assertThat(missingDataEx.message).isEqualTo(
             "Error encountered while applying: message-headers in ORU_R01 to FHIR bundle. \n" +
                 "Error was: Required element message-headers conditional was false or value was empty."
         )
-=======
->>>>>>> 48a6c701
     }
 
     @Test
