--- conflicted
+++ resolved
@@ -568,7 +568,6 @@
         assertEquals(shouldBeTruncated.length, 194)
     }
 
-<<<<<<< HEAD
     @Test
     fun `test truncation logic for OML_O21`() {
         val mockBundle = mockk<Bundle>()
@@ -617,7 +616,8 @@
 
         val shouldBeTruncated = terser.get("/ORDER/OBSERVATION_REQUEST/OBSERVATION/OBX-18-1")
         assertEquals(shouldBeTruncated.length, 199)
-=======
+    }
+
     @Nested
     inner class TestOverrides {
 
@@ -870,6 +870,5 @@
             assertThat(Terser(message).get("SFT-1-1")).isNull()
             assertThat(Terser(message).get("SFT-1-2")).isEqualTo("2")
         }
->>>>>>> 499d1e4a
     }
 }