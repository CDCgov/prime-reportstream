package gov.cdc.prime.router.unittest

import fhirengine.translation.hl7.utils.FhirPathFunctions
import gov.cdc.prime.router.Element
import gov.cdc.prime.router.Hl7Configuration
import gov.cdc.prime.router.Metadata
import gov.cdc.prime.router.Schema
import gov.cdc.prime.router.Topic
import gov.cdc.prime.router.fhirengine.translation.hl7.config.ContextConfig
import gov.cdc.prime.router.fhirengine.translation.hl7.utils.CustomContext
import gov.cdc.prime.router.fhirengine.translation.hl7.utils.Hl7TranslationFunctions
import gov.cdc.prime.router.fhirengine.translation.hl7.utils.TranslationFunctions
import org.hl7.fhir.r4.model.Base
import org.hl7.fhir.r4.model.Bundle

/**
 * Utilities specific to unit testing.
 */
object UnitTestUtils {

    /**
     * A new instance of a simple schema for testing. Note a new schema instance is created each time this
     * [simpleSchema] variable is referenced, so unit tests do not interfere with each other.
     */
    val simpleSchema
        get() =
            Schema(name = "one", topic = Topic.TEST, elements = listOf(Element("a"), Element("b")))

    /**
     * A new instance of a simple metadata instance that does not use the real configuration. Note a new
     * Metadata instance is created each time this [simpleMetadata] variable is referenced, so unit tests do not
     * interfere with each other.
     */
    val simpleMetadata get() = Metadata(simpleSchema)

    /** returns a "mocked" hl7Config class */
    fun createConfig(
        replaceValue: Map<String, String> = emptyMap(),
        cliaForSender: Map<String, String> = emptyMap(),
        cliaForOutOfStateTesting: String? = null,
        truncateHl7Fields: String? = null,
        suppressNonNPI: Boolean = false,
        truncateHDNamespaceIds: Boolean = false,
        convertPositiveDateTimeOffsetToNegative: Boolean = false,
        useHighPrecisionHeaderDateTimeFormat: Boolean = false,
        convertDateTimesToReceiverLocalTime: Boolean = false,
        useTestProcessingMode: Boolean = false,
<<<<<<< HEAD
        convertTimestampToDateTime: String? = null,
        schemaName: String = "covid-19"
=======
        schemaName: String = "covid-19",
>>>>>>> a79efc89
    ): Hl7Configuration {
        return Hl7Configuration(
            messageProfileId = "",
            receivingApplicationOID = "",
            receivingApplicationName = "",
            receivingFacilityName = "",
            receivingFacilityOID = "",
            receivingOrganization = "",
            cliaForOutOfStateTesting = cliaForOutOfStateTesting,
            cliaForSender = cliaForSender,
            replaceValue = replaceValue,
            truncateHl7Fields = truncateHl7Fields,
            suppressNonNPI = suppressNonNPI,
            truncateHDNamespaceIds = truncateHDNamespaceIds,
            convertPositiveDateTimeOffsetToNegative = convertPositiveDateTimeOffsetToNegative,
            useHighPrecisionHeaderDateTimeFormat = useHighPrecisionHeaderDateTimeFormat,
            convertDateTimesToReceiverLocalTime = convertDateTimesToReceiverLocalTime,
            useTestProcessingMode = useTestProcessingMode,
            schemaName = schemaName,
            convertTimestampToDateTime = convertTimestampToDateTime
        )
    }

    fun createCustomContext(
        bundle: Bundle = Bundle(),
        focusResource: Base = Bundle(),
        constants: MutableMap<String, String> = mutableMapOf(),
        customFhirFunctions: FhirPathFunctions? = null,
        config: ContextConfig? = null,
        translationFunctions: TranslationFunctions? = Hl7TranslationFunctions(),
    ): CustomContext {
        return CustomContext(
            bundle,
            focusResource,
            constants,
            customFhirFunctions,
            config,
            translationFunctions
        )
    }
}<|MERGE_RESOLUTION|>--- conflicted
+++ resolved
@@ -45,12 +45,8 @@
         useHighPrecisionHeaderDateTimeFormat: Boolean = false,
         convertDateTimesToReceiverLocalTime: Boolean = false,
         useTestProcessingMode: Boolean = false,
-<<<<<<< HEAD
         convertTimestampToDateTime: String? = null,
-        schemaName: String = "covid-19"
-=======
         schemaName: String = "covid-19",
->>>>>>> a79efc89
     ): Hl7Configuration {
         return Hl7Configuration(
             messageProfileId = "",
