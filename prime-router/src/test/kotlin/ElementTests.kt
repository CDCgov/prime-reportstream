package gov.cdc.prime.router

import assertk.assertThat
import assertk.assertions.isEqualTo
import assertk.assertions.isFalse
import assertk.assertions.isNotEqualTo
import assertk.assertions.isNotNull
import assertk.assertions.isNull
import assertk.assertions.isTrue
import assertk.assertions.startsWith
import java.time.Instant
import java.time.LocalDate
import java.time.LocalDateTime
import java.time.OffsetDateTime
import java.time.ZoneOffset
import java.time.format.DateTimeFormatter
import kotlin.test.Test
import kotlin.test.assertFails

internal class ElementTests {

    @Test
    fun `create element`() {
        val elem1 = Element(name = "first", type = Element.Type.NUMBER)
        assertThat(elem1).isNotNull()
    }

    @Test
    fun `compare elements`() {
        val elem1 = Element(name = "first", type = Element.Type.NUMBER)
        val elem2 = Element(name = "first", type = Element.Type.NUMBER)
        assertThat(elem1).isEqualTo(elem2)

        val elem3 = Element(name = "first", type = Element.Type.TEXT)
        assertThat(elem1).isNotEqualTo(elem3)
    }

    @Test
    fun `test schema element`() {
        val elem1 = Element(name = "first", type = Element.Type.NUMBER)
        val elem2 = Element(name = "first", type = Element.Type.NUMBER)
        assertThat(elem1).isEqualTo(elem2)
        val elem3 = Element(name = "first", type = Element.Type.TEXT)
        assertThat(elem1).isNotEqualTo(elem3)
    }

    @Test
    fun `test toNormalize altValues`() {
        val one = Element(
            "b",
            type = Element.Type.CODE,
            altValues = listOf(
                // Use french as an alternative display for these code
                ValueSet.Value("Y", "Oui"),
                ValueSet.Value("N", "Non"),
                ValueSet.Value("UNK", "?")
            ),
            csvFields = Element.csvFields("b", format = "\$alt")
        )
        one.toNormalized("Non", "\$alt").run {
            assertThat(this).isEqualTo("N")
        }
        one.toNormalized("Oui", "\$alt").run {
            assertThat(this).isEqualTo("Y")
        }
    }

    @Test
    fun `test toNormalize date`() {
        val one = Element(
            "a",
            type = Element.Type.DATE,
        )
        // Iso formatted should work
        one.toNormalized("1998-03-30").run {
            assertThat(this).isEqualTo("19980330")
        }
        one.toNormalized("1998-30-03", "yyyy-dd-MM").run {
            assertThat(this).isEqualTo("19980330")
        }
    }

    @Test
    fun `test toNormalize dateTime`() {
        val one = Element(
            "a",
            type = Element.Type.DATETIME,
        )
        // Iso formatted should work
        one.toNormalized("1998-03-30T12:00Z").run {
            assertThat(this).isEqualTo("199803301200+0000")
        }
        one.toNormalized("199803300000+0000").run {
            assertThat(this).isEqualTo("199803300000+0000")
        }
        one.toNormalized("20210908105903").run {
            assertThat(this).startsWith("202109081059")
        }
        val two = Element(
            "a",
            type = Element.Type.DATETIME,
        )
        val o = ZoneOffset.UTC.rules.getOffset(Instant.now()).toString()
        val offset = if (o == "Z") {
            "+0000"
        } else {
            o.replace(":", "")
        }
        two.toNormalized("19980330", "yyyyMMdd").run {
            assertThat(this).isEqualTo("199803300000$offset")
        }
        val three = Element(
            "a",
            type = Element.Type.DATETIME,
        )
        three.toNormalized("2020-12-09", "yyyy-MM-dd").run {
            assertThat(this).isEqualTo("202012090000$offset")
        }
        mapOf(
            "20210908105903" to "20210908105903",
            "199803300000+0000" to "19980330000000"
        ).forEach {
            val optionalDateTime = "[yyyyMMddHHmmssZ][yyyyMMddHHmmZ][yyyyMMddHHmmss]"
            val df = DateTimeFormatter.ofPattern(optionalDateTime)
            val ta = df.parseBest(it.key, OffsetDateTime::from, LocalDateTime::from, Instant::from)
            val dt = LocalDateTime.from(ta)
            assertThat(df.format(dt)).isEqualTo(it.value)
        }
    }

    @Test
    fun `test toFormatted dateTime`() {
        val one = Element(
            "a",
            type = Element.Type.DATETIME,
        )
        // Iso formatted should work
        one.toFormatted("199803301200").run {
            assertThat(this).isEqualTo("199803301200")
        }
        one.toFormatted("199803300000").run {
            assertThat(this).isEqualTo("199803300000")
        }

        val two = Element(
            "a",
            type = Element.Type.DATETIME,
        )
        // Other formats should work too, including sans the time.
        two.toFormatted("202012090000+0000", "yyyy-MM-dd").run {
            assertThat(this).isEqualTo("2020-12-09")
        }
    }

    @Test
    fun `test toNormalized zip`() {
        val one = Element(
            "a",
            type = Element.Type.POSTAL_CODE,
            csvFields = Element.csvFields("zip")
        )
        one.toNormalized("99999").run {
            assertThat(this).isEqualTo("99999")
        }
        one.toNormalized("99999-9999").run {
            assertThat(this).isEqualTo("99999-9999")
        }
        // format should not affect normalization
        one.toNormalized("999999999", "\$zipFive").run {
            assertThat(this).isEqualTo("999999999")
        }
        one.toNormalized("KY1-6666").run {
            assertThat(this).isEqualTo("KY1-6666")
        } // Cayman zipcode
        one.toNormalized("KX33-77777").run {
            assertThat(this).isEqualTo("KX33-77777")
        } // Letters and numbers, but a made up zipcode
        assertFails {
            one.toNormalized("%%%%XXXX") // Unreasonable
        }
    }

    @Test
    fun `test toNormalized phone`() {
        val one = Element(
            "a",
            type = Element.Type.TELEPHONE,
            csvFields = Element.csvFields("phone")
        )
        one.toNormalized("5559938322").run {
            assertThat(this).isEqualTo("5559938322:1:")
        }
        one.toNormalized("1(555)-968-5052").run {
            assertThat(this).isEqualTo("5559685052:1:")
        }
        one.toNormalized("555-968-5052").run {
            assertThat(this).isEqualTo("5559685052:1:")
        }
        one.toNormalized("+1(555)-968-5052").run {
            assertThat(this).isEqualTo("5559685052:1:")
        }
        one.toNormalized("968-5052").run {
            assertThat(this).isEqualTo("0009685052:1:")
        }
        one.toNormalized("+1(555)-968-5052 x5555").run {
            assertThat(this).isEqualTo("5559685052:1:5555")
        }
        // MX phone number
        one.toNormalized("+52-65-8888-8888").run {
            assertThat(this).isEqualTo("6588888888:52:")
        }
    }

    @Test
    fun `test toFormatted phone`() {
        val one = Element(
            "a",
            type = Element.Type.TELEPHONE,
            csvFields = Element.csvFields("phone")
        )
        one.toFormatted("5559938322:1:").run {
            assertThat(this).isEqualTo("5559938322")
        }
        one.toFormatted("5559938322:1:", "\$country-\$area-\$exchange-\$subscriber").run {
            assertThat(this).isEqualTo("1-555-993-8322")
        }
        one.toFormatted("5559938322:1:", "(\$area)\$exchange-\$subscriber").run {
            assertThat(this).isEqualTo("(555)993-8322")
        }
    }

    @Test
    fun `test toFormatted zip`() {
        val one = Element(
            "a",
            type = Element.Type.POSTAL_CODE,
            csvFields = Element.csvFields("zip")
        )
        one.toFormatted("99999").run {
            assertThat(this).isEqualTo("99999")
        }
        one.toFormatted("99999-9999").run {
            assertThat(this).isEqualTo("99999-9999")
        }
        one.toFormatted("99999-9999", "\$zipFivePlusFour").run {
            assertThat(this).isEqualTo("99999-9999")
        }
        one.toFormatted("99999-9999", "\$zipFive").run {
            assertThat(this).isEqualTo("99999")
        }
        one.toFormatted("999999999", "\$zipFive").run {
            assertThat(this).isEqualTo("99999")
        }
        one.toFormatted("999999999", "\$zipFivePlusFour").run {
            assertThat(this).isEqualTo("99999-9999")
        }
        one.toFormatted("99999", "\$zipFivePlusFour").run {
            assertThat(this).isEqualTo("99999")
        }
        one.toFormatted("KY1-5555", "\$zipFivePlusFour").run {
            assertThat(this).isEqualTo("KY1-5555")
        }
        one.toFormatted("XZ5555", "\$zipFivePlusFour").run {
            assertThat(this).isEqualTo("XZ5555")
        }
    }

    @Test
    fun `test inherit from`() {
        val parent = Element(
            "parent",
            type = Element.Type.TEXT,
            csvFields = Element.csvFields("sampleField"),
            documentation = "I am the parent element"
        )
        // instead of using var, just call run and transmogrify the child then and there
        val child = Element("child").run { inheritFrom(parent) }
        assertThat(
            parent.documentation,
            name = "Documentation value didn't carry over from parent"
        ).isEqualTo(child.documentation)
        assertThat(
            parent.type,
            name = "Element type didn't carry over from parent"
        ).isEqualTo(child.type)
    }

    @Test
    fun `test normalize and formatted round-trips`() {
        val postal = Element(
            "a",
            type = Element.Type.POSTAL_CODE,
            csvFields = Element.csvFields("zip")
        )
        assertThat(
            postal.toNormalized("94040")
        ).isEqualTo(
            postal.toFormatted("94040")
        )
        assertThat(
            postal.toNormalized("94040-6000")
        ).isEqualTo(
            postal.toFormatted("94040-6000")
        )
        assertThat(
            postal.toFormatted(
                postal.toNormalized("94040-3600", Element.zipFiveToken), Element.zipFiveToken
            )
        ).isEqualTo(
            "94040"
        )
        assertThat(
            postal.toFormatted(
                postal.toNormalized("94040-3600", Element.zipFivePlusFourToken),
                Element.zipFivePlusFourToken
            )
        ).isEqualTo(
            "94040-3600"
        )

        val telephone = Element(
            "a",
            type = Element.Type.TELEPHONE,
            csvFields = Element.csvFields("phone")
        )
        assertThat(
            telephone.toFormatted(telephone.toNormalized("6509999999"))
        ).isEqualTo(
            "6509999999"
        )
        assertThat(
            telephone.toFormatted(telephone.toNormalized("+16509999999"))
        ).isEqualTo(
            "6509999999"
        )

        val date = Element(
            "a",
            type = Element.Type.DATE,
            csvFields = Element.csvFields("date")
        )
        assertThat(
            date.toFormatted(date.toNormalized("20201220"))
        ).isEqualTo(
            "20201220"
        )
        assertThat(
            date.toFormatted(date.toNormalized("2020-12-20"))
        ).isEqualTo(
            "20201220"
        )

        val datetime = Element(
            "a",
            type = Element.Type.DATETIME,
            csvFields = Element.csvFields("datetime")
        )
        assertThat(
            datetime.toFormatted(datetime.toNormalized("202012200000+0000"))
        ).isEqualTo(
            "202012200000+0000"
        )
        assertThat(
            datetime.toFormatted(datetime.toNormalized("2020-12-20T00:00Z"))
        ).isEqualTo(
            "202012200000+0000"
        )

        val hd = Element(
            "a",
            type = Element.Type.HD,
            csvFields = Element.csvFields("hd")
        )
        assertThat(
            hd.toFormatted(hd.toNormalized("HDName"))
        ).isEqualTo(
            "HDName"
        )
        assertThat(postal.toFormatted(hd.toNormalized("HDName^0.0.0.0.0.1^ISO"))).isEqualTo(
            "HDName^0.0.0.0.0.1^ISO"
        )

        val ei = Element(
            "a",
            type = Element.Type.EI,
            csvFields = Element.csvFields("ei")
        )
        assertThat(ei.toFormatted(ei.toNormalized("EIName")))
            .isEqualTo(
                "EIName"
            )
        assertThat(
            postal.toFormatted(
                ei.toNormalized("EIName^EINamespace^0.0.0.0.0.1^ISO")
            )
        )
            .isEqualTo(
                "EIName^EINamespace^0.0.0.0.0.1^ISO"
            )
    }

    @Test
    fun `test normalize with multiple csvFields`() {
        val sendingApp = Element(
            "a",
            type = Element.Type.HD,
            csvFields = listOf(
                Element.CsvField("sending_app", format = "\$name"),
                Element.CsvField("sending_oid", format = "\$universalId")
            )
        )
        val normalized = sendingApp.toNormalized(
            listOf(
                Element.SubValue("sending_app", "happy", "\$name"),
                Element.SubValue("sending_oid", "0.0.0.011", "\$universalId")
            )
        )
        assertThat("happy^0.0.0.011^ISO").isEqualTo(normalized)

        val sendingAppName = sendingApp.toFormatted(normalized, Element.hdNameToken)
        assertThat(sendingAppName).isEqualTo("happy")
        val sendingOid = sendingApp.toFormatted(normalized, Element.hdUniversalIdToken)
        assertThat(sendingOid).isEqualTo("0.0.0.011")
    }

    @Test
    fun `test code format field`() {
        val values = ValueSet(
            "test",
            system = ValueSet.SetSystem.LOCAL,
            values = listOf(
                ValueSet.Value(code = "Y", display = "Yes"),
                ValueSet.Value(code = "N", display = "No"),
                ValueSet.Value(code = "U", display = "Unk")
            )
        )
        val one = Element(
            "a",
            valueSet = "test",
            valueSetRef = values,
            type = Element.Type.CODE,
            altValues = listOf(
                ValueSet.Value(code = "Y", display = "Yes"),
                ValueSet.Value(code = "N", display = "No"),
                ValueSet.Value(code = "U", display = "Unknown")
            )
        )
        // because something is a
        assertThat(one.toFormatted("Y", "\$code")).isEqualTo("Y")
        assertThat(one.toNormalized("Y", "\$code")).isEqualTo("Y")
        assertThat(one.checkForError("Y", "\$code")).isNull()
    }

    @Test
    fun `test truncate`() {
        Element(
            name = "uno",
            type = Element.Type.TEXT,
            maxLength = 2,
        ).run {
            assertThat(this.truncateIfNeeded("abcde")).isEqualTo("ab")
        }
        Element(
            name = "dos",
            type = Element.Type.ID_CLIA, // this type is never truncated.
            maxLength = 2,
        ).run {
            assertThat(this.truncateIfNeeded("abcde")).isEqualTo("abcde")
        }
        Element(
            name = "tres",
            type = Element.Type.TEXT,
            maxLength = 20, // max > actual strlen, nothing to truncate
        ).run {
            assertThat(this.truncateIfNeeded("abcde")).isEqualTo("abcde")
        }
        Element( // zilch is an ok valuer = Element(  // maxLength is null, don't truncate.
            name = "cuatro",
            type = Element.Type.TEXT,
        ).run {
            assertThat(this.truncateIfNeeded("abcde")).isEqualTo("abcde")
        }
        Element(
            name = "cinco",
            type = Element.Type.TEXT,
            maxLength = 0, // zilch is an ok value
        ).run {
            assertThat(this.truncateIfNeeded("abcde")).isEqualTo("")
        }
    }

    @Test
    fun `test toFormatted values for UNK`() {
        val values = ValueSet(
            "hl70136",
            system = ValueSet.SetSystem.HL7,
            values = listOf(
                ValueSet.Value(code = "Y", display = "Yes"),
                ValueSet.Value(code = "N", display = "No"),
                ValueSet.Value(code = "UNK", display = "Unk")
            )
        )
        val element = Element(
            "a",
            valueSet = "test",
            valueSetRef = values,
            type = Element.Type.CODE,
            altValues = listOf(
                ValueSet.Value(code = "Y", display = "Yes"),
                ValueSet.Value(code = "N", display = "No"),
                ValueSet.Value(code = "UNK", display = "Unknown")
            )
        )
        element.toFormatted("UNK", "\$system").run {
            assertThat(this).isEqualTo("NULLFL")
        }
    }

    @Test
    fun `test processing of raw data`() {
        val elements = listOf(
            Element("a", Element.Type.TEXT),
            Element("b", Element.Type.TEXT, default = "someDefault"),
            Element(
                "c", Element.Type.TEXT, mapper = "concat(a,e)", mapperRef = ConcatenateMapper(),
                mapperArgs = listOf("a", "e"), default = "someDefault"
            ),
            Element(
                "d", Element.Type.TEXT, mapper = "concat(a,e)", mapperRef = ConcatenateMapper(),
                mapperArgs = listOf("a", "e"), default = "someDefault"
            ),
            Element(
                "e", Element.Type.TEXT, mapper = "concat(a,e)", mapperRef = ConcatenateMapper(),
                mapperArgs = listOf("a", "e"), mapperOverridesValue = true, default = "someDefault"
            ),
            Element(
                "f", Element.Type.TEXT, mapper = "concat(a,e,\$index)", mapperRef = ConcatenateMapper(),
                mapperArgs = listOf("a", "e", "\$index"), mapperOverridesValue = true, default = "someDefault",
                delimiter = "-"
            ),
            Element(
                "g", Element.Type.TEXT, mapper = "concat(a,e,\$currentDate)", mapperRef = ConcatenateMapper(),
                mapperArgs = listOf("a", "e", "\$currentDate"), mapperOverridesValue = true, default = "someDefault",
                delimiter = "-"
            )
        )
        val schema = Schema("one", "covid-19", elements)
        val currentDate = LocalDate.now().format(Element.dateFormatter)
        val mappedValues = mutableMapOf(
            elements[0].name to "TEST",
            elements[1].name to "",
            elements[2].name to "",
            elements[3].name to "TEST3",
            elements[4].name to "TEST4",
            elements[5].name to "TEST-TEST4-1",
            elements[6].name to "TEST-TEST4-$currentDate"
        )

        // Element has value and mapperAlwaysRun is false, so we get the raw value
        var finalValue = elements[0].processValue(mappedValues, schema)
        assertThat(finalValue).isEqualTo(mappedValues[elements[0].name])

        // Element with no raw value, no mapper and default returns a default.
        finalValue = elements[1].processValue(mappedValues, schema)
        assertThat(finalValue).isEqualTo(elements[1].default)

        // Element with mapper and no raw value returns mapper value
        finalValue = elements[2].processValue(mappedValues, schema)
        assertThat(finalValue).isEqualTo("${mappedValues[elements[0].name]}, ${mappedValues[elements[4].name]}")

        // Element with raw value and mapperAlwaysRun to false returns raw value
        finalValue = elements[3].processValue(mappedValues, schema)
        assertThat(finalValue).isEqualTo(mappedValues[elements[3].name])

        // Element with raw value and mapperAlwaysRun to true returns mapper value
        finalValue = elements[4].processValue(mappedValues, schema)
        assertThat(finalValue).isEqualTo("${mappedValues[elements[0].name]}, ${mappedValues[elements[4].name]}")

        // Element with $index
        finalValue = elements[5].processValue(mappedValues, schema, emptyMap(), 1)
        assertThat(finalValue).isEqualTo("${mappedValues[elements[5].name]}")

        // Element with $currentDate
        finalValue = elements[6].processValue(mappedValues, schema)
        assertThat(finalValue).isEqualTo("${mappedValues[elements[6].name]}")
    }

    @Test
    fun `test use mapper check`() {
        val elementA = Element("a")
        val elementB = Element("b", mapper = "concat(a,b)", mapperRef = ConcatenateMapper())
        val elementC = Element(
            "b", mapper = "concat(a,b)", mapperRef = ConcatenateMapper(),
            mapperOverridesValue = true
        )

        assertThat(elementA.useMapper("")).isFalse()
        assertThat(elementA.useMapper("dummyValue")).isFalse()

        assertThat(elementB.useMapper("")).isTrue()
        assertThat(elementB.useMapper("dummyValue")).isFalse()

        assertThat(elementC.useMapper("")).isTrue()
        assertThat(elementC.useMapper("dummyValue")).isTrue()
    }

    @Test
    fun `test use default check`() {
        val elementA = Element("a")

        assertThat(elementA.useDefault("")).isTrue()
        assertThat(elementA.useDefault("dummyValue")).isFalse()
    }

    @Test
    fun `test tokenized value mapping`() {
        val mockElement = Element("mock")

        // sending in "$index" should return the index of the row being processed
        val elementNameIndex = "\$index"
        val elementAndValueIndex = mockElement.tokenizeMapperValue(elementNameIndex, 3)
        assertThat(elementAndValueIndex.value).isEqualTo("3")

        // sending in "$currentDate" should return the current date of when the function was ran
        val elementNameCurrentDate = "\$currentDate"
        val formatter = DateTimeFormatter.ofPattern("yyyyMMdd")
        val currentDate = LocalDate.now().format(formatter)
        val elementAndValueCurrentDate = mockElement.tokenizeMapperValue(elementNameCurrentDate)
        assertThat(elementAndValueCurrentDate.value).isEqualTo(currentDate)

        // sending in a "$dateFormat:valid-date-format" should return just the date format which is located
        // after the semi-colon in the token
        val elementNameDateFormat = "\$dateFormat:MM/dd/yyyy"
        val elementAndValueDateFormat = mockElement.tokenizeMapperValue(elementNameDateFormat)
        assertThat(elementAndValueDateFormat.value).isEqualTo("MM/dd/yyyy")

        // if nothing "parsable" comes through, the token value will be an empty string
        val elementNameNonValidToken = "\$nonValidToken:not valid"
        val elementAndValueNotValidToken = mockElement.tokenizeMapperValue(elementNameNonValidToken)
        assertThat(elementAndValueNotValidToken.value).isEqualTo("")
<<<<<<< HEAD

        // sending in a "mode:literal" should return just the mode, which in this case is "literal"
        val elementNameMode = "\$mode:literal"
        val elementAndValueMode = mockElement.tokenizeMapperValue(elementNameMode)
        assertThat(elementAndValueMode.value).isEqualTo("literal")

        // sending in a "string:someDefaultString" should return just the string that needs to be the default value,
        // which in this case is "someDefaultString"
        val elementNameString = "\$string:someDefaultString"
        val elementAndValueString = mockElement.tokenizeMapperValue(elementNameString)
        assertThat(elementAndValueString.value).isEqualTo("someDefaultString")
=======
>>>>>>> 961c2616
    }
}<|MERGE_RESOLUTION|>--- conflicted
+++ resolved
@@ -614,6 +614,9 @@
 
     @Test
     fun `test tokenized value mapping`() {
+        val elementNameIndex = "\$index"
+        val elementNameCurrentDate = "\$currentDate"
+
         val mockElement = Element("mock")
 
         // sending in "$index" should return the index of the row being processed
@@ -638,7 +641,6 @@
         val elementNameNonValidToken = "\$nonValidToken:not valid"
         val elementAndValueNotValidToken = mockElement.tokenizeMapperValue(elementNameNonValidToken)
         assertThat(elementAndValueNotValidToken.value).isEqualTo("")
-<<<<<<< HEAD
 
         // sending in a "mode:literal" should return just the mode, which in this case is "literal"
         val elementNameMode = "\$mode:literal"
@@ -650,7 +652,5 @@
         val elementNameString = "\$string:someDefaultString"
         val elementAndValueString = mockElement.tokenizeMapperValue(elementNameString)
         assertThat(elementAndValueString.value).isEqualTo("someDefaultString")
-=======
->>>>>>> 961c2616
     }
 }