--- conflicted
+++ resolved
@@ -324,7 +324,6 @@
         )
 
         // Test wrong date = 50
-<<<<<<< HEAD
         try {
             one.toNormalized("12502021")
         } catch (e: IllegalStateException) {
@@ -345,13 +344,6 @@
             assertThat(e.message)
                 .isEqualTo("Invalid date time: 'abcd/12/3' for format 'null' for element 'datetime' ('a')")
         }
-=======
-        assertThat { one.toNormalized("12502021") }.isFailure()
-        // Test wrong month = 13
-        assertThat { one.toNormalized("13/2/2021") }.isFailure()
-        // Test wrong year = abcd
-        assertThat { one.toNormalized("abcd/12/3") }.isFailure()
->>>>>>> 6aa18199
     }
 
     @Test
