package gov.cdc.prime.router

import assertk.assertThat
import assertk.assertions.isEqualTo
import assertk.assertions.isFalse
import assertk.assertions.isNull
import assertk.assertions.isTrue
import gov.cdc.prime.router.unittest.UnitTestUtils
import io.mockk.mockkClass
import java.time.ZoneId
import java.time.ZonedDateTime
import kotlin.test.Test

internal class ReceiverTests {
    private val translatorConfig = mockkClass(TranslatorConfiguration::class)

    @Test
    fun `test condition filter on non full-elr pipeline`() {
        val receiver = Receiver(
            name = "elr",
            organizationName = "IGNORE",
            topic = Topic.COVID_19,
            customerStatus = CustomerStatus.INACTIVE,
            conditionFilter = listOf("blah"),
            translation = translatorConfig,
            externalName = "Ignore ELR"
        )

        assertThat(
            receiver.consistencyErrorMessage(
                UnitTestUtils.simpleMetadata
            )
        ).isEqualTo(
            "Condition filter only allowed for receiver with topic 'full_elr'"
        )
    }

    @Test
    fun `test condition filter on full-elr pipeline`() {
        val receiver = Receiver(
            name = "elr",
            organizationName = "IGNORE",
            topic = Topic.FULL_ELR,
            customerStatus = CustomerStatus.INACTIVE,
<<<<<<< HEAD
            conditionFilter = listOf("%testPerformedCodes.intersect('123-0'|'600-7')"),
=======
            conditionFilter = listOf("%testPerformedCodes.intersect('123-0'|'600-7').exists()"),
>>>>>>> 870b4084
            translation = translatorConfig,
            externalName = "Ignore ELR"
        )

        assertThat(receiver.consistencyErrorMessage(UnitTestUtils.simpleMetadata)).isNull()
    }

    @Test
    fun `test condition filter without intersect`() {
        val receiver = Receiver(
            name = "elr",
            organizationName = "IGNORE",
            topic = Topic.FULL_ELR,
            customerStatus = CustomerStatus.INACTIVE,
            conditionFilter = listOf("%testPerformedCodes.matches('123-0'|'600-7')"),
            translation = translatorConfig,
            externalName = "Ignore ELR"
        )

        assertThat(
            receiver.consistencyErrorMessage(
                UnitTestUtils.simpleMetadata
            )
        ).isEqualTo(
            "Condition filter must be an intersect and cannot evaluate the intersect, " +
                "for example: conditionFilter: [\"%testPerformedCodes.intersect('123-0'|'600-7')\"]"
        )
    }

    @Test
    fun `test condition filter with exists`() {
        val receiver = Receiver(
            name = "elr",
            organizationName = "IGNORE",
            topic = Topic.FULL_ELR,
            customerStatus = CustomerStatus.INACTIVE,
            conditionFilter = listOf("%testPerformedCodes.intersect('123-0'|'600-7').exists()"),
            translation = translatorConfig,
            externalName = "Ignore ELR"
        )

        assertThat(
            receiver.consistencyErrorMessage(
                UnitTestUtils.simpleMetadata
            )
        ).isEqualTo(
            "Condition filter must be an intersect and cannot evaluate the intersect, " +
                "for example: conditionFilter: [\"%testPerformedCodes.intersect('123-0'|'600-7')\"]"
        )
    }

    @Test
    fun `test receiver full name`() {
        val receiver = Receiver("elr", "IGNORE", Topic.COVID_19, CustomerStatus.INACTIVE, translatorConfig)
        assertThat(receiver.fullName).isEqualTo("IGNORE.elr")
    }

    @Test
    fun `test receiver external name when present`() {
        val receiver = Receiver(
            "elr",
            "IGNORE",
            Topic.COVID_19,
            CustomerStatus.INACTIVE,
            translatorConfig,
            externalName = "Ignore ELR"
        )
        assertThat(receiver.displayName).isEqualTo("Ignore ELR")
    }

    @Test
    fun `test receiver external name when not present`() {
        val receiver = Receiver(
            "elr",
            "IGNORE",
            Topic.COVID_19,
            CustomerStatus.INACTIVE,
            translatorConfig,
            externalName = null
        )
        assertThat(receiver.displayName).isEqualTo("elr")
    }

    @Test
    fun `test batch decider for every other minute`() {
        val timing = Receiver.Timing(
            Receiver.BatchOperation.NONE,
            720,
            "04:00",
            USTimeZone.MOUNTAIN
        )
        assertThat(timing.isValid()).isTrue()

        val evenMinute =
            ZonedDateTime.of(2020, 10, 2, 0, 2, 30, 0, ZoneId.of("UTC")).toOffsetDateTime()
        val actual1 = timing.batchInPrevious60Seconds(evenMinute)
        assertThat(actual1).isTrue()

        val oddMinute =
            ZonedDateTime.of(2020, 10, 2, 0, 3, 30, 0, ZoneId.of("UTC")).toOffsetDateTime()
        val actual2 = timing.batchInPrevious60Seconds(oddMinute)
        assertThat(actual2).isFalse()
    }

    @Test
    fun `test batch decider with timing once per day at 2am`() {
        val timing2 = Receiver.Timing(
            Receiver.BatchOperation.NONE,
            1,
            "02:00",
            USTimeZone.PACIFIC
        )
        assertThat(timing2.isValid()).isTrue()

        // if runs at 1:59:59:999 SHOULD BE FALSE
        val edgeCase1 =
            ZonedDateTime.of(2020, 10, 2, 1, 59, 59, 999, ZoneId.of(USTimeZone.PACIFIC.zoneId)).toOffsetDateTime()
        val edgeResult1 = timing2.batchInPrevious60Seconds(edgeCase1)
        assertThat(edgeResult1).isFalse()

        // if runs at 2:00:00:000 SHOULD BE TRUE
        val twoAm =
            ZonedDateTime.of(2020, 10, 2, 2, 0, 0, 0, ZoneId.of(USTimeZone.PACIFIC.zoneId)).toOffsetDateTime()
        val actual3 = timing2.batchInPrevious60Seconds(twoAm)
        assertThat(actual3).isTrue()

        // if runs at 2:00:59:999 SHOULD BE TRUE
        val edgeCase2 =
            ZonedDateTime.of(2020, 10, 2, 2, 0, 59, 999, ZoneId.of(USTimeZone.PACIFIC.zoneId)).toOffsetDateTime()
        val edgeResult2 = timing2.batchInPrevious60Seconds(edgeCase2)
        assertThat(edgeResult2).isTrue()

        // if runs at 2:01:00:000 SHOULD BE FAlSE
        val edgeCase3 =
            ZonedDateTime.of(2020, 10, 2, 2, 1, 0, 0, ZoneId.of(USTimeZone.PACIFIC.zoneId)).toOffsetDateTime()
        val edgeResult3 = timing2.batchInPrevious60Seconds(edgeCase3)
        assertThat(edgeResult3).isFalse()

        // some false cases
        val notTwoAmOne =
            ZonedDateTime.of(2020, 10, 2, 2, 5, 30, 0, ZoneId.of(USTimeZone.PACIFIC.zoneId)).toOffsetDateTime()
        val actual4 = timing2.batchInPrevious60Seconds(notTwoAmOne)
        assertThat(actual4).isFalse()

        val notTwoAmTwo =
            ZonedDateTime.of(2020, 10, 2, 12, 5, 30, 0, ZoneId.of(USTimeZone.PACIFIC.zoneId)).toOffsetDateTime()
        val actual5 = timing2.batchInPrevious60Seconds(notTwoAmTwo)
        assertThat(actual5).isFalse()

        val notTwoAmThree =
            ZonedDateTime.of(2020, 10, 2, 1, 59, 30, 0, ZoneId.of(USTimeZone.PACIFIC.zoneId)).toOffsetDateTime()
        val actual6 = timing2.batchInPrevious60Seconds(notTwoAmThree)
        assertThat(actual6).isFalse()
    }

    @Test
    fun `test batch decider once per hour at 7 after`() {
        val timing3 = Receiver.Timing(
            Receiver.BatchOperation.NONE,
            24,
            "02:07",
            USTimeZone.PACIFIC
        )
        assertThat(timing3.isValid()).isTrue()

        val shouldWork1 =
            ZonedDateTime.of(2020, 10, 2, 2, 7, 1, 0, ZoneId.of(USTimeZone.PACIFIC.zoneId)).toOffsetDateTime()
        val actual7 = timing3.batchInPrevious60Seconds(shouldWork1)
        assertThat(actual7).isTrue()

        val shouldWork2 =
            ZonedDateTime.of(2020, 10, 2, 2, 7, 59, 0, ZoneId.of(USTimeZone.PACIFIC.zoneId)).toOffsetDateTime()
        val actual8 = timing3.batchInPrevious60Seconds(shouldWork2)
        assertThat(actual8).isTrue()

        val notSevenAfterOne =
            ZonedDateTime.of(2020, 10, 2, 2, 8, 0, 0, ZoneId.of(USTimeZone.PACIFIC.zoneId)).toOffsetDateTime()
        val actual9 = timing3.batchInPrevious60Seconds(notSevenAfterOne)
        assertThat(actual9).isFalse()
    }

    @Test
    fun `test batch decider every 15 minutes, starting at quarter after`() {
        val timing = Receiver.Timing(
            Receiver.BatchOperation.NONE,
            96,
            "02:15",
            USTimeZone.PACIFIC
        )
        assertThat(timing.isValid()).isTrue()

        val shouldWork1 =
            ZonedDateTime.of(2020, 10, 2, 2, 0, 1, 0, ZoneId.of(USTimeZone.PACIFIC.zoneId)).toOffsetDateTime()
        val actual1 = timing.batchInPrevious60Seconds(shouldWork1)
        assertThat(actual1).isTrue()

        val shouldWork2 =
            ZonedDateTime.of(2020, 10, 2, 2, 15, 1, 0, ZoneId.of(USTimeZone.PACIFIC.zoneId)).toOffsetDateTime()
        val actual2 = timing.batchInPrevious60Seconds(shouldWork2)
        assertThat(actual2).isTrue()

        val shouldWork3 =
            ZonedDateTime.of(2020, 10, 2, 2, 30, 1, 0, ZoneId.of(USTimeZone.PACIFIC.zoneId)).toOffsetDateTime()
        val actual3 = timing.batchInPrevious60Seconds(shouldWork3)
        assertThat(actual3).isTrue()

        val shouldWork4 =
            ZonedDateTime.of(2020, 10, 2, 2, 45, 1, 0, ZoneId.of(USTimeZone.PACIFIC.zoneId)).toOffsetDateTime()
        val actual4 = timing.batchInPrevious60Seconds(shouldWork4)
        assertThat(actual4).isTrue()

        val noWork1 =
            ZonedDateTime.of(2020, 10, 2, 2, 50, 1, 0, ZoneId.of(USTimeZone.PACIFIC.zoneId)).toOffsetDateTime()
        val actual5 = timing.batchInPrevious60Seconds(noWork1)
        assertThat(actual5).isFalse()
    }

    @Test
    fun `test receiver schema fields`() {
        val receiver = Receiver(
            "elr",
            "co-phd",
            Topic.TEST,
            CustomerStatus.INACTIVE,
            "CO",
            Report.Format.CSV,
            null,
            null,
            null
        )
        assertThat(receiver.schemaName).isEqualTo("CO")
    }
}<|MERGE_RESOLUTION|>--- conflicted
+++ resolved
@@ -42,60 +42,12 @@
             organizationName = "IGNORE",
             topic = Topic.FULL_ELR,
             customerStatus = CustomerStatus.INACTIVE,
-<<<<<<< HEAD
-            conditionFilter = listOf("%testPerformedCodes.intersect('123-0'|'600-7')"),
-=======
-            conditionFilter = listOf("%testPerformedCodes.intersect('123-0'|'600-7').exists()"),
->>>>>>> 870b4084
-            translation = translatorConfig,
-            externalName = "Ignore ELR"
-        )
-
-        assertThat(receiver.consistencyErrorMessage(UnitTestUtils.simpleMetadata)).isNull()
-    }
-
-    @Test
-    fun `test condition filter without intersect`() {
-        val receiver = Receiver(
-            name = "elr",
-            organizationName = "IGNORE",
-            topic = Topic.FULL_ELR,
-            customerStatus = CustomerStatus.INACTIVE,
-            conditionFilter = listOf("%testPerformedCodes.matches('123-0'|'600-7')"),
-            translation = translatorConfig,
-            externalName = "Ignore ELR"
-        )
-
-        assertThat(
-            receiver.consistencyErrorMessage(
-                UnitTestUtils.simpleMetadata
-            )
-        ).isEqualTo(
-            "Condition filter must be an intersect and cannot evaluate the intersect, " +
-                "for example: conditionFilter: [\"%testPerformedCodes.intersect('123-0'|'600-7')\"]"
-        )
-    }
-
-    @Test
-    fun `test condition filter with exists`() {
-        val receiver = Receiver(
-            name = "elr",
-            organizationName = "IGNORE",
-            topic = Topic.FULL_ELR,
-            customerStatus = CustomerStatus.INACTIVE,
             conditionFilter = listOf("%testPerformedCodes.intersect('123-0'|'600-7').exists()"),
             translation = translatorConfig,
             externalName = "Ignore ELR"
         )
 
-        assertThat(
-            receiver.consistencyErrorMessage(
-                UnitTestUtils.simpleMetadata
-            )
-        ).isEqualTo(
-            "Condition filter must be an intersect and cannot evaluate the intersect, " +
-                "for example: conditionFilter: [\"%testPerformedCodes.intersect('123-0'|'600-7')\"]"
-        )
+        assertThat(receiver.consistencyErrorMessage(UnitTestUtils.simpleMetadata)).isNull()
     }
 
     @Test
