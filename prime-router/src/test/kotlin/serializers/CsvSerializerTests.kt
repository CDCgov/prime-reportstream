--- conflicted
+++ resolved
@@ -250,21 +250,12 @@
 
         val csvConverter = CsvSerializer(Metadata(schema = one))
         val result = csvConverter.readExternal("one", ByteArrayInputStream(csv.toByteArray()), TestSource)
-<<<<<<< HEAD
-        assertThat(result.errors.size).isEqualTo(0)
+        assertThat(result.actionLogs.hasErrors()).isFalse()
         assertThat(result.report.getString(0, 1)).isEqualTo("20211201000000+0000")
         assertThat(result.report.getString(1, 1)).isEqualTo("20211202000000+0000")
         assertThat(result.report.getString(2, 1)).isEqualTo("20211203000000+0000")
         assertThat(result.report.getString(3, 1)).isEqualTo("20211204090000+0000")
         assertThat(result.report.getString(4, 1)).isEqualTo("20211205100000+0000")
-=======
-        assertThat(result.actionLogs.hasErrors()).isFalse()
-        assertThat(result.report.getString(0, 1)).isEqualTo("202112010000-0600")
-        assertThat(result.report.getString(1, 1)).isEqualTo("202112020000-0600")
-        assertThat(result.report.getString(2, 1)).isEqualTo("202112030000-0600")
-        assertThat(result.report.getString(3, 1)).isEqualTo("202112040900-0600")
-        assertThat(result.report.getString(4, 1)).isEqualTo("202112051000-0600")
->>>>>>> 6aa18199
     }
 
     @Test
