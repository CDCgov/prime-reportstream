--- conflicted
+++ resolved
@@ -2,12 +2,8 @@
 
 import assertk.assertThat
 import assertk.assertions.isEqualTo
-<<<<<<< HEAD
-import assertk.assertions.isFailure
-=======
 import assertk.assertions.isNotEmpty
 import assertk.assertions.isNotNull
->>>>>>> 15c3a8b7
 import assertk.assertions.isNull
 import assertk.assertions.isTrue
 import gov.cdc.prime.router.Element
@@ -314,15 +310,9 @@
         """.trimIndent()
         val csvConverter = CsvSerializer(Metadata(schema = one))
         val result = csvConverter.readExternal("one", ByteArrayInputStream(csv.toByteArray()), TestSource)
-<<<<<<< HEAD
         assertThat(result.warnings.isEmpty()).isTrue()
         assertThat(result.errors.isEmpty()).isTrue()
         assertThat(0).isEqualTo(result.report?.itemCount)
-=======
-        assertTrue(result.warnings.isNotEmpty())
-        assertTrue(result.errors.isEmpty())
-        assertEquals(0, result.report?.itemCount)
->>>>>>> 15c3a8b7
     }
 
     @Test
