package gov.cdc.prime.router.serializers

import assertk.assertThat
import assertk.assertions.isEqualTo
import assertk.assertions.isLessThanOrEqualTo
import assertk.assertions.isNotNull
import assertk.assertions.isNull
import assertk.assertions.isTrue
import ca.uhn.hl7v2.DefaultHapiContext
import ca.uhn.hl7v2.model.Segment
import ca.uhn.hl7v2.model.v251.datatype.DR
import ca.uhn.hl7v2.model.v251.datatype.DT
import ca.uhn.hl7v2.model.v251.datatype.DTM
import ca.uhn.hl7v2.model.v251.datatype.TS
import ca.uhn.hl7v2.model.v251.datatype.XTN
import ca.uhn.hl7v2.model.v251.message.ORU_R01
import ca.uhn.hl7v2.parser.CanonicalModelClassFactory
import ca.uhn.hl7v2.util.Terser
import gov.cdc.prime.router.ActionLogDetail
import gov.cdc.prime.router.CustomerStatus
import gov.cdc.prime.router.DeepOrganization
import gov.cdc.prime.router.Element
import gov.cdc.prime.router.FileSettings
import gov.cdc.prime.router.Hl7Configuration
import gov.cdc.prime.router.Metadata
import gov.cdc.prime.router.Organization
import gov.cdc.prime.router.Receiver
import gov.cdc.prime.router.Report
import gov.cdc.prime.router.Schema
import gov.cdc.prime.router.TestSource
import gov.cdc.prime.router.common.DateUtilities
import gov.cdc.prime.router.unittest.UnitTestUtils
import gov.cdc.prime.router.unittest.UnitTestUtils.createConfig
import io.mockk.every
import io.mockk.mockk
import io.mockk.mockkClass
import io.mockk.spyk
import io.mockk.verify
import org.junit.jupiter.api.TestInstance
import java.io.ByteArrayOutputStream
import java.io.File
import java.time.LocalDate
import java.time.OffsetDateTime
import java.time.ZoneOffset
import java.time.format.DateTimeFormatter
import java.util.Calendar
import java.util.Date
import kotlin.test.Ignore
import kotlin.test.Test
import kotlin.test.assertEquals

@TestInstance(TestInstance.Lifecycle.PER_CLASS)
class Hl7SerializerTests {
    private val context = DefaultHapiContext()
    private val emptyTerser = Terser(ORU_R01())

    @Test
    fun `test XTN phone decoding`() {
        val settings = FileSettings("./settings")
        val serializer = Hl7Serializer(UnitTestUtils.simpleMetadata, settings)
        val mockTerser = mockk<Terser>()
        val mockSegment = mockk<Segment>()
        val emptyPhoneField = mockk<XTN>()
        val emailField = mockk<XTN>()
        val phoneField = mockk<XTN>()
        val deprecatedPhoneField = mockk<XTN>()
        val element = Element("phone", Element.Type.TELEPHONE, hl7Field = "PID-13")

        // Bad field value
        every { mockTerser.getSegment(any()) } returns null
        var phoneNumber = serializer.decodeHl7TelecomData(
            mockTerser, Element("phone", Element.Type.TELEPHONE),
            "PID-BLAH"
        )
        assertThat(phoneNumber).isEqualTo("")

        // Segment not found
        phoneNumber = serializer.decodeHl7TelecomData(mockTerser, element, element.hl7Field!!)
        assertThat(phoneNumber).isEqualTo("")

        // No phone number due to zero repetitions
        every { mockTerser.getSegment(any()) } returns mockSegment
        every { mockSegment.getField(any()) } returns emptyArray()
        phoneNumber = serializer.decodeHl7TelecomData(mockTerser, element, element.hl7Field!!)
        assertThat(phoneNumber).isEqualTo("")

        // No phone number
        every { mockSegment.getField(any()) } returns arrayOf(emptyPhoneField) // This is only to get the number of reps
        every { mockTerser.get(any()) } returns ""
        every { emptyPhoneField.areaCityCode.isEmpty } returns true
        every { emptyPhoneField.localNumber.isEmpty } returns true
        every { emptyPhoneField.telephoneNumber.isEmpty } returns true
        phoneNumber = serializer.decodeHl7TelecomData(mockTerser, element, element.hl7Field!!)
        assertThat(phoneNumber).isEqualTo("")

        // Multiple repetitions with no phone number
        every { mockSegment.getField(any()) } returns arrayOf(emptyPhoneField, emptyPhoneField, emptyPhoneField)
        phoneNumber = serializer.decodeHl7TelecomData(mockTerser, element, element.hl7Field!!)
        assertThat(phoneNumber).isEqualTo("")

        // Phone number in deprecated component
        every { deprecatedPhoneField.areaCityCode.isEmpty } returns true
        every { deprecatedPhoneField.localNumber.isEmpty } returns true
        every { deprecatedPhoneField.telephoneNumber.isEmpty } returns false
        every { deprecatedPhoneField.telephoneNumber.valueOrEmpty } returns "(555)555-5555"
        every { mockSegment.getField(any()) } returns arrayOf(deprecatedPhoneField)
        phoneNumber = serializer.decodeHl7TelecomData(mockTerser, element, element.hl7Field!!)
        assertThat(phoneNumber).isEqualTo("5555555555:1:")

        // Phone number in newer components.  Will ignore phone number in deprecated component
        every { mockSegment.getField(any()) } returns arrayOf(phoneField)
        every { phoneField.areaCityCode.isEmpty } returns false
        every { phoneField.localNumber.isEmpty } returns false
        every { phoneField.telephoneNumber.value } returns "(555)555-5555"
        every { phoneField.telecommunicationEquipmentType.isEmpty } returns false
        every { phoneField.telecommunicationEquipmentType.valueOrEmpty } returns "PH"
        every { phoneField.countryCode.value } returns "1"
        every { phoneField.areaCityCode.value } returns "666"
        every { phoneField.localNumber.value } returns "7777777"
        every { phoneField.extension.value } returns "9999"
        phoneNumber = serializer.decodeHl7TelecomData(mockTerser, element, element.hl7Field!!)
        assertThat(phoneNumber).isEqualTo("6667777777:1:9999")

        // No type assumed to be a phone number
        every { phoneField.telecommunicationEquipmentType.isEmpty } returns true
        every { phoneField.telecommunicationEquipmentType.valueOrEmpty } returns null
        phoneNumber = serializer.decodeHl7TelecomData(mockTerser, element, element.hl7Field!!)
        assertThat(phoneNumber).isEqualTo("6667777777:1:9999")

        // A Fax number is not used
        every { phoneField.telecommunicationEquipmentType.isEmpty } returns false
        every { phoneField.telecommunicationEquipmentType.valueOrEmpty } returns "FX"
        phoneNumber = serializer.decodeHl7TelecomData(mockTerser, element, element.hl7Field!!)
        assertThat(phoneNumber).isEqualTo("")

        // Test repetitions.  The first repetition for the XTN type can be empty when there is no primary phone number
        every { phoneField.telecommunicationEquipmentType.valueOrEmpty } returns "PH"
        every { emailField.areaCityCode.isEmpty } returns true
        every { emailField.localNumber.isEmpty } returns true
        every { emailField.telephoneNumber.isEmpty } returns true
        every { emailField.emailAddress.valueOrEmpty } returns "dummyemail@cdc.local"
        every { emailField.telecommunicationEquipmentType.isEmpty } returns false
        every { emailField.telecommunicationEquipmentType.valueOrEmpty } returns "Internet"
        every { emailField.telecommunicationUseCode.valueOrEmpty } returns "NET"
        every { mockSegment.getField(any()) } returns arrayOf(emptyPhoneField, emailField, phoneField)
        phoneNumber = serializer.decodeHl7TelecomData(mockTerser, element, element.hl7Field!!)
        assertThat(phoneNumber).isEqualTo("6667777777:1:9999")
    }

    @Test
    fun `test XTN email decoding`() {
        val settings = FileSettings("./settings")
        val serializer = Hl7Serializer(UnitTestUtils.simpleMetadata, settings)
        val mockTerser = mockk<Terser>()
        val mockSegment = mockk<Segment>()
        val emailField = mockk<XTN>()
        val phoneField = mockk<XTN>()
        val element = Element("email", Element.Type.EMAIL, hl7Field = "PID-13")

        // Bad field value
        every { mockTerser.getSegment(any()) } returns null
        var email = serializer.decodeHl7TelecomData(
            mockTerser, Element("email", Element.Type.EMAIL),
            "PID-BLAH"
        )
        assertThat(email).isEqualTo("")

        // Segment not found
        email = serializer.decodeHl7TelecomData(mockTerser, element, element.hl7Field!!)
        assertThat(email).isEqualTo("")

        // No email number due to zero repetitions
        every { mockTerser.getSegment(any()) } returns mockSegment
        every { mockSegment.getField(any()) } returns emptyArray()
        email = serializer.decodeHl7TelecomData(mockTerser, element, element.hl7Field!!)
        assertThat(email).isEqualTo("")

        // No email
        every { mockSegment.getField(any()) } returns arrayOf(phoneField)
        every { phoneField.telecommunicationEquipmentType.isEmpty } returns false
        every { phoneField.telecommunicationEquipmentType.valueOrEmpty } returns "PH"
        email = serializer.decodeHl7TelecomData(mockTerser, element, element.hl7Field!!)
        assertThat(email).isEqualTo("")

        // Test repetitions.
        every { emailField.emailAddress.valueOrEmpty } returns "dummyemail@cdc.local"
        every { emailField.telecommunicationEquipmentType.isEmpty } returns false
        every { emailField.telecommunicationEquipmentType.valueOrEmpty } returns "Internet"
        every { mockSegment.getField(any()) } returns arrayOf(emailField, phoneField)
        email = serializer.decodeHl7TelecomData(mockTerser, element, element.hl7Field!!)
        assertThat(email).isEqualTo("dummyemail@cdc.local")
    }

    @Test
    fun `test date time decoding`() {
        val settings = FileSettings("./settings")
        val serializer = Hl7Serializer(UnitTestUtils.simpleMetadata, settings)
        val mockTerser = mockk<Terser>()
        val mockSegment = mockk<Segment>()
        val mockTS = mockk<TS>()
        val mockDR = mockk<DR>()
        val mockDTM = mockk<DTM>()
        val now = OffsetDateTime.now()
        val nowAsDate = Date.from(now.toInstant())
        val dateTimeElement = Element("field", hl7Field = "OBX-14", type = Element.Type.DATETIME)
        val warnings = mutableListOf<ActionLogDetail>()
        val dateFormatterWithTimeZone = DateTimeFormatter.ofPattern(DateUtilities.datetimePattern)
        val dateFormatterNoTimeZone = DateTimeFormatter.ofPattern("yyyyMMddHHmm")

        // Segment not found
        every { mockTerser.getSegment(any()) } returns null
        var dateTime = serializer.decodeHl7DateTime(mockTerser, dateTimeElement, dateTimeElement.hl7Field!!, warnings)
        assertThat(dateTime).isEqualTo("")

        // Bad field value
        every { mockTerser.getSegment(any()) } returns mockSegment
        dateTime = serializer.decodeHl7DateTime(
            mockTerser, Element("field", hl7Field = "OBX-Blah"),
            "OBX-Blah", warnings
        )
        assertThat(dateTime).isEqualTo("")

        // No field value
        every { mockSegment.getField(any(), any()) } returns null
        dateTime = serializer.decodeHl7DateTime(mockTerser, dateTimeElement, dateTimeElement.hl7Field!!, warnings)
        assertThat(dateTime).isEqualTo("")

        // Field value is TS, but no time
        every { mockSegment.getField(any(), any()) } returns mockTS
        every { mockTS.time } returns null
        dateTime = serializer.decodeHl7DateTime(mockTerser, dateTimeElement, dateTimeElement.hl7Field!!, warnings)
        assertThat(dateTime).isEqualTo("")

        // Field value is TS has a time
        every { mockTS.time } returns mockDTM
        every { mockTS.time.valueAsDate } returns nowAsDate
        every { mockTS.time.value } returns dateFormatterWithTimeZone.format(now)
        every { mockTS.time.gmtOffset } returns 0
        dateTime = serializer.decodeHl7DateTime(mockTerser, dateTimeElement, dateTimeElement.hl7Field!!, warnings)
        assertThat(dateTime).isEqualTo(dateFormatterWithTimeZone.format(now.withOffsetSameInstant(ZoneOffset.UTC)))

        // Field value is TS has a time, but no GMT offset
        every { mockTS.time } returns mockDTM
        val cal = Calendar.getInstance()
        cal.time = nowAsDate
        every { mockTS.time.valueAsCalendar } returns cal
        every { mockTS.time.value } returns dateFormatterWithTimeZone.format(now)
        every { mockTS.time.gmtOffset } returns -99
        dateTime = serializer.decodeHl7DateTime(mockTerser, dateTimeElement, dateTimeElement.hl7Field!!, warnings)
        assertThat(dateTime).isEqualTo(dateFormatterWithTimeZone.format(now.withOffsetSameInstant(ZoneOffset.UTC)))

        // Field value is DR, but no range
        every { mockSegment.getField(any(), any()) } returns mockDR
        every { mockDR.rangeStartDateTime } returns null
        dateTime = serializer.decodeHl7DateTime(mockTerser, dateTimeElement, dateTimeElement.hl7Field!!, warnings)
        assertThat(dateTime).isEqualTo("")

        // Field value is DR has a range, but with no time
        every { mockDR.rangeStartDateTime } returns mockTS
        every { mockDR.rangeStartDateTime.time } returns null
        dateTime = serializer.decodeHl7DateTime(mockTerser, dateTimeElement, dateTimeElement.hl7Field!!, warnings)
        assertThat(dateTime).isEqualTo("")

        // Field value is DR and has a time
        every { mockDR.rangeStartDateTime } returns mockTS
        every { mockDR.rangeStartDateTime.time } returns mockDTM
        every { mockDR.rangeStartDateTime.time.valueAsDate } returns nowAsDate
        every { mockDR.rangeStartDateTime.time.gmtOffset } returns -99
        every { mockDR.rangeStartDateTime.time.valueAsCalendar } returns cal
        dateTime = serializer.decodeHl7DateTime(mockTerser, dateTimeElement, dateTimeElement.hl7Field!!, warnings)
        assertThat(dateTime).isEqualTo(dateFormatterWithTimeZone.format(now.withOffsetSameInstant(ZoneOffset.UTC)))

        // Generate a warning for not having the timezone offsets
        every { mockDR.rangeStartDateTime } returns mockTS
        every { mockDR.rangeStartDateTime.time } returns mockDTM
        every { mockDR.rangeStartDateTime.time.valueAsDate } returns nowAsDate
        every { mockDR.rangeStartDateTime.time.value } returns dateFormatterNoTimeZone.format(now)
        warnings.clear()
        serializer.decodeHl7DateTime(mockTerser, dateTimeElement, dateTimeElement.hl7Field!!, warnings)
        assertThat(warnings.size == 1).isTrue()

        // Test a bit more the regex for the warning
        fun testForTimestampWarning(dateString: String, numExpectedWarnings: Int) {
            // Note the data type here does not affect how the raw string gets check for a warning
            every { mockDR.rangeStartDateTime.time.valueAsDate.toInstant() } returns Date().toInstant()
            every { mockDR.toString() } returns dateString
            every { mockSegment.getField(any(), any()) } returns mockDR
            warnings.clear()
            serializer.decodeHl7DateTime(mockTerser, dateTimeElement, dateTimeElement.hl7Field!!, warnings)
            assertThat(warnings.size).isEqualTo(numExpectedWarnings)
        }

        testForTimestampWarning("TS[202101011200]", 1)
        testForTimestampWarning("TS[202101011200.0000]", 1)
        testForTimestampWarning("TS[2021010112-0400]", 1)
        testForTimestampWarning("DR[202101011200.0000-4000]", 0)
        testForTimestampWarning("TS[202101011200.0000+4000]", 0)
        testForTimestampWarning("DR[202101011259+4000]", 0)
    }

    @Test
    fun `test date decoding`() {
        val settings = FileSettings("./settings")
        val serializer = Hl7Serializer(UnitTestUtils.simpleMetadata, settings)
        val mockTerser = mockk<Terser>()
        val mockSegment = mockk<Segment>()
        val mockDT = mockk<DT>()
        val dateElement = Element("field", hl7Field = "OBX-14", type = Element.Type.DATE)
        val dateFormatterDate = DateTimeFormatter.ofPattern(DateUtilities.datePattern)
        val warnings = mutableListOf<ActionLogDetail>()

        every { mockTerser.getSegment(any()) } returns mockSegment

        // Field value is DT with a date
        val date = LocalDate.of(1995, 1, 1)
        val formattedDate = dateFormatterDate.format(date)
        every { mockDT.toString() } returns formattedDate
        every { mockDT.year } returns date.year
        every { mockDT.month } returns date.monthValue
        every { mockDT.day } returns date.dayOfMonth
        every { mockSegment.getField(any(), any()) } returns mockDT
        val dateTime = serializer.decodeHl7DateTime(mockTerser, dateElement, dateElement.hl7Field!!, warnings)
        assertThat(dateTime).isEqualTo(formattedDate)

        // Test a bit more the regex for the warning
        fun testForDateWarning(dateString: String, numExpectedWarnings: Int) {
            every { mockDT.toString() } returns dateString
            every { mockDT.year } returns 1995
            every { mockDT.month } returns 1
            every { mockDT.day } returns 1
            every { mockSegment.getField(any(), any()) } returns mockDT
            warnings.clear()
            serializer.decodeHl7DateTime(mockTerser, dateElement, dateElement.hl7Field!!, warnings)
            assertThat(warnings.size).isEqualTo(numExpectedWarnings)
        }

        testForDateWarning("DT[19950101]", 0)
        testForDateWarning("TS[19950101120101.0001+4000]", 0)
        testForDateWarning("DT[199501]", 1)
        testForDateWarning("DT[1995]", 1)
    }

    @Test
    fun `test reading message with international characters from serializer`() {
        // Sample UTF-8 taken from https://www.kermitproject.org/utf8.html as a byte array, so we are not
        // restricted by the encoding of this code file
        val greekString = String(
            byteArrayOf(-50, -100, -49, -128, -50, -65, -49, -127, -49, -114),
            Charsets.UTF_8
        )

        // Java strings are stored as UTF-16
        val intMessage = """MSH|^~\&|CDC PRIME - Atlanta, Georgia (Dekalb)^2.16.840.1.114222.4.1.237821^ISO|Avante at Ormond Beach^10D0876999^CLIA|||20210210170737||ORU^R01^ORU_R01|371784|P|2.5.1|||NE|NE|USA||||PHLabReportNoAck^ELR_Receiver^2.16.840.1.113883.9.11^ISO
SFT|Centers for Disease Control and Prevention|0.1-SNAPSHOT|PRIME ReportStream|0.1-SNAPSHOT||20210210
PID|1||2a14112c-ece1-4f82-915c-7b3a8d152eda^^^Avante at Ormond Beach^PI||$greekString^Kareem^Millie^^^^L||19580810|F||2106-3^White^HL70005^^^^2.5.1|688 Leighann Inlet^^South Rodneychester^TX^67071||^PRN^^roscoe.wilkinson@email.com^1^211^2240784|||||||||U^Unknown^HL70189||||||||N
ORC|RE|73a6e9bd-aaec-418e-813a-0ad33366ca85|73a6e9bd-aaec-418e-813a-0ad33366ca85|||||||||1629082607^Eddin^Husam^^^^^^CMS&2.16.840.1.113883.3.249&ISO^^^^NPI||^WPN^^^1^386^6825220|20210209||||||Avante at Ormond Beach|170 North King Road^^Ormond Beach^FL^32174^^^^12127|^WPN^^jbrush@avantecenters.com^1^407^7397506|^^^^32174
OBR|1|73a6e9bd-aaec-418e-813a-0ad33366ca85||94558-4^SARS-CoV-2 (COVID-19) Ag [Presence] in Respiratory specimen by Rapid immunoassay^LN|||202102090000-0600|202102090000-0600||||||||1629082607^Eddin^Husam^^^^^^CMS&2.16.840.1.113883.3.249&ISO^^^^NPI|^WPN^^^1^386^6825220|||||202102090000-0600|||F
OBX|1|CWE|94558-4^SARS-CoV-2 (COVID-19) Ag [Presence] in Respiratory specimen by Rapid immunoassay^LN||260415000^Not detected^SCT|||N^Normal (applies to non-numeric results)^HL70078|||F|||202102090000-0600|||CareStart COVID-19 Antigen test_Access Bio, Inc._EUA^^99ELR||202102090000-0600||||Avante at Ormond Beach^^^^^CLIA&2.16.840.1.113883.4.7&ISO^^^^10D0876999^CLIA|170 North King Road^^Ormond Beach^FL^32174^^^^12127
NTE|1|L|This is a comment|RE
OBX|2|CWE|95418-0^Whether patient is employed in a healthcare setting^LN^^^^2.69||Y^Yes^HL70136||||||F|||202102090000-0600|||||||||||||||QST
OBX|3|CWE|95417-2^First test for condition of interest^LN^^^^2.69||Y^Yes^HL70136||||||F|||202102090000-0600|||||||||||||||QST
OBX|4|CWE|95421-4^Resides in a congregate care setting^LN^^^^2.69||N^No^HL70136||||||F|||202102090000-0600|||||||||||||||QST
OBX|5|CWE|95419-8^Has symptoms related to condition of interest^LN^^^^2.69||N^No^HL70136||||||F|||202102090000-0600|||||||||||||||QST
SPM|1|||258500001^Nasopharyngeal swab^SCT||||71836000^Nasopharyngeal structure (body structure)^SCT^^^^2020-09-01|||||||||202102090000-0600^202102090000-0600
NTE|1|L|This is a final comment|RE"""

        // arrange
        val mcf = CanonicalModelClassFactory("2.5.1")
        context.modelClassFactory = mcf
        val parser = context.pipeParser
        // act
        val reg = "[\r\n]".toRegex()
        val cleanedMessage = reg.replace(intMessage, "\r")
        val hapiMsg = parser.parse(cleanedMessage)
        val terser = Terser(hapiMsg)
        // assert
        assertThat(terser.get("/.PID-5-1")).isEqualTo(greekString)
    }

    @Test
    fun `test terser spec generator`() {
        val settings = FileSettings("./settings")
        val serializer = Hl7Serializer(UnitTestUtils.simpleMetadata, settings)
        assertThat(serializer.getTerserSpec("MSH-1-1")).isEqualTo("/MSH-1-1")
        assertThat(serializer.getTerserSpec("PID-1")).isEqualTo("/.PID-1")
        assertThat(serializer.getTerserSpec("")).isEqualTo("/.")
    }

    @Test
    fun `test setTelephoneComponents for patient`() {
        val settings = FileSettings("./settings")
        val serializer = Hl7Serializer(UnitTestUtils.simpleMetadata, settings)
        val mockTerser = mockk<Terser>()
        every { mockTerser.set(any(), any()) } returns Unit
        every { mockTerser.get("/PATIENT_RESULT/PATIENT/PID-13(0)-2") } returns ""

        val patientPathSpec = serializer.formPathSpec("PID-13")
        val patientElement = Element("patient_phone_number", hl7Field = "PID-13", type = Element.Type.TELEPHONE)
        serializer.setTelephoneComponent(
            mockTerser,
            "5555555555:1:",
            patientPathSpec,
            patientElement,
            Hl7Configuration.PhoneNumberFormatting.ONLY_DIGITS_IN_COMPONENT_ONE
        )

        verify {
            mockTerser.set("/PATIENT_RESULT/PATIENT/PID-13(0)-1", "5555555555")
            mockTerser.set("/PATIENT_RESULT/PATIENT/PID-13(0)-2", "PRN")
            mockTerser.set("/PATIENT_RESULT/PATIENT/PID-13(0)-3", "PH")
            mockTerser.set("/PATIENT_RESULT/PATIENT/PID-13(0)-5", "1")
            mockTerser.set("/PATIENT_RESULT/PATIENT/PID-13(0)-6", "555")
            mockTerser.set("/PATIENT_RESULT/PATIENT/PID-13(0)-7", "5555555")
        }
    }

    @Test
    fun `test setTelephoneComponents for facility`() {
        val settings = FileSettings("./settings")
        val serializer = Hl7Serializer(UnitTestUtils.simpleMetadata, settings)
        val mockTerser = mockk<Terser>()
        every { mockTerser.set(any(), any()) } returns Unit

        val facilityPathSpec = serializer.formPathSpec("ORC-23")
        val facilityElement = Element(
            "ordering_facility_phone_number",
            hl7Field = "ORC-23",
            type = Element.Type.TELEPHONE
        )
        serializer.setTelephoneComponent(
            mockTerser,
            "5555555555:1:3333",
            facilityPathSpec,
            facilityElement,
            Hl7Configuration.PhoneNumberFormatting.STANDARD
        )

        verify {
            mockTerser.set("/PATIENT_RESULT/ORDER_OBSERVATION/ORC-23-1", "(555)555-5555X3333")
            mockTerser.set("/PATIENT_RESULT/ORDER_OBSERVATION/ORC-23-2", "WPN")
            mockTerser.set("/PATIENT_RESULT/ORDER_OBSERVATION/ORC-23-3", "PH")
            mockTerser.set("/PATIENT_RESULT/ORDER_OBSERVATION/ORC-23-5", "1")
            mockTerser.set("/PATIENT_RESULT/ORDER_OBSERVATION/ORC-23-6", "555")
            mockTerser.set("/PATIENT_RESULT/ORDER_OBSERVATION/ORC-23-7", "5555555")
            mockTerser.set("/PATIENT_RESULT/ORDER_OBSERVATION/ORC-23-8", "3333")
        }
    }

    @Test
    fun `test setCliaComponents`() {
        val settings = FileSettings("./settings")
        val serializer = Hl7Serializer(UnitTestUtils.simpleMetadata, settings)
        val terser = spyk(emptyTerser)
        every { terser.set(any(), any()) } returns Unit

        serializer.setCliaComponent(
            terser,
            "XYZ",
            "OBX-23-10"
        )

        verify {
            terser.set("/PATIENT_RESULT/ORDER_OBSERVATION/OBSERVATION/OBX-23-10", "XYZ")
        }
    }

    @Test
    fun `test setCliaComponents truncation`() {
        val settings = FileSettings("./settings")
        val serializer = Hl7Serializer(UnitTestUtils.simpleMetadata, settings)

        val terser = spyk(emptyTerser)
        every { terser.set(any(), any()) } returns Unit
        val configuration = createConfig(
            truncateHDNamespaceIds = false,
            truncateHl7Fields = "OBX-23-10, MSH-3-1" // Enables truncation on these fields
        )

        // The OBX-23-10 length is 20
        serializer.setCliaComponent(
            terser,
            "012345678901234567890123456789",
            "OBX-23-10",
            configuration
        )

        verify {
            terser.set("/PATIENT_RESULT/ORDER_OBSERVATION/OBSERVATION/OBX-23-10", "01234567890123456789")
        }
    }

    @Test
    fun `test setCliaComponents in HD`() {
        val settings = FileSettings("./settings")
        val serializer = Hl7Serializer(UnitTestUtils.simpleMetadata, settings)
        val terser = spyk(emptyTerser)
        every { terser.set(any(), any()) } returns Unit
        val hl7Field = "ORC-3-3"
        val value = "dummy"

        serializer.setCliaComponent(
            terser,
            value,
            hl7Field
        )

        verify {
            terser.set("/PATIENT_RESULT/ORDER_OBSERVATION/ORC-3-3", value)
            terser.set("/PATIENT_RESULT/ORDER_OBSERVATION/ORC-3-4", "CLIA")
        }
    }

    @Test
    fun `test setPlainOrderingFacility`() {
        val settings = FileSettings("./settings")
        val serializer = Hl7Serializer(UnitTestUtils.simpleMetadata, settings)
        val mockTerser = mockk<Terser>()
        every { mockTerser.set(any(), any()) } returns Unit
        val facilityName = "Very Long Facility Name That Should Truncate After Here"
        serializer.setPlainOrderingFacility(mockTerser, facilityName)
        verify {
            mockTerser.set("/PATIENT_RESULT/ORDER_OBSERVATION/ORC-21-1", facilityName.take(50))
        }
    }

    @Test
    fun `test setNCESOrderingFacility`() {
        val settings = FileSettings("./settings")
        val serializer = Hl7Serializer(UnitTestUtils.simpleMetadata, settings)
        val mockTerser = mockk<Terser>()
        every { mockTerser.set(any(), any()) } returns Unit
        val facilityName = "Very Long Facility Name That Should Truncate After Here"
        val ncesId = "A00000009"
        serializer.setNCESOrderingFacility(mockTerser, facilityName, ncesId)
        verify {
            mockTerser.set("/PATIENT_RESULT/ORDER_OBSERVATION/ORC-21-1", "${facilityName.take(32)}_NCES_$ncesId")
            mockTerser.set("/PATIENT_RESULT/ORDER_OBSERVATION/ORC-21-6-1", "NCES.IES")
            mockTerser.set("/PATIENT_RESULT/ORDER_OBSERVATION/ORC-21-6-2", "2.16.840.1.113883.3.8589.4.1.119")
            mockTerser.set("/PATIENT_RESULT/ORDER_OBSERVATION/ORC-21-6-3", "ISO")
            mockTerser.set("/PATIENT_RESULT/ORDER_OBSERVATION/ORC-21-7", "XX")
            mockTerser.set("/PATIENT_RESULT/ORDER_OBSERVATION/ORC-21-10", ncesId)
        }
    }

    @Test
    fun `test canonicalSchoolName`() {
        val settings = FileSettings("./settings")
        val serializer = Hl7Serializer(UnitTestUtils.simpleMetadata, settings)

        // Use NCES actual table values to test
        val senior = serializer.canonicalizeSchoolName("SHREWSBURY SR HIGH")
        assertThat(senior).isEqualTo("SHREWSBURY SENIOR HIGH")

        val stJohns = serializer.canonicalizeSchoolName("ST JOHN'S HIGH SCHOOL")
        assertThat(stJohns).isEqualTo("ST JOHNS HIGH")

        val sizer = serializer.canonicalizeSchoolName("SIZER SCHOOL: A NORTH CENTRAL CHARTER ESSENTIAL SCHOOL")
        assertThat(sizer).isEqualTo("SIZER NORTH CENTRAL CHARTER ESSENTIAL")

        val elem = serializer.canonicalizeSchoolName("NORTHERN LINCOLN ELEM.")
        assertThat(elem).isEqualTo("NORTHERN LINCOLN ELEMENTARY")

        val elem2 = serializer.canonicalizeSchoolName("WAKEFIELD HILLS EL. SCHOOL")
        assertThat(elem2).isEqualTo("WAKEFIELD HILLS ELEMENTARY")

        val jr1 = serializer.canonicalizeSchoolName("M. L. KING JR. MIDDLE SCHOOL")
        assertThat(jr1).isEqualTo("KING JR MIDDLE")

        val jr2 = serializer.canonicalizeSchoolName("CHURCHILL JR HIGH SCHOOL")
        assertThat(jr2).isEqualTo("CHURCHILL JUNIOR HIGH")

        val tahono = serializer.canonicalizeSchoolName("TOHONO O`ODHAM HIGH SCHOOL")
        assertThat(tahono).isEqualTo("TOHONO ODHAM HIGH")

        val possesive = serializer.canonicalizeSchoolName("ST TIMOTHY'S EPISCOPAL DAY SCHOOL")
        assertThat(possesive).isEqualTo("ST TIMOTHYS EPISCOPAL DAY")

        val tse = serializer.canonicalizeSchoolName("TSE'II'AHI' COMMUNITY SCHOOL")
        assertThat(tse).isEqualTo("TSE II AHI COMMUNITY")
    }

    @Test
    fun `test setTruncationLimitWithEncoding`() {
        val settings = FileSettings("./settings")
        val serializer = Hl7Serializer(UnitTestUtils.simpleMetadata, settings)
        val testValueWithSpecialChars = "Test & Value ~ Text ^ String"
        val testValueNoSpecialChars = "Test Value Text String"
        val testLimit = 20
        val newLimitWithSpecialChars = serializer.getTruncationLimitWithEncoding(testValueWithSpecialChars, testLimit)
        val newLimitNoSpecialChars = serializer.getTruncationLimitWithEncoding(testValueNoSpecialChars, testLimit)

        assertEquals(newLimitWithSpecialChars, 16)
        assertEquals(newLimitNoSpecialChars, testLimit)
    }

    @Test
    fun `test truncateValue with truncated HD`() {
        val settings = FileSettings("./settings")
        val serializer = Hl7Serializer(UnitTestUtils.simpleMetadata, settings)
        val hl7Config = createConfig(truncateHDNamespaceIds = true)
        val inputAndExpected = mapOf(
            "short" to "short",
            "Test & Value ~ Text ^ String" to "Test & Value ~ T",
            "Test Value Text String" to "Test Value Text Stri"
        )
        for ((input, expected) in inputAndExpected) {
            val actual = serializer.trimAndTruncateValue(input, "MSH-4-1", hl7Config, emptyTerser)
            assertThat(actual).isEqualTo(expected)
        }
    }

    @Test
    fun `test truncateValue with HD`() {
        val settings = FileSettings("./settings")
        val serializer = Hl7Serializer(UnitTestUtils.simpleMetadata, settings)
        val hl7Config = createConfig(
            truncateHDNamespaceIds = false,
            truncateHl7Fields = "MSH-4-1, MSH-3-1" // Enables truncation on these fields
        )
        // The truncation with encoding will subtract 2 from the length for every occurrence of a
        // special characters [&^~]. This is done because the HL7 parser escapes them by replacing them with a three
        // character string. For example, & will get replaced with \T\. This adds 2 to the length of the value.
        // Because of this, after getting the length truncated to 20 (HD truncation), the string value gets checked
        // one more time to accommodate for any especial characters.
        // "Test & Value ~ Text" truncates to "Test & Value ~ T" because the final string value will be
        // converted to "Test \T\ Value \R\ Test",
        // so the final string value with 20 characters will be equals to "Test \T\ Value \R\ T"
        val inputAndExpected = mapOf(
            "short" to "short",
            "Test & Value ~ Text ^ String" to "Test & Value ~ T",
        )
        for ((input, expected) in inputAndExpected) {
            val actual = serializer.trimAndTruncateValue(input, "MSH-4-1", hl7Config, emptyTerser)
            assertThat(actual).isEqualTo(expected)
        }
    }

    @Test
    fun `test trimAndTruncate with NPI`() {
        val settings = FileSettings("./settings")
        val serializer = Hl7Serializer(UnitTestUtils.simpleMetadata, settings)
        val hl7Config = createConfig(
            truncateHDNamespaceIds = false,
            suppressNonNPI = false,
            truncateHl7Fields = "ORC-12-1, OBR-16-1" // Enables truncation on this field
        )
        val inputAndExpected = mapOf(
            "1234567890" to "1234567890",
            "12345678901234567890" to "123456789012345",
        )
        for ((input, expected) in inputAndExpected) {
            val actual = serializer.trimAndTruncateValue(input, "ORC-12-1", hl7Config, emptyTerser)
            assertThat(actual).isEqualTo(expected)
            val actual2 = serializer.trimAndTruncateValue(input, "OBR-16-1", hl7Config, emptyTerser)
            assertThat(actual2).isEqualTo(expected)
        }
    }

    @Test
    fun `test getHl7MaxLength`() {
        val settings = FileSettings("./settings")
        val serializer = Hl7Serializer(UnitTestUtils.simpleMetadata, settings)
        // Test the ordering provider id has the right length
        assertThat(serializer.getHl7MaxLength("ORC-12-1", emptyTerser)).isEqualTo(15)
        assertThat(serializer.getHl7MaxLength("OBR-16-1", emptyTerser)).isEqualTo(15)
        // Test that MSH returns reasonable values
        assertThat(serializer.getHl7MaxLength("MSH-7", emptyTerser)).isEqualTo(26)
        assertThat(serializer.getHl7MaxLength("MSH-4-1", emptyTerser)).isEqualTo(20)
        assertThat(serializer.getHl7MaxLength("MSH-3-1", emptyTerser)).isEqualTo(20)
        assertThat(serializer.getHl7MaxLength("MSH-4-2", emptyTerser)).isEqualTo(199)
        assertThat(serializer.getHl7MaxLength("MSH-1", emptyTerser)).isEqualTo(1)
        // Test that OBX returns reasonable values
        assertThat(serializer.getHl7MaxLength("OBX-2", emptyTerser)).isEqualTo(2)
        assertThat(serializer.getHl7MaxLength("OBX-5", emptyTerser)).isEqualTo(99999)
        assertThat(serializer.getHl7MaxLength("OBX-11", emptyTerser)).isEqualTo(1)
        // This component limit is smaller than the enclosing field. This inconsistency was fixed by v2.9
        assertThat(serializer.getHl7MaxLength("OBX-18", emptyTerser)).isEqualTo(22)
        assertThat(serializer.getHl7MaxLength("OBX-18-1", emptyTerser)).isEqualTo(199)
        assertThat(serializer.getHl7MaxLength("OBX-19", emptyTerser)).isEqualTo(26)
        assertThat(serializer.getHl7MaxLength("OBX-23-1", emptyTerser)).isEqualTo(50)
        // Test that a subcomponent returns null
        assertThat(serializer.getHl7MaxLength("OBR-16-1-2", emptyTerser)).isNull()
    }

    @Ignore // Test case works locally but not in github. Build issue seems to be the one affecting it in remote branch.
    @Test
    fun `test write a message with Receiver for VT with HD truncation and OBX-23-1 with 50 chars`() {
        val inputStream = File("./src/test/unit_test_files/vt_test_file.csv").inputStream()
        val settings = FileSettings("./settings")
        val schema = "primedatainput/pdi-covid-19"
        val metadata = Metadata.getInstance()
        val serializer = Hl7Serializer(metadata, settings)
        val csvSerializer = CsvSerializer(metadata)

        val hl7Config = mockkClass(Hl7Configuration::class).also {
            every { it.replaceValue }.returns(mapOf("MSH-3-1" to "CDC PRIME - Atlanta,"))
            every { it.format }.returns(Report.Format.HL7)
            every { it.useTestProcessingMode }.returns(false)
            every { it.suppressQstForAoe }.returns(false)
            every { it.suppressAoe }.returns(false)
            every { it.defaultAoeToUnknown }.returns(false)
            every { it.suppressHl7Fields }.returns(null)
            every { it.useBlankInsteadOfUnknown }.returns(null)
            every { it.convertTimestampToDateTime }.returns(null)
            every { it.truncateHDNamespaceIds }.returns(true)
            every { it.truncateHl7Fields }.returns(null)
            every { it.suppressNonNPI }.returns(false)
            every { it.phoneNumberFormatting }.returns(Hl7Configuration.PhoneNumberFormatting.STANDARD)
            every { it.usePid14ForPatientEmail }.returns(false)
            every { it.reportingFacilityName }.returns(null)
            every { it.reportingFacilityId }.returns(null)
            every { it.reportingFacilityIdType }.returns(null)
            every { it.cliaForOutOfStateTesting }.returns(null)
            every { it.valueSetOverrides }.returns((mapOf()))
            every { it.useOrderingFacilityName }.returns(Hl7Configuration.OrderingFacilityName.STANDARD)
            every { it.cliaForSender }.returns(mapOf())
        }
        val receiver = mockkClass(Receiver::class).also {
            every { it.translation }.returns(hl7Config)
            every { it.format }.returns(Report.Format.HL7)
            every { it.organizationName }.returns("vt-dph")
        }

        val testReport = csvSerializer.readExternal(schema, inputStream, listOf(TestSource), receiver).report
        val output = serializer.createMessage(testReport, 0)
        val mcf = CanonicalModelClassFactory("2.5.1")
        context.modelClassFactory = mcf
        val parser = context.pipeParser
        // act
        val reg = "[\r\n]".toRegex()
        val cleanedMessage = reg.replace(output, "\r")
        val hapiMsg = parser.parse(cleanedMessage)
        val terser = Terser(hapiMsg)

        // assert
        assertThat(terser.get("/MSH-4-1")).isEqualTo("High Meadow")
        assertThat(terser.get("/MSH-4-1").length).isLessThanOrEqualTo(20)
        println("Value of MSH-3-1: " + terser.get("/MSH-3-1"))
        assertThat(terser.get("/MSH-3-1").length).isLessThanOrEqualTo(20)
        assertThat(
            terser.get(
                "/PATIENT_RESULT/ORDER_OBSERVATION/OBSERVATION/OBX-23-1"
            ).length
        ).isLessThanOrEqualTo(50)
        assertThat(
            terser.get(
                "/PATIENT_RESULT/ORDER_OBSERVATION/OBSERVATION/OBX-23-1"
            )
        ).isEqualTo("High Meadow")
        assertThat(output).isNotNull()
    }

    @Test
    fun `generate empty HL7 batch`() {
        // Setup
        val oneOrganization = DeepOrganization(
            "phd", "test", Organization.Jurisdiction.FEDERAL,
            receivers = listOf(Receiver("elr", "phd", "topic", CustomerStatus.INACTIVE, "one"))
        )
        val one = Schema(name = "one", topic = "test", elements = listOf(Element("a"), Element("b")))
        val metadata = Metadata(schema = one)
        val settings = FileSettings().loadOrganizations(oneOrganization)

        val serializer = Hl7Serializer(metadata, settings)
        val report1 = Report(one, emptyList(), source = TestSource, metadata = metadata)
        val outputStream = ByteArrayOutputStream()

        // Act
        serializer.writeBatch(
            report1,
            outputStream,
            "sending_app",
            "receiving_app",
            "receiving_facility"
        )
        val result = String(outputStream.toByteArray()).split('\r')

        // Assert

        // should be 4 lines and a newline at the end
        assertEquals(5, result.size)
        // should have FHS, BHS, BTS, FTS
        assertEquals(true, result[0].startsWith("FHS"))
        assertEquals(true, result[1].startsWith("BHS"))
        assertEquals(true, result[2].startsWith("BTS"))
        assertEquals(true, result[3].startsWith("FTS"))
        assertEquals(0, result[4].length)
        // should have passed in sending app, receiving app, receiving facility
        val parts = result[0].split('|')
        assertEquals("sending_app", parts[2])
        assertEquals("receiving_app", parts[4])
        assertEquals("receiving_facility", parts[5])
    }

    @Test
<<<<<<< HEAD
    fun `test organization yml replaceValueAwithB setting field`() {
=======
    fun `test now timestamp logic`() {
        // arrange our regexes
        // this regex checks for 12 digits, and then the offset sign, and then four more digits
        val lowPrecisionTimeStampRegex = "^\\d{12}[-|+]\\d{4}".toRegex()
        createConfig(
            useHighPrecisionHeaderDateTimeFormat = false,
            convertPositiveDateTimeOffsetToNegative = false
        ).run {
            val timestampValue = Hl7Serializer.nowTimestamp(this)
            assertThat(lowPrecisionTimeStampRegex.containsMatchIn(timestampValue)).isTrue()
        }

        // this regex checks for 14 digits, then a period, three digits, and then the offset
        val highPrecisionTimeStampRegex = "\\d{14}\\.\\d{3}[-|+]\\d{4}".toRegex()
        createConfig(
            useHighPrecisionHeaderDateTimeFormat = true,
            convertPositiveDateTimeOffsetToNegative = false
        ).run {
            val timestampValue = Hl7Serializer.nowTimestamp(this)
            assertThat(highPrecisionTimeStampRegex.containsMatchIn(timestampValue)).isTrue()
        }
    }

    @Test
    fun `testOrganizationYmlReplaceValueAwithBUsingTerserSettingField`() {
>>>>>>> 7fcc8704
        val oneOrganization = DeepOrganization(
            "phd", "test", Organization.Jurisdiction.FEDERAL,
            receivers = listOf(Receiver("elr", "phd", "topic", CustomerStatus.INACTIVE, "one"))
        )
        val one = Schema(name = "one", topic = "test", elements = listOf(Element("a"), Element("b")))
        val metadata = Metadata(schema = one)
        val settings = FileSettings().loadOrganizations(oneOrganization)
        val serializer = Hl7Serializer(metadata, settings)

        val message = ORU_R01()
        message.initQuickstart(Hl7Serializer.MESSAGE_CODE, Hl7Serializer.MESSAGE_TRIGGER_EVENT, "T")
        val terser = Terser(message)

        val pathORC = "/PATIENT_RESULT/ORDER_OBSERVATION/ORC-12-2"
        val pathOBX31 = "/PATIENT_RESULT/ORDER_OBSERVATION/OBSERVATION(0)/OBX-3-1"
        val pathOBX32 = "/PATIENT_RESULT/ORDER_OBSERVATION/OBSERVATION(0)/OBX-3-2"
        val pathOBX33 = "/PATIENT_RESULT/ORDER_OBSERVATION/OBSERVATION(0)/OBX-3-3"
        val pathSPM = "/PATIENT_RESULT/ORDER_OBSERVATION/SPECIMEN/SPM"

        // Set known values
        terser.set("MSH-3", "PHX.ProviderReportingService")
        terser.set("MSH-11-1", "P")
        terser.set(pathOBX31, "94534-5")
        terser.set(pathOBX32, "SARS Old String")
        terser.set(pathOBX33, "LN")

        terser.set("$pathSPM-2-1-1", "1234567")
        terser.set("$pathSPM-2-1-2", "WASHINGTON TEST SITE")
        terser.set("$pathSPM-2-1-3", "123456789")
        terser.set("$pathSPM-2-1-4", "NPI")

        terser.set("$pathSPM-2-2-1", "2345678")
        terser.set("$pathSPM-2-2-2", "NEW YORK TEST SITE")
        terser.set("$pathSPM-2-2-3", "234567890")
        terser.set("$pathSPM-2-2-4", "NPI")

        val msh3_ValuePair = arrayListOf(mapOf("*" to "CDC PRIME - Atlanta^2.16.840.1.114222.4.1.237821^ISO"))
        val msh11_1_Values = arrayListOf(mapOf("*" to "D"))
        val unKnownValuePair = arrayListOf(mapOf("*" to "Unknown"))
        val obxValuePair = arrayListOf(mapOf("*" to "OBX31^OBX32^OBX33"))
        val spmValuePair = arrayListOf(mapOf("*" to "646&Wichita TEST SITE&123&NPI"))

        val replaceValueAwithB: Map<String, Any>? = mapOf(
            "MSH-3" to msh3_ValuePair,
            "MSH-11-1" to msh11_1_Values,
            // Note for the value=""/blank/null/empty is same as the valude is not in HL7 file.
            // .. Hl7Serializer.kt will not set to any value.  Therefore,
            // .. if replaceValueAwithB contains:
            // ..   ORC-12-2: ["*":"unKnow"], it will add "unKnown" value to the component
            "ORC-12-2" to unKnownValuePair,
            "OBX-3" to obxValuePair,
            "SPM-2" to spmValuePair
        )

        replaceValueAwithB?.let {
            serializer.replaceValueAwithBUsingTerser(
                replaceValueAwithB, terser,
                message.patienT_RESULT.ordeR_OBSERVATION.observationReps
            )

            assertThat(terser.get("MSH-3-1")).isEqualTo("CDC PRIME - Atlanta")
            assertThat(terser.get("MSH-3-2")).isEqualTo("2.16.840.1.114222.4.1.237821")
            assertThat(terser.get("MSH-3-3")).isEqualTo("ISO")
            assertThat(terser.get("MSH-11-1")).isEqualTo("D")

            assertThat(terser.get(pathORC)).isEqualTo("Unknown")

            assertThat(terser.get(pathOBX31)).isEqualTo("OBX31")
            assertThat(terser.get(pathOBX32)).isEqualTo("OBX32")
            assertThat(terser.get(pathOBX33)).isEqualTo("OBX33")

            assertThat(terser.get("$pathSPM-2-1-1")).isEqualTo("646")
            assertThat(terser.get("$pathSPM-2-1-2")).isEqualTo("Wichita TEST SITE")
            assertThat(terser.get("$pathSPM-2-1-3")).isEqualTo("123")
            assertThat(terser.get("$pathSPM-2-1-4")).isEqualTo("NPI")

            assertThat(terser.get("$pathSPM-2-2-1")).isEqualTo("2345678")
            assertThat(terser.get("$pathSPM-2-2-2")).isEqualTo("NEW YORK TEST SITE")
            assertThat(terser.get("$pathSPM-2-2-3")).isEqualTo("234567890")
            assertThat(terser.get("$pathSPM-2-2-4")).isEqualTo("NPI")
        }

        // Test case for exact match
        val arrayistValuesReplace = arrayListOf(
            mapOf(
                "PHX.ProviderReportingService" to
                    "CDC PRIME - Atlanta, Georgia (Dekalb)^2.16.840.1.114222.4.1.237821^ISO"
            )
        )

        // Reset
        terser.set("MSH-3", "PHX.ProviderReportingService")
        terser.set("MSH-11-1", "P")
        val replaceValueAwithBReplace = mapOf("MSH-3" to arrayistValuesReplace)
        replaceValueAwithB?.let {
            serializer.replaceValueAwithBUsingTerser(
                replaceValueAwithBReplace, terser,
                message.patienT_RESULT.ordeR_OBSERVATION.observationReps
            )
            assertThat(terser.get("MSH-3-1")).isEqualTo("CDC PRIME - Atlanta, Georgia (Dekalb)")
            assertThat(terser.get("MSH-3-2")).isEqualTo("2.16.840.1.114222.4.1.237821")
            assertThat(terser.get("MSH-3-3")).isEqualTo("ISO")
            assertThat(terser.get("MSH-11-1")).isEqualTo("P") // Still since we did have it in the replace list
            assertThat(terser.get(pathORC)).isEqualTo("Unknown") // Left over from above terser modification.
        }

        // Test case exact match But not replace since the value in terser and new is NOT match.
        val arrayistValues = arrayListOf(
            mapOf(
                "PHX.ProviderReportingService" to
                    "CDC PRIME - Atlanta, Georgia (Dekalb)^2.16.840.1.114222.4.1.237821^ISO"
            )
        )

        // Reset
        terser.set("MSH-3", "Don't replace me")
        val arrayistValuesNotReplace = mapOf("MSH-3" to arrayistValues)
        replaceValueAwithB?.let {
            serializer.replaceValueAwithBUsingTerser(
                arrayistValuesNotReplace, terser,
                message.patienT_RESULT.ordeR_OBSERVATION.observationReps
            )
            assertThat(terser.get("MSH-3-1")).isEqualTo("Don't replace me")
        }
    }
}<|MERGE_RESOLUTION|>--- conflicted
+++ resolved
@@ -793,35 +793,7 @@
     }
 
     @Test
-<<<<<<< HEAD
-    fun `test organization yml replaceValueAwithB setting field`() {
-=======
-    fun `test now timestamp logic`() {
-        // arrange our regexes
-        // this regex checks for 12 digits, and then the offset sign, and then four more digits
-        val lowPrecisionTimeStampRegex = "^\\d{12}[-|+]\\d{4}".toRegex()
-        createConfig(
-            useHighPrecisionHeaderDateTimeFormat = false,
-            convertPositiveDateTimeOffsetToNegative = false
-        ).run {
-            val timestampValue = Hl7Serializer.nowTimestamp(this)
-            assertThat(lowPrecisionTimeStampRegex.containsMatchIn(timestampValue)).isTrue()
-        }
-
-        // this regex checks for 14 digits, then a period, three digits, and then the offset
-        val highPrecisionTimeStampRegex = "\\d{14}\\.\\d{3}[-|+]\\d{4}".toRegex()
-        createConfig(
-            useHighPrecisionHeaderDateTimeFormat = true,
-            convertPositiveDateTimeOffsetToNegative = false
-        ).run {
-            val timestampValue = Hl7Serializer.nowTimestamp(this)
-            assertThat(highPrecisionTimeStampRegex.containsMatchIn(timestampValue)).isTrue()
-        }
-    }
-
-    @Test
     fun `testOrganizationYmlReplaceValueAwithBUsingTerserSettingField`() {
->>>>>>> 7fcc8704
         val oneOrganization = DeepOrganization(
             "phd", "test", Organization.Jurisdiction.FEDERAL,
             receivers = listOf(Receiver("elr", "phd", "topic", CustomerStatus.INACTIVE, "one"))
