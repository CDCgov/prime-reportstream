package gov.cdc.prime.router.serializers

import assertk.assertThat
import assertk.assertions.hasSize
import assertk.assertions.isEqualTo
import assertk.assertions.isNotEmpty
import assertk.assertions.isNotEqualTo
import assertk.assertions.isNotNull
import assertk.assertions.isNull
import assertk.assertions.isTrue
import ca.uhn.hl7v2.DefaultHapiContext
import ca.uhn.hl7v2.model.Segment
import ca.uhn.hl7v2.model.v251.datatype.DR
import ca.uhn.hl7v2.model.v251.datatype.DT
import ca.uhn.hl7v2.model.v251.datatype.DTM
import ca.uhn.hl7v2.model.v251.datatype.TS
import ca.uhn.hl7v2.model.v251.datatype.XTN
import ca.uhn.hl7v2.model.v251.message.ORU_R01
import ca.uhn.hl7v2.parser.CanonicalModelClassFactory
import ca.uhn.hl7v2.util.Terser
import gov.cdc.prime.router.Element
import gov.cdc.prime.router.FileSettings
import gov.cdc.prime.router.FileSource
import gov.cdc.prime.router.Hl7Configuration
import gov.cdc.prime.router.Metadata
import gov.cdc.prime.router.Receiver
import gov.cdc.prime.router.Report
import gov.cdc.prime.router.Schema
import gov.cdc.prime.router.TestSource
import io.mockk.every
import io.mockk.mockk
import io.mockk.mockkClass
import io.mockk.verify
import org.junit.jupiter.api.TestInstance
import java.io.ByteArrayInputStream
import java.io.ByteArrayOutputStream
import java.io.File
import java.nio.charset.StandardCharsets
import java.time.LocalDate
import java.time.OffsetDateTime
import java.time.ZoneOffset
import java.time.format.DateTimeFormatter
import java.util.Calendar
import java.util.Date
import kotlin.test.Test
import kotlin.test.assertEquals
import kotlin.test.fail

@TestInstance(TestInstance.Lifecycle.PER_CLASS)
class Hl7SerializerTests {
    private val hl7TestFileDir = "./src/test/hl7_test_files/"
    private val hl7SchemaName = "hl7/hl7-ingest-covid-19"
    private val testReport: Report
    private val context = DefaultHapiContext()
    private val mcf = CanonicalModelClassFactory("2.5.1")
    private val serializer: Hl7Serializer
    private val csvSerializer: CsvSerializer
    private val covid19Schema: Schema
    private val sampleHl7Message: String
    private val sampleHl7MessageWithRepeats: String
    private val metadata = Metadata.getInstance()

    init {
        val settings = FileSettings("./settings")
        val inputStream = File("./src/test/unit_test_files/fake-pdi-covid-19.csv").inputStream()
        covid19Schema = metadata.findSchema(hl7SchemaName) ?: fail("Could not find target schema")
        csvSerializer = CsvSerializer(metadata)
        serializer = Hl7Serializer(metadata, settings)
        testReport = csvSerializer.readExternal("primedatainput/pdi-covid-19", inputStream, TestSource).report ?: fail()
        sampleHl7Message = """MSH|^~\&|CDC PRIME - Atlanta, Georgia (Dekalb)^2.16.840.1.114222.4.1.237821^ISO|Avante at Ormond Beach^10D0876999^CLIA|||20210210170737||ORU^R01^ORU_R01|371784|P|2.5.1|||NE|NE|USA||||PHLabReportNoAck^ELR_Receiver^2.16.840.1.113883.9.11^ISO
SFT|Centers for Disease Control and Prevention|0.1-SNAPSHOT|PRIME ReportStream|0.1-SNAPSHOT||20210210
PID|1||2a14112c-ece1-4f82-915c-7b3a8d152eda^^^Avante at Ormond Beach^PI||Buckridge^Kareem^Millie^^^^L||19580810|F||2106-3^White^HL70005^^^^2.5.1|688 Leighann Inlet^^South Rodneychester^TX^67071||^PRN^^roscoe.wilkinson@email.com^1^211^2240784|||||||||U^Unknown^HL70189||||||||N
ORC|RE|73a6e9bd-aaec-418e-813a-0ad33366ca85|73a6e9bd-aaec-418e-813a-0ad33366ca85|||||||||1629082607^Eddin^Husam^^^^^^CMS&2.16.840.1.113883.3.249&ISO^^^^NPI||^WPN^^^1^386^6825220|20210209||||||Avante at Ormond Beach|170 North King Road^^Ormond Beach^FL^32174^^^^12127|^WPN^^jbrush@avantecenters.com^1^407^7397506|^^^^32174
OBR|1|73a6e9bd-aaec-418e-813a-0ad33366ca85||94558-4^SARS-CoV-2 (COVID-19) Ag [Presence] in Respiratory specimen by Rapid immunoassay^LN|||202102090000-0600|202102090000-0600||||||||1629082607^Eddin^Husam^^^^^^CMS&2.16.840.1.113883.3.249&ISO^^^^NPI|^WPN^^^1^386^6825220|||||202102090000-0600|||F
OBX|1|CWE|94558-4^SARS-CoV-2 (COVID-19) Ag [Presence] in Respiratory specimen by Rapid immunoassay^LN||260415000^Not detected^SCT|||N^Normal (applies to non-numeric results)^HL70078|||F|||202102090000-0600|||CareStart COVID-19 Antigen test_Access Bio, Inc._EUA^^99ELR||202102090000-0600||||Avante at Ormond Beach^^^^^CLIA&2.16.840.1.113883.4.7&ISO^^^^10D0876999^CLIA|170 North King Road^^Ormond Beach^FL^32174^^^^12127
NTE|1|L|This is a comment|RE
OBX|2|CWE|95418-0^Whether patient is employed in a healthcare setting^LN^^^^2.69||Y^Yes^HL70136||||||F|||202102090000-0600|||||||||||||||QST
OBX|3|CWE|95417-2^First test for condition of interest^LN^^^^2.69||Y^Yes^HL70136||||||F|||202102090000-0600|||||||||||||||QST
OBX|4|CWE|95421-4^Resides in a congregate care setting^LN^^^^2.69||N^No^HL70136||||||F|||202102090000-0600|||||||||||||||QST
OBX|5|CWE|95419-8^Has symptoms related to condition of interest^LN^^^^2.69||N^No^HL70136||||||F|||202102090000-0600|||||||||||||||QST
SPM|1|||258500001^Nasopharyngeal swab^SCT||||71836000^Nasopharyngeal structure (body structure)^SCT^^^^2020-09-01|||||||||202102090000-0600^202102090000-0600
NTE|1|L|This is a final comment|RE"""
        sampleHl7MessageWithRepeats = """MSH|^~\&|CDC PRIME - Atlanta, Georgia (Dekalb)^2.16.840.1.114222.4.1.237821^ISO|Avante at Ormond Beach^10D0876999^CLIA|||20210210170737||ORU^R01^ORU_R01|371784|P|2.5.1|||NE|NE|USA||||PHLabReportNoAck^ELR_Receiver^2.16.840.1.113883.9.11^ISO
SFT|Centers for Disease Control and Prevention|0.1-SNAPSHOT|PRIME ReportStream|0.1-SNAPSHOT||20210210
PID|1||2a14112c-ece1-4f82-915c-7b3a8d152eda^^^Avante at Ormond Beach^PI||Buckridge^Kareem^Millie^^^^L||19580810|F||2106-3^White^HL70005^^^^2.5.1|688 Leighann Inlet^^South Rodneychester^TX^67071||^NET^Internet^roscoe.wilkinson@email.com~(211)224-0784^PRN^PH^^1^211^2240784|||||||||U^Unknown^HL70189||||||||N
ORC|RE|73a6e9bd-aaec-418e-813a-0ad33366ca85|73a6e9bd-aaec-418e-813a-0ad33366ca85|||||||||1629082607^Eddin^Husam^^^^^^CMS&2.16.840.1.113883.3.249&ISO^^^^NPI||^WPN^^^1^386^6825220|20210209||||||Avante at Ormond Beach|170 North King Road^^Ormond Beach^FL^32174^^^^12127|^WPN^^jbrush@avantecenters.com^1^407^7397506|^^^^32174
OBR|1|73a6e9bd-aaec-418e-813a-0ad33366ca85||94558-4^SARS-CoV-2 (COVID-19) Ag [Presence] in Respiratory specimen by Rapid immunoassay^LN|||202102090000-0600|202102090000-0600||||||||1629082607^Eddin^Husam^^^^^^CMS&2.16.840.1.113883.3.249&ISO^^^^NPI|^WPN^^^1^386^6825220|||||202102090000-0600|||F
OBX|1|CWE|94558-4^SARS-CoV-2 (COVID-19) Ag [Presence] in Respiratory specimen by Rapid immunoassay^LN||260415000^Not detected^SCT|||N^Normal (applies to non-numeric results)^HL70078|||F|||202102090000-0600|||CareStart COVID-19 Antigen test_Access Bio, Inc._EUA^^99ELR||202102090000-0600||||Avante at Ormond Beach^^^^^CLIA&2.16.840.1.113883.4.7&ISO^^^^10D0876999^CLIA|170 North King Road^^Ormond Beach^FL^32174^^^^12127
NTE|1|L|This is a comment|RE
OBX|2|CWE|95418-0^Whether patient is employed in a healthcare setting^LN^^^^2.69||Y^Yes^HL70136||||||F|||202102090000-0600|||||||||||||||QST
OBX|3|CWE|95417-2^First test for condition of interest^LN^^^^2.69||Y^Yes^HL70136||||||F|||202102090000-0600|||||||||||||||QST
OBX|4|CWE|95421-4^Resides in a congregate care setting^LN^^^^2.69||N^No^HL70136||||||F|||202102090000-0600|||||||||||||||QST
OBX|5|CWE|95419-8^Has symptoms related to condition of interest^LN^^^^2.69||N^No^HL70136||||||F|||202102090000-0600|||||||||||||||QST
SPM|1|||258500001^Nasopharyngeal swab^SCT||||71836000^Nasopharyngeal structure (body structure)^SCT^^^^2020-09-01|||||||||202102090000-0600^202102090000-0600
NTE|1|L|This is a final comment|RE"""
    }

    @Test
    fun `Test write batch`() {
        val outputStream = ByteArrayOutputStream()
        serializer.writeBatch(testReport, outputStream)
        val output = outputStream.toString(StandardCharsets.UTF_8)
        assertThat(output).isNotNull()
    }

    @Test
    fun `test write a message`() {
        val output = serializer.createMessage(testReport, 0)
        assertThat(output).isNotNull()
    }

    @Test
    fun `test write a message with Receiver`() {
        val inputStream = File("./src/test/unit_test_files/ak_test_file.csv").inputStream()
        val schema = "primedatainput/pdi-covid-19"

        val hl7Config = mockkClass(Hl7Configuration::class).also {
            every { it.replaceValue }.returns(mapOf("PID-22-3" to "CDCREC,-,testCDCREC", "MSH-9" to "MSH-10"))
            every { it.format }.returns(Report.Format.HL7)
            every { it.useTestProcessingMode }.returns(false)
            every { it.suppressQstForAoe }.returns(false)
            every { it.suppressAoe }.returns(false)
            every { it.suppressHl7Fields }.returns(null)
            every { it.useBlankInsteadOfUnknown }.returns(null)
            every { it.convertTimestampToDateTime }.returns(null)
            every { it.truncateHDNamespaceIds }.returns(false)
            every { it.phoneNumberFormatting }.returns(Hl7Configuration.PhoneNumberFormatting.STANDARD)
            every { it.usePid14ForPatientEmail }.returns(false)
            every { it.reportingFacilityName }.returns(null)
            every { it.reportingFacilityId }.returns(null)
            every { it.reportingFacilityIdType }.returns(null)
            every { it.cliaForOutOfStateTesting }.returns("1234FAKECLIA")
            every { it.useOrderingFacilityName }.returns(Hl7Configuration.OrderingFacilityName.STANDARD)
            every { it.cliaForSender }.returns(mapOf())
        }
        val receiver = mockkClass(Receiver::class).also {
            every { it.translation }.returns(hl7Config)
            every { it.format }.returns(Report.Format.HL7)
            every { it.organizationName }.returns("ca-dph")
        }

        val testReport = csvSerializer.readExternal(schema, inputStream, listOf(TestSource), receiver).report ?: fail()
        val output = serializer.createMessage(testReport, 2)
        assertThat(output).isNotNull()
    }

    @Test
    fun `test reading message from serializer`() {
        // arrange
        val mcf = CanonicalModelClassFactory("2.5.1")
        context.modelClassFactory = mcf
        val parser = context.pipeParser
        // act
        val reg = "[\r\n]".toRegex()
        val cleanedMessage = reg.replace(sampleHl7Message, "\r")
        val hapiMsg = parser.parse(cleanedMessage)
        val terser = Terser(hapiMsg)
        // these messages are of type ORU_R01, so we can cast to that
        // as well, and let's test that while we're here as well
        val oru = hapiMsg as ORU_R01
        // assert
        assertThat(terser.get("/MSH-3-1")).isEqualTo("CDC PRIME - Atlanta, Georgia (Dekalb)")
        assertThat(terser.get("/MSH-3-2")).isEqualTo("2.16.840.1.114222.4.1.237821")
        assertThat(terser.get("/.PID-11-3")).isEqualTo("South Rodneychester")
        // check the oru cast
        assertThat(oru).isNotNull()
        assertThat(oru.patienT_RESULT.patient).isNotNull()
        assertThat(oru.patienT_RESULT.patient.pid).isNotNull()
        println(oru.printStructure())
    }

    @Test
    fun `test reading pid repeats`() {
        // arrange
        context.modelClassFactory = mcf
        val parser = context.pipeParser
        // act
        val reg = "[\r\n]".toRegex()
        val cleanedMessage = reg.replace(sampleHl7MessageWithRepeats, "\r")
        val hapiMsg = parser.parse(cleanedMessage)
        val terser = Terser(hapiMsg)
        // these messages are of type ORU_R01, so we can cast to that
        // as well, and let's test that while we're here as well
        val oru = hapiMsg as ORU_R01
        // ^NET^Internet^roscoe.wilkinson@email.com~(211)224-0784^PRN^PH^^1^211^2240784
        // assert
        assertThat(terser.get("/PATIENT_RESULT/PATIENT/PID-13(0)-2")).isEqualTo("NET")
        assertThat(terser.get("/PATIENT_RESULT/PATIENT/PID-13(0)-3")).isEqualTo("Internet")
        assertThat(terser.get("/PATIENT_RESULT/PATIENT/PID-13(1)-1")).isEqualTo("(211)224-0784")
        assertThat(terser.get("/PATIENT_RESULT/PATIENT/PID-13(1)-2")).isEqualTo("PRN")
        println(terser.get("/PATIENT_RESULT/PATIENT/PID-13(0)"))
        println(terser.get("/PATIENT_RESULT/PATIENT/PID-13(1)"))
        // check the oru cast
        assertThat(oru).isNotNull()
        assertThat(oru.patienT_RESULT.patient).isNotNull()
        assertThat(oru.patienT_RESULT.patient.pid).isNotNull()
        assertThat(oru.patienT_RESULT.patient.pid.phoneNumberHome).isNotNull()
        assertThat(oru.patienT_RESULT.patient.pid.phoneNumberHome).hasSize(2)
        println(oru.patienT_RESULT.patient.pid.phoneNumberHome[0])
        println(oru.printStructure())
    }

    @Test
    fun `test converting hl7 into mapped list of values`() {
        val mappedMessage = serializer.convertMessageToMap(sampleHl7Message, covid19Schema)
        val mappedValues = mappedMessage.row
        println("\ntest converting hl7 into mapped list of values:\n")
        mappedValues.forEach {
            println("${it.key}: ${it.value.joinToString()}")
        }
        assertThat(mappedValues.containsKey("patient_city")).isTrue()
        assertThat(mappedValues["patient_city"]?.get(0)).isEqualTo("South Rodneychester")
    }

    @Test
    fun `test reading HL7 message from file`() {
        val inputFile = "$hl7TestFileDir/single_message.hl7"
        val message = File(inputFile).readText()
        val mappedMessage = serializer.convertMessageToMap(message, covid19Schema)
        val mappedValues = mappedMessage.row
        mappedValues.forEach {
            println("${it.key}: ${it.value.joinToString()}")
        }
        assertThat(mappedValues.containsKey("patient_city")).isTrue()
        assertThat(mappedValues["patient_city"]?.get(0)).isEqualTo("South Rodneychester")
    }

    @Test
    fun `test reading HL7 batch message from file`() {
        val inputFile = "$hl7TestFileDir/batch_message.hl7"
        val message = File(inputFile).readText()
        val mappedMessage = serializer.convertBatchMessagesToMap(message, covid19Schema)
        val mappedValues = mappedMessage.mappedRows
        println("\ntest reading HL7 batch message from file:\n")
        mappedValues.forEach {
            println("${it.key}: ${it.value.joinToString()}")
        }
        assertThat(mappedValues.containsKey("patient_city")).isTrue()
        val cities = mappedValues["patient_city"]?.toSet()
        assertThat(cities).isEqualTo(setOf("North Taylor", "South Rodneychester"))
        println("Errors:")
        mappedMessage.errors.forEach {
            println(it)
        }
        println("Warnings:")
        mappedMessage.warnings.forEach {
            println(it)
        }
    }

    @Test
    fun `test reading HL7 batch and creating report instance`() {
        val inputFile = "$hl7TestFileDir/batch_message.hl7"
        val message = File(inputFile)
        val source = FileSource(inputFile)
        val readResult = serializer.readExternal(hl7SchemaName, message.inputStream(), source)
        val report = readResult.report ?: fail("Report was null and should not be")
        assertThat(report.getString(0, "patient_city")).isEqualTo("South Rodneychester")
        assertThat(report.getString(1, "patient_city")).isEqualTo("North Taylor")
        assertThat(report.itemCount == 2).isTrue()
        val hospitalized = (0 until report.itemCount).map { report.getString(it, "hospitalized") }
        assertThat(hospitalized.toSet()).isEqualTo(setOf(""))
    }

    @Test
    fun `test XTN phone decoding`() {
        val settings = FileSettings("./settings")
        val serializer = Hl7Serializer(metadata, settings)
        val mockTerser = mockk<Terser>()
        val mockSegment = mockk<Segment>()
        val emptyPhoneField = mockk<XTN>()
        val emailField = mockk<XTN>()
        val phoneField = mockk<XTN>()
        val deprecatedPhoneField = mockk<XTN>()
        val element = Element("phone", Element.Type.TELEPHONE, hl7Field = "PID-13")

        // Bad field value
        every { mockTerser.getSegment(any()) } returns null
        var phoneNumber = serializer.decodeHl7TelecomData(
            mockTerser, Element("phone", Element.Type.TELEPHONE),
            "PID-BLAH"
        )
        assertThat(phoneNumber).isEqualTo("")

        // Segment not found
        phoneNumber = serializer.decodeHl7TelecomData(mockTerser, element, element.hl7Field!!)
        assertThat(phoneNumber).isEqualTo("")

        // No phone number due to zero repetitions
        every { mockTerser.getSegment(any()) } returns mockSegment
        every { mockSegment.getField(any()) } returns emptyArray()
        phoneNumber = serializer.decodeHl7TelecomData(mockTerser, element, element.hl7Field!!)
        assertThat(phoneNumber).isEqualTo("")

        // No phone number
        every { mockSegment.getField(any()) } returns arrayOf(emptyPhoneField) // This is only to get the number of reps
        every { mockTerser.get(any()) } returns ""
        every { emptyPhoneField.areaCityCode.isEmpty } returns true
        every { emptyPhoneField.localNumber.isEmpty } returns true
        every { emptyPhoneField.telephoneNumber.isEmpty } returns true
        phoneNumber = serializer.decodeHl7TelecomData(mockTerser, element, element.hl7Field!!)
        assertThat(phoneNumber).isEqualTo("")

        // Multiple repetitions with no phone number
        every { mockSegment.getField(any()) } returns arrayOf(emptyPhoneField, emptyPhoneField, emptyPhoneField)
        phoneNumber = serializer.decodeHl7TelecomData(mockTerser, element, element.hl7Field!!)
        assertThat(phoneNumber).isEqualTo("")

        // Phone number in deprecated component
        every { deprecatedPhoneField.areaCityCode.isEmpty } returns true
        every { deprecatedPhoneField.localNumber.isEmpty } returns true
        every { deprecatedPhoneField.telephoneNumber.isEmpty } returns false
        every { deprecatedPhoneField.telephoneNumber.valueOrEmpty } returns "(555)555-5555"
        every { mockSegment.getField(any()) } returns arrayOf(deprecatedPhoneField)
        phoneNumber = serializer.decodeHl7TelecomData(mockTerser, element, element.hl7Field!!)
        assertThat(phoneNumber).isEqualTo("5555555555:1:")

        // Phone number in newer components.  Will ignore phone number in deprecated component
        every { mockSegment.getField(any()) } returns arrayOf(phoneField)
        every { phoneField.areaCityCode.isEmpty } returns false
        every { phoneField.localNumber.isEmpty } returns false
        every { phoneField.telephoneNumber.value } returns "(555)555-5555"
        every { phoneField.telecommunicationEquipmentType.isEmpty } returns false
        every { phoneField.telecommunicationEquipmentType.valueOrEmpty } returns "PH"
        every { phoneField.countryCode.value } returns "1"
        every { phoneField.areaCityCode.value } returns "666"
        every { phoneField.localNumber.value } returns "7777777"
        every { phoneField.extension.value } returns "9999"
        phoneNumber = serializer.decodeHl7TelecomData(mockTerser, element, element.hl7Field!!)
        assertThat(phoneNumber).isEqualTo("6667777777:1:9999")

        // No type assumed to be a phone number
        every { phoneField.telecommunicationEquipmentType.isEmpty } returns true
        every { phoneField.telecommunicationEquipmentType.valueOrEmpty } returns null
        phoneNumber = serializer.decodeHl7TelecomData(mockTerser, element, element.hl7Field!!)
        assertThat(phoneNumber).isEqualTo("6667777777:1:9999")

        // A Fax number is not used
        every { phoneField.telecommunicationEquipmentType.isEmpty } returns false
        every { phoneField.telecommunicationEquipmentType.valueOrEmpty } returns "FX"
        phoneNumber = serializer.decodeHl7TelecomData(mockTerser, element, element.hl7Field!!)
        assertThat(phoneNumber).isEqualTo("")

        // Test repetitions.  The first repetition for the XTN type can be empty when there is no primary phone number
        every { phoneField.telecommunicationEquipmentType.valueOrEmpty } returns "PH"
        every { emailField.areaCityCode.isEmpty } returns true
        every { emailField.localNumber.isEmpty } returns true
        every { emailField.telephoneNumber.isEmpty } returns true
        every { emailField.emailAddress.valueOrEmpty } returns "dummyemail@cdc.local"
        every { emailField.telecommunicationEquipmentType.isEmpty } returns false
        every { emailField.telecommunicationEquipmentType.valueOrEmpty } returns "Internet"
        every { emailField.telecommunicationUseCode.valueOrEmpty } returns "NET"
        every { mockSegment.getField(any()) } returns arrayOf(emptyPhoneField, emailField, phoneField)
        phoneNumber = serializer.decodeHl7TelecomData(mockTerser, element, element.hl7Field!!)
        assertThat(phoneNumber).isEqualTo("6667777777:1:9999")
    }

    @Test
    fun `test XTN email decoding`() {
        val settings = FileSettings("./settings")
        val serializer = Hl7Serializer(metadata, settings)
        val mockTerser = mockk<Terser>()
        val mockSegment = mockk<Segment>()
        val emailField = mockk<XTN>()
        val phoneField = mockk<XTN>()
        val element = Element("email", Element.Type.EMAIL, hl7Field = "PID-13")

        // Bad field value
        every { mockTerser.getSegment(any()) } returns null
        var email = serializer.decodeHl7TelecomData(
            mockTerser, Element("email", Element.Type.EMAIL),
            "PID-BLAH"
        )
        assertThat(email).isEqualTo("")

        // Segment not found
        email = serializer.decodeHl7TelecomData(mockTerser, element, element.hl7Field!!)
        assertThat(email).isEqualTo("")

        // No email number due to zero repetitions
        every { mockTerser.getSegment(any()) } returns mockSegment
        every { mockSegment.getField(any()) } returns emptyArray()
        email = serializer.decodeHl7TelecomData(mockTerser, element, element.hl7Field!!)
        assertThat(email).isEqualTo("")

        // No email
        every { mockSegment.getField(any()) } returns arrayOf(phoneField)
        every { phoneField.telecommunicationEquipmentType.isEmpty } returns false
        every { phoneField.telecommunicationEquipmentType.valueOrEmpty } returns "PH"
        email = serializer.decodeHl7TelecomData(mockTerser, element, element.hl7Field!!)
        assertThat(email).isEqualTo("")

        // Test repetitions.
        every { emailField.emailAddress.valueOrEmpty } returns "dummyemail@cdc.local"
        every { emailField.telecommunicationEquipmentType.isEmpty } returns false
        every { emailField.telecommunicationEquipmentType.valueOrEmpty } returns "Internet"
        every { mockSegment.getField(any()) } returns arrayOf(emailField, phoneField)
        email = serializer.decodeHl7TelecomData(mockTerser, element, element.hl7Field!!)
        assertThat(email).isEqualTo("dummyemail@cdc.local")
    }

    @Test
    fun `test date time decoding`() {
        val settings = FileSettings("./settings")
        val serializer = Hl7Serializer(metadata, settings)
        val mockTerser = mockk<Terser>()
        val mockSegment = mockk<Segment>()
        val mockTS = mockk<TS>()
        val mockDR = mockk<DR>()
        val mockDTM = mockk<DTM>()
        val now = OffsetDateTime.now()
        val nowAsDate = Date.from(now.toInstant())
        val dateTimeElement = Element("field", hl7Field = "OBX-14", type = Element.Type.DATETIME)
        val warnings = mutableListOf<String>()
        val dateFormatterWithTimeZone = DateTimeFormatter.ofPattern(Element.datetimePattern)
        val dateFormatterNoTimeZone = DateTimeFormatter.ofPattern("yyyyMMddHHmm")

        // Segment not found
        every { mockTerser.getSegment(any()) } returns null
        var dateTime = serializer.decodeHl7DateTime(mockTerser, dateTimeElement, dateTimeElement.hl7Field!!, warnings)
        assertThat(dateTime).isEqualTo("")

        // Bad field value
        every { mockTerser.getSegment(any()) } returns mockSegment
        dateTime = serializer.decodeHl7DateTime(
            mockTerser, Element("field", hl7Field = "OBX-Blah"),
            "OBX-Blah", warnings
        )
        assertThat(dateTime).isEqualTo("")

        // No field value
        every { mockSegment.getField(any(), any()) } returns null
        dateTime = serializer.decodeHl7DateTime(mockTerser, dateTimeElement, dateTimeElement.hl7Field!!, warnings)
        assertThat(dateTime).isEqualTo("")

        // Field value is TS, but no time
        every { mockSegment.getField(any(), any()) } returns mockTS
        every { mockTS.time } returns null
        dateTime = serializer.decodeHl7DateTime(mockTerser, dateTimeElement, dateTimeElement.hl7Field!!, warnings)
        assertThat(dateTime).isEqualTo("")

        // Field value is TS has a time
        every { mockTS.time } returns mockDTM
        every { mockTS.time.valueAsDate } returns nowAsDate
        every { mockTS.time.value } returns dateFormatterWithTimeZone.format(now)
        every { mockTS.time.gmtOffset } returns 0
        dateTime = serializer.decodeHl7DateTime(mockTerser, dateTimeElement, dateTimeElement.hl7Field!!, warnings)
        assertThat(dateTime).isEqualTo(dateFormatterWithTimeZone.format(now.withOffsetSameInstant(ZoneOffset.UTC)))

        // Field value is TS has a time, but no GMT offset
        every { mockTS.time } returns mockDTM
        val cal = Calendar.getInstance()
        cal.time = nowAsDate
        every { mockTS.time.valueAsCalendar } returns cal
        every { mockTS.time.value } returns dateFormatterWithTimeZone.format(now)
        every { mockTS.time.gmtOffset } returns -99
        dateTime = serializer.decodeHl7DateTime(mockTerser, dateTimeElement, dateTimeElement.hl7Field!!, warnings)
        assertThat(dateTime).isEqualTo(dateFormatterWithTimeZone.format(now.withOffsetSameInstant(ZoneOffset.UTC)))

        // Field value is DR, but no range
        every { mockSegment.getField(any(), any()) } returns mockDR
        every { mockDR.rangeStartDateTime } returns null
        dateTime = serializer.decodeHl7DateTime(mockTerser, dateTimeElement, dateTimeElement.hl7Field!!, warnings)
        assertThat(dateTime).isEqualTo("")

        // Field value is DR has a range, but with no time
        every { mockDR.rangeStartDateTime } returns mockTS
        every { mockDR.rangeStartDateTime.time } returns null
        dateTime = serializer.decodeHl7DateTime(mockTerser, dateTimeElement, dateTimeElement.hl7Field!!, warnings)
        assertThat(dateTime).isEqualTo("")

        // Field value is DR and has a time
        every { mockDR.rangeStartDateTime } returns mockTS
        every { mockDR.rangeStartDateTime.time } returns mockDTM
        every { mockDR.rangeStartDateTime.time.valueAsDate } returns nowAsDate
        every { mockDR.rangeStartDateTime.time.gmtOffset } returns -99
        every { mockDR.rangeStartDateTime.time.valueAsCalendar } returns cal
        dateTime = serializer.decodeHl7DateTime(mockTerser, dateTimeElement, dateTimeElement.hl7Field!!, warnings)
        assertThat(dateTime).isEqualTo(dateFormatterWithTimeZone.format(now.withOffsetSameInstant(ZoneOffset.UTC)))

        // Generate a warning for not having the timezone offsets
        every { mockDR.rangeStartDateTime } returns mockTS
        every { mockDR.rangeStartDateTime.time } returns mockDTM
        every { mockDR.rangeStartDateTime.time.valueAsDate } returns nowAsDate
        every { mockDR.rangeStartDateTime.time.value } returns dateFormatterNoTimeZone.format(now)
        warnings.clear()
        serializer.decodeHl7DateTime(mockTerser, dateTimeElement, dateTimeElement.hl7Field!!, warnings)
        assertThat(warnings.size == 1).isTrue()

        // Test a bit more the regex for the warning
        fun testForTimestampWarning(dateString: String, numExpectedWarnings: Int) {
            // Note the data type here does not affect how the raw string gets check for a warning
            every { mockDR.rangeStartDateTime.time.valueAsDate.toInstant() } returns Date().toInstant()
            every { mockDR.toString() } returns dateString
            every { mockSegment.getField(any(), any()) } returns mockDR
            warnings.clear()
            serializer.decodeHl7DateTime(mockTerser, dateTimeElement, dateTimeElement.hl7Field!!, warnings)
            assertThat(warnings.size).isEqualTo(numExpectedWarnings)
        }

        testForTimestampWarning("TS[202101011200]", 1)
        testForTimestampWarning("TS[202101011200.0000]", 1)
        testForTimestampWarning("TS[2021010112-0400]", 1)
        testForTimestampWarning("DR[202101011200.0000-4000]", 0)
        testForTimestampWarning("TS[202101011200.0000+4000]", 0)
        testForTimestampWarning("DR[202101011259+4000]", 0)
    }

    @Test
    fun `test date decoding`() {
        val mockTerser = mockk<Terser>()
        val mockSegment = mockk<Segment>()
        val mockDT = mockk<DT>()
        val dateElement = Element("field", hl7Field = "OBX-14", type = Element.Type.DATE)
        val dateFormatterDate = DateTimeFormatter.ofPattern(Element.datePattern)
        val warnings = mutableListOf<String>()

        every { mockTerser.getSegment(any()) } returns mockSegment

        // Field value is DT with a date
        val date = LocalDate.of(1995, 1, 1)
        val formattedDate = dateFormatterDate.format(date)
        every { mockDT.toString() } returns formattedDate
        every { mockDT.year } returns date.year
        every { mockDT.month } returns date.monthValue
        every { mockDT.day } returns date.dayOfMonth
        every { mockSegment.getField(any(), any()) } returns mockDT
        val dateTime = serializer.decodeHl7DateTime(mockTerser, dateElement, dateElement.hl7Field!!, warnings)
        assertThat(dateTime).isEqualTo(formattedDate)

        // Test a bit more the regex for the warning
        fun testForDateWarning(dateString: String, numExpectedWarnings: Int) {
            every { mockDT.toString() } returns dateString
            every { mockDT.year } returns 1995
            every { mockDT.month } returns 1
            every { mockDT.day } returns 1
            every { mockSegment.getField(any(), any()) } returns mockDT
            warnings.clear()
            serializer.decodeHl7DateTime(mockTerser, dateElement, dateElement.hl7Field!!, warnings)
            assertThat(warnings.size).isEqualTo(numExpectedWarnings)
        }

        testForDateWarning("DT[19950101]", 0)
        testForDateWarning("TS[19950101120101.0001+4000]", 0)
        testForDateWarning("DT[199501]", 1)
        testForDateWarning("DT[1995]", 1)
    }

    @Test
    fun `test reading message with international characters from serializer`() {
        // Sample UTF-8 taken from https://www.kermitproject.org/utf8.html as a byte array, so we are not
        // restricted by the encoding of this code file
        val greekString = String(
            byteArrayOf(-50, -100, -49, -128, -50, -65, -49, -127, -49, -114),
            Charsets.UTF_8
        )

        // Java strings are stored as UTF-16
        val intMessage = """MSH|^~\&|CDC PRIME - Atlanta, Georgia (Dekalb)^2.16.840.1.114222.4.1.237821^ISO|Avante at Ormond Beach^10D0876999^CLIA|||20210210170737||ORU^R01^ORU_R01|371784|P|2.5.1|||NE|NE|USA||||PHLabReportNoAck^ELR_Receiver^2.16.840.1.113883.9.11^ISO
SFT|Centers for Disease Control and Prevention|0.1-SNAPSHOT|PRIME ReportStream|0.1-SNAPSHOT||20210210
PID|1||2a14112c-ece1-4f82-915c-7b3a8d152eda^^^Avante at Ormond Beach^PI||$greekString^Kareem^Millie^^^^L||19580810|F||2106-3^White^HL70005^^^^2.5.1|688 Leighann Inlet^^South Rodneychester^TX^67071||^PRN^^roscoe.wilkinson@email.com^1^211^2240784|||||||||U^Unknown^HL70189||||||||N
ORC|RE|73a6e9bd-aaec-418e-813a-0ad33366ca85|73a6e9bd-aaec-418e-813a-0ad33366ca85|||||||||1629082607^Eddin^Husam^^^^^^CMS&2.16.840.1.113883.3.249&ISO^^^^NPI||^WPN^^^1^386^6825220|20210209||||||Avante at Ormond Beach|170 North King Road^^Ormond Beach^FL^32174^^^^12127|^WPN^^jbrush@avantecenters.com^1^407^7397506|^^^^32174
OBR|1|73a6e9bd-aaec-418e-813a-0ad33366ca85||94558-4^SARS-CoV-2 (COVID-19) Ag [Presence] in Respiratory specimen by Rapid immunoassay^LN|||202102090000-0600|202102090000-0600||||||||1629082607^Eddin^Husam^^^^^^CMS&2.16.840.1.113883.3.249&ISO^^^^NPI|^WPN^^^1^386^6825220|||||202102090000-0600|||F
OBX|1|CWE|94558-4^SARS-CoV-2 (COVID-19) Ag [Presence] in Respiratory specimen by Rapid immunoassay^LN||260415000^Not detected^SCT|||N^Normal (applies to non-numeric results)^HL70078|||F|||202102090000-0600|||CareStart COVID-19 Antigen test_Access Bio, Inc._EUA^^99ELR||202102090000-0600||||Avante at Ormond Beach^^^^^CLIA&2.16.840.1.113883.4.7&ISO^^^^10D0876999^CLIA|170 North King Road^^Ormond Beach^FL^32174^^^^12127
NTE|1|L|This is a comment|RE
OBX|2|CWE|95418-0^Whether patient is employed in a healthcare setting^LN^^^^2.69||Y^Yes^HL70136||||||F|||202102090000-0600|||||||||||||||QST
OBX|3|CWE|95417-2^First test for condition of interest^LN^^^^2.69||Y^Yes^HL70136||||||F|||202102090000-0600|||||||||||||||QST
OBX|4|CWE|95421-4^Resides in a congregate care setting^LN^^^^2.69||N^No^HL70136||||||F|||202102090000-0600|||||||||||||||QST
OBX|5|CWE|95419-8^Has symptoms related to condition of interest^LN^^^^2.69||N^No^HL70136||||||F|||202102090000-0600|||||||||||||||QST
SPM|1|||258500001^Nasopharyngeal swab^SCT||||71836000^Nasopharyngeal structure (body structure)^SCT^^^^2020-09-01|||||||||202102090000-0600^202102090000-0600
NTE|1|L|This is a final comment|RE"""

        // arrange
        val mcf = CanonicalModelClassFactory("2.5.1")
        context.modelClassFactory = mcf
        val parser = context.pipeParser
        // act
        val reg = "[\r\n]".toRegex()
        val cleanedMessage = reg.replace(intMessage, "\r")
        val hapiMsg = parser.parse(cleanedMessage)
        val terser = Terser(hapiMsg)
        // assert
        assertThat(terser.get("/.PID-5-1")).isEqualTo(greekString)
    }

    @Test
    fun `test terser spec generator`() {
        val settings = FileSettings("./settings")
        val serializer = Hl7Serializer(metadata, settings)
        assertThat(serializer.getTerserSpec("MSH-1-1")).isEqualTo("/MSH-1-1")
        assertThat(serializer.getTerserSpec("PID-1")).isEqualTo("/.PID-1")
        assertThat(serializer.getTerserSpec("")).isEqualTo("/.")
    }

    @Test
    fun `test setTelephoneComponents for patient`() {
        val settings = FileSettings("./settings")
        val serializer = Hl7Serializer(metadata, settings)
        val mockTerser = mockk<Terser>()
        every { mockTerser.set(any(), any()) } returns Unit
        every { mockTerser.get("/PATIENT_RESULT/PATIENT/PID-13(0)-2") } returns ""

        val patientPathSpec = serializer.formPathSpec("PID-13")
        val patientElement = Element("patient_phone_number", hl7Field = "PID-13", type = Element.Type.TELEPHONE)
        serializer.setTelephoneComponent(
            mockTerser,
            "5555555555:1:",
            patientPathSpec,
            patientElement,
            Hl7Configuration.PhoneNumberFormatting.ONLY_DIGITS_IN_COMPONENT_ONE
        )

        verify {
            mockTerser.set("/PATIENT_RESULT/PATIENT/PID-13(0)-1", "5555555555")
            mockTerser.set("/PATIENT_RESULT/PATIENT/PID-13(0)-2", "PRN")
            mockTerser.set("/PATIENT_RESULT/PATIENT/PID-13(0)-3", "PH")
            mockTerser.set("/PATIENT_RESULT/PATIENT/PID-13(0)-5", "1")
            mockTerser.set("/PATIENT_RESULT/PATIENT/PID-13(0)-6", "555")
            mockTerser.set("/PATIENT_RESULT/PATIENT/PID-13(0)-7", "5555555")
        }
    }

    @Test
    fun `test setTelephoneComponents for facility`() {
        val settings = FileSettings("./settings")
        val serializer = Hl7Serializer(metadata, settings)
        val mockTerser = mockk<Terser>()
        every { mockTerser.set(any(), any()) } returns Unit

        val facilityPathSpec = serializer.formPathSpec("ORC-23")
        val facilityElement = Element(
            "ordering_facility_phone_number",
            hl7Field = "ORC-23",
            type = Element.Type.TELEPHONE
        )
        serializer.setTelephoneComponent(
            mockTerser,
            "5555555555:1:3333",
            facilityPathSpec,
            facilityElement,
            Hl7Configuration.PhoneNumberFormatting.STANDARD
        )

        verify {
            mockTerser.set("/PATIENT_RESULT/ORDER_OBSERVATION/ORC-23-1", "(555)555-5555X3333")
            mockTerser.set("/PATIENT_RESULT/ORDER_OBSERVATION/ORC-23-2", "WPN")
            mockTerser.set("/PATIENT_RESULT/ORDER_OBSERVATION/ORC-23-3", "PH")
            mockTerser.set("/PATIENT_RESULT/ORDER_OBSERVATION/ORC-23-5", "1")
            mockTerser.set("/PATIENT_RESULT/ORDER_OBSERVATION/ORC-23-6", "555")
            mockTerser.set("/PATIENT_RESULT/ORDER_OBSERVATION/ORC-23-7", "5555555")
            mockTerser.set("/PATIENT_RESULT/ORDER_OBSERVATION/ORC-23-8", "3333")
        }
    }

    @Test
    fun `test setCliaComponents`() {
        val settings = FileSettings("./settings")
        val serializer = Hl7Serializer(metadata, settings)
        val mockTerser = mockk<Terser>()
        every { mockTerser.set(any(), any()) } returns Unit

        serializer.setCliaComponent(
            mockTerser,
            "XYZ",
            "OBX-23-10"
        )

        verify {
            mockTerser.set("/PATIENT_RESULT/ORDER_OBSERVATION/OBSERVATION/OBX-23-10", "XYZ")
        }
    }

    @Test
    fun `test setCliaComponents in HD`() {
        val settings = FileSettings("./settings")
        val serializer = Hl7Serializer(metadata, settings)
        val mockTerser = mockk<Terser>()
        every { mockTerser.set(any(), any()) } returns Unit
        val hl7Field = "ORC-3-3"
        val value = "dummy"

        serializer.setCliaComponent(
            mockTerser,
            value,
            hl7Field
        )

        verify {
            mockTerser.set("/PATIENT_RESULT/ORDER_OBSERVATION/ORC-3-3", value)
            mockTerser.set("/PATIENT_RESULT/ORDER_OBSERVATION/ORC-3-4", "CLIA")
        }
    }

    @Test
    fun `test getSchoolId`() {
        // Get a bunch of k12 rows
        val testCSV = File("./src/test/unit_test_files/pdi-covid-19-wa-k12.csv").inputStream()
        val testReport = csvSerializer
            .readExternal("primedatainput/pdi-covid-19", testCSV, TestSource)
            .report ?: fail()

        // This row is the happy path
        val rawValidFacilityName = testReport.getString(0, "ordering_facility_name") ?: fail()
        val validNCES = serializer.getSchoolId(testReport, 0, rawValidFacilityName)
        assertThat(validNCES).isEqualTo("530825001381")

        // This row doesn't match on zip code
        val rawInvalidZip = testReport.getString(8, "ordering_facility_name") ?: fail()
        val invalidZip = serializer.getSchoolId(testReport, 8, rawInvalidZip)
        assertThat(invalidZip).isNull()

        // This row does a best match
        val rawPartialName = testReport.getString(10, "ordering_facility_name") ?: fail()
        val partialNCES = serializer.getSchoolId(testReport, 10, rawPartialName)
        assertThat(partialNCES).isEqualTo("530825001381")

        // This row doesn't match on site type
        val rawInvalidSite = testReport.getString(11, "ordering_facility_name") ?: fail()
        val invalidSite = serializer.getSchoolId(testReport, 11, rawInvalidSite)
        assertThat(invalidSite).isNull()

        // There are three schools that have the same first name in this zip-code
        val rawHighSchool = testReport.getString(12, "ordering_facility_name") ?: fail()
        val highSchool = serializer.getSchoolId(testReport, 12, rawHighSchool)
        assertThat(highSchool).isEqualTo("530042000099")

        // There are three schools that have the same first name in this zip-code. This one has a very long name.
        val rawPartnershipSchool = testReport.getString(13, "ordering_facility_name") ?: fail()
        val partnershipSchool = serializer.getSchoolId(testReport, 13, rawPartnershipSchool)
        assertThat(partnershipSchool).isEqualTo("530042003476")
    }

    @Test
    fun `test setOrderingFacilityComponent`() {
        val mockTerser = mockk<Terser>()
        every { mockTerser.set(any(), any()) } returns Unit
        val facilityName = "Very Long Facility Name That Should Truncate After Here"
        // Get a bunch of k12 rows
        val testCSV = File("./src/test/unit_test_files/pdi-covid-19-wa-k12.csv").inputStream()
        val testReport = csvSerializer
            .readExternal("primedatainput/pdi-covid-19", testCSV, TestSource)
            .report ?: fail()

        // Test with STANDARD
        serializer.setOrderingFacilityComponent(
            mockTerser,
            facilityName,
            useOrderingFacilityName = Hl7Configuration.OrderingFacilityName.STANDARD,
            testReport,
            row = 0
        )

        verify {
            mockTerser.set("/PATIENT_RESULT/ORDER_OBSERVATION/ORC-21-1", facilityName.take(50))
        }
    }

    @Test
    fun `test setOrderingFacilityComponent with Organization Name`() {
        val mockTerser = mockk<Terser>()
        every { mockTerser.set(any(), any()) } returns Unit
        val facilityName = "Very Long Facility Name That Should Truncate After Here"
        // Get a bunch of k12 rows
        val testCSV = File("./src/test/unit_test_files/pdi-covid-19-wa-k12.csv").inputStream()
        val testReport = csvSerializer
            .readExternal("primedatainput/pdi-covid-19", testCSV, TestSource)
            .report ?: fail()

        // Test with STANDARD
        serializer.setOrderingFacilityComponent(
            mockTerser,
            facilityName,
            useOrderingFacilityName = Hl7Configuration.OrderingFacilityName.ORGANIZATION_NAME,
            testReport,
            row = 0
        )

        verify {
            mockTerser.set("/PATIENT_RESULT/ORDER_OBSERVATION/ORC-21-1", "Spokane School District")
        }
    }

    @Test
    fun `test setPlainOrderingFacility`() {
        val mockTerser = mockk<Terser>()
        every { mockTerser.set(any(), any()) } returns Unit
        val facilityName = "Very Long Facility Name That Should Truncate After Here"
        serializer.setPlainOrderingFacility(mockTerser, facilityName)
        verify {
            mockTerser.set("/PATIENT_RESULT/ORDER_OBSERVATION/ORC-21-1", facilityName.take(50))
        }
    }

    @Test
    fun `test setNCESOrderingFacility`() {
        val mockTerser = mockk<Terser>()
        every { mockTerser.set(any(), any()) } returns Unit
        val facilityName = "Very Long Facility Name That Should Truncate After Here"
        val ncesId = "A00000009"
        serializer.setNCESOrderingFacility(mockTerser, facilityName, ncesId)
        verify {
            mockTerser.set("/PATIENT_RESULT/ORDER_OBSERVATION/ORC-21-1", "${facilityName.take(32)}_NCES_$ncesId")
            mockTerser.set("/PATIENT_RESULT/ORDER_OBSERVATION/ORC-21-6-1", "NCES.IES")
            mockTerser.set("/PATIENT_RESULT/ORDER_OBSERVATION/ORC-21-6-2", "2.16.840.1.113883.3.8589.4.1.119")
            mockTerser.set("/PATIENT_RESULT/ORDER_OBSERVATION/ORC-21-6-3", "ISO")
            mockTerser.set("/PATIENT_RESULT/ORDER_OBSERVATION/ORC-21-7", "XX")
            mockTerser.set("/PATIENT_RESULT/ORDER_OBSERVATION/ORC-21-10", ncesId)
        }
    }

    @Test
    fun `test canonicalSchoolName`() {
        // Use NCES actual table values to test
        val senior = serializer.canonicalizeSchoolName("SHREWSBURY SR HIGH")
        assertThat(senior).isEqualTo("SHREWSBURY SENIOR HIGH")

        val stJohns = serializer.canonicalizeSchoolName("ST JOHN'S HIGH SCHOOL")
        assertThat(stJohns).isEqualTo("ST JOHNS HIGH")

        val sizer = serializer.canonicalizeSchoolName("SIZER SCHOOL: A NORTH CENTRAL CHARTER ESSENTIAL SCHOOL")
        assertThat(sizer).isEqualTo("SIZER NORTH CENTRAL CHARTER ESSENTIAL")

        val elem = serializer.canonicalizeSchoolName("NORTHERN LINCOLN ELEM.")
        assertThat(elem).isEqualTo("NORTHERN LINCOLN ELEMENTARY")

        val elem2 = serializer.canonicalizeSchoolName("WAKEFIELD HILLS EL. SCHOOL")
        assertThat(elem2).isEqualTo("WAKEFIELD HILLS ELEMENTARY")

        val jr1 = serializer.canonicalizeSchoolName("M. L. KING JR. MIDDLE SCHOOL")
        assertThat(jr1).isEqualTo("KING JR MIDDLE")

        val jr2 = serializer.canonicalizeSchoolName("CHURCHILL JR HIGH SCHOOL")
        assertThat(jr2).isEqualTo("CHURCHILL JUNIOR HIGH")

        val tahono = serializer.canonicalizeSchoolName("TOHONO O`ODHAM HIGH SCHOOL")
        assertThat(tahono).isEqualTo("TOHONO ODHAM HIGH")

        val possesive = serializer.canonicalizeSchoolName("ST TIMOTHY'S EPISCOPAL DAY SCHOOL")
        assertThat(possesive).isEqualTo("ST TIMOTHYS EPISCOPAL DAY")

        val tse = serializer.canonicalizeSchoolName("TSE'II'AHI' COMMUNITY SCHOOL")
        assertThat(tse).isEqualTo("TSE II AHI COMMUNITY")
    }

    @Test
    fun `test setTruncationLimitWithEncoding`() {

        val testValueWithSpecialChars = "Test & Value ~ Text ^ String"
        val testValueNoSpecialChars = "Test Value Text String"
        val testLimit = 20
        val newLimitWithSpecialChars = serializer.getTruncationLimitWithEncoding(testValueWithSpecialChars, testLimit)
        val newLimitNoSpecialChars = serializer.getTruncationLimitWithEncoding(testValueNoSpecialChars, testLimit)

        assertEquals(newLimitWithSpecialChars, 16)
        assertEquals(newLimitNoSpecialChars, testLimit)
    }

    @Test
    fun `test incorrect HL7 content`() {
        val settings = FileSettings("./settings")
        val serializer = Hl7Serializer(metadata, settings)

        val emptyHL7 = ByteArrayInputStream("".toByteArray())
        var result = serializer.readExternal(hl7SchemaName, emptyHL7, TestSource)
        assertThat(result.report).isNotNull()
        assertThat(result.report!!.itemCount).isEqualTo(0)

        val csvContent = ByteArrayInputStream("a,b,c\n1,2,3".toByteArray())
        result = serializer.readExternal(hl7SchemaName, csvContent, TestSource)
        assertThat(result.errors).isNotEmpty()
        assertThat(result.report).isNull()

        val incompleteHL7 = ByteArrayInputStream("MSH|^~\\&|CD".toByteArray())
        result = serializer.readExternal(hl7SchemaName, incompleteHL7, TestSource)
        assertThat(result.errors).isNotEmpty()
        assertThat(result.report).isNull()

        // This data will throw a EncodingNotSupportedException in the serializer when parsing the message
        val incompleteHL7v2 = ByteArrayInputStream(
            """
            MSH|^~\&|CDC PRIME - Atlanta, Georgia (Dekalb)^2.16.840.1.114222.4.1.237821^ISO|Avante at Ormond Beach^10D0876999^CLIA|||20210210170737||ORU^R01^ORU_R01|371784|P|2.5.1|||NE|NE|USA||||PHLabReportNoAck^ELR_Receiver^2.16.840.1.113883.9.11^ISO
            SFT|Centers for Disease Control and Prevention|0.1-SNAPSHOT|PRIME ReportStream|0.1-SNAPSHOT||20210210
            PID|1||2a14112c-ece1-4f82-915c-7b3a8d152eda^^^Avante at Ormond Beach^PI||Doe^Kareem^Millie^^^^L||19580810|F||2106-3^White^HL70005^^^^2.5.1|688 Leighann Inlet^^South Rodneychester^TX^67071||^PRN^^roscoe.wilkinson@email.com^1^211^2240784|||||||||U^Unknown^HL70189||||||||N
            """.trimIndent().toByteArray()
        )
        result = serializer.readExternal(hl7SchemaName, incompleteHL7v2, TestSource)
        assertThat(result.errors).isNotEmpty()
        assertThat(result.report).isNull()

        // This data will throw a HL7Exception in the serializer when parsing the message
        val wrongHL7Version = ByteArrayInputStream(
            """
            MSH|^~\&|CDC PRIME - Atlanta, Georgia (Dekalb)^2.16.840.1.114222.4.1.237821^ISO|Avante at Ormond Beach^10D0876999^CLIA|||20210210170737||ORU^R01^ORU_R01|371784|P|5.0.0|||NE|NE|USA||||PHLabReportNoAck^ELR_Receiver^2.16.840.1.113883.9.11^ISO
            SFT|Centers for Disease Control and Prevention|0.1-SNAPSHOT|PRIME ReportStream|0.1-SNAPSHOT||20210210
            PID|1||2a14112c-ece1-4f82-915c-7b3a8d152eda^^^Avante at Ormond Beach^PI||Doe^Kareem^Millie^^^^L||19580810|F||2106-3^White^HL70005^^^^2.5.1|688 Leighann Inlet^^South Rodneychester^TX^67071||^PRN^^roscoe.wilkinson@email.com^1^211^2240784|||||||||U^Unknown^HL70189||||||||N
            ORC|RE|73a6e9bd-aaec-418e-813a-0ad33366ca85|73a6e9bd-aaec-418e-813a-0ad33366ca85|||||||||1629082607^Eddin^Husam^^^^^^CMS&2.16.840.1.113883.3.249&ISO^^^^NPI||^WPN^^^1^386^6825220|20210209||||||Avante at Ormond Beach|170 North King Road^^Ormond Beach^FL^32174^^^^12127|^WPN^^jbrush@avantecenters.com^1^407^7397506|^^^^32174
            OBR|1|73a6e9bd-aaec-418e-813a-0ad33366ca85||94558-4^SARS-CoV-2 (COVID-19) Ag [Presence] in Respiratory specimen by Rapid immunoassay^LN|||202102090000-0600|202102090000-0600||||||||1629082607^Eddin^Husam^^^^^^CMS&2.16.840.1.113883.3.249&ISO^^^^NPI|^WPN^^^1^386^6825220|||||202102090000-0600|||F
            OBX|1|CWE|94558-4^SARS-CoV-2 (COVID-19) Ag [Presence] in Respiratory specimen by Rapid immunoassay^LN||260415000^Not detected^SCT|||N^Normal (applies to non-numeric results)^HL70078|||F|||202102090000-0600|||CareStart COVID-19 Antigen test_Access Bio, Inc._EUA^^99ELR||202102090000-0600||||Avante at Ormond Beach^^^^^CLIA&2.16.840.1.113883.4.7&ISO^^^^10D0876999^CLIA|170 North King Road^^Ormond Beach^FL^32174^^^^12127
            """.trimIndent().toByteArray()
        )
        result = serializer.readExternal(hl7SchemaName, wrongHL7Version, TestSource)
        assertThat(result.errors).isNotEmpty()
        assertThat(result.report).isNull()
    }

    @Test
    fun `test cliaForSender`() {

        // arrange
        val mcf = CanonicalModelClassFactory("2.5.1")
        context.modelClassFactory = mcf
        val parser = context.pipeParser
        // act
        val reg = "[\r\n]".toRegex()

        // SenderID is set to "fake" in this CSV
        val csvContent = ByteArrayInputStream("senderId,testOrdered,testName,testCodingSystem,testResult,testResultText,testPerformed,testResultCodingSystem,testResultDate,testReportDate,testOrderedDate,specimenCollectedDate,deviceIdentifier,deviceName,specimenId,serialNumber,patientAge,patientAgeUnits,patientDob,patientRace,patientRaceText,patientEthnicity,patientEthnicityText,patientSex,patientZip,patientCounty,orderingProviderNpi,orderingProviderLname,orderingProviderFname,orderingProviderZip,performingFacility,performingFacilityName,performingFacilityStreet,performingFacilityStreet2,performingFacilityCity,performingFacilityState,performingFacilityZip,performingFacilityCounty,performingFacilityPhone,orderingFacilityName,orderingFacilityStreet,orderingFacilityStreet2,orderingFacilityCity,orderingFacilityState,orderingFacilityZip,orderingFacilityCounty,orderingFacilityPhone,specimenSource,patientNameLast,patientNameFirst,patientNameMiddle,patientUniqueId,patientHomeAddress,patientHomeAddress2,patientCity,patientState,patientPhone,patientPhoneArea,orderingProviderAddress,orderingProviderAddress2,orderingProviderCity,orderingProviderState,orderingProviderPhone,orderingProviderPhoneArea,firstTest,previousTestType,previousTestDate,previousTestResult,correctedTestId,healthcareEmployee,healthcareEmployeeType,symptomatic,symptomsList,hospitalized,hospitalizedCode,symptomsIcu,congregateResident,congregateResidentType,pregnant,pregnantText,patientEmail,reportingFacility\nfake,94531-1,SARS coronavirus 2 RNA panel - Respiratory specimen by NAA with probe detection,LN,260415000,Not Detected,94558-4,SCT,202110062022-0400,202110062022-0400,20211007,20211007,00382902560821,BD Veritor System for Rapid Detection of SARS-CoV-2*,4efd9df8-9424-4e50-b168-f3aa894bfa42,4efd9df8-9424-4e50-b168-f3aa894bfa42,45,yr,1975-10-10,2106-3,White,2135-2,Hispanic or Latino,M,93307,Kern County,1760085880,,,93312,05D2191150,Inovia Pharmacy,9902 Brimhall rd ste 100,,Bakersfield,CA,93312,Kern County,+16618297861,Inovia Pharmacy,9902 Brimhall rd ste 100,,Bakersfield,CA,93312,Kern County,+16618297861,445297001,Tapia,Jose,,e553c462-6bad-4e42-ab1e-0879b797aa31,1211 Dawn st,,Bakersfield,CA,+16614933107,661,9902 BRIMHALL RD STE 100,,BAKERSFIELD,CA,+16618297861,661,UNK,,,,,,,UNK,,NO,,NO,NO,,261665006,UNK,,1760085880".toByteArray()) // ktlint-disable max-line-length
        val schema = "direct/direct-covid-19"

        val hl7Config = mockkClass(Hl7Configuration::class).also {
            every { it.replaceValue }.returns(mapOf())
            every { it.format }.returns(Report.Format.HL7)
            every { it.useTestProcessingMode }.returns(false)
            every { it.suppressQstForAoe }.returns(false)
            every { it.suppressAoe }.returns(false)
            every { it.suppressHl7Fields }.returns(null)
            every { it.useBlankInsteadOfUnknown }.returns(null)
            every { it.convertTimestampToDateTime }.returns(null)
            every { it.truncateHDNamespaceIds }.returns(false)
            every { it.phoneNumberFormatting }.returns(Hl7Configuration.PhoneNumberFormatting.STANDARD)
            every { it.usePid14ForPatientEmail }.returns(false)
            every { it.reportingFacilityName }.returns(null)
            every { it.reportingFacilityId }.returns(null)
            every { it.reportingFacilityIdType }.returns(null)
            every { it.cliaForOutOfStateTesting }.returns(null)
            every { it.useOrderingFacilityName }.returns(Hl7Configuration.OrderingFacilityName.STANDARD)
            every { it.cliaForSender }.returns(mapOf("fake1" to "ABCTEXT123", "fake" to "10D1234567"))
            every { it.defaultAoeToUnknown }.returns(false)
        }
        val receiver = mockkClass(Receiver::class).also {
            every { it.translation }.returns(hl7Config)
            every { it.format }.returns(Report.Format.HL7)
            every { it.organizationName }.returns("ca-dph")
        }

        val testReport = csvSerializer.readExternal(schema, csvContent, listOf(TestSource), receiver).report ?: fail()
        val output = serializer.createMessage(testReport, 0)

        val cleanedMessage = reg.replace(output, "\r")
        val hapiMsg = parser.parse(cleanedMessage)
        val terser = Terser(hapiMsg)
        val cliaTersed = terser.get("/MSH-4-2")

<<<<<<< HEAD
        assertThat(cliaTersed).equals("10D1234567")
=======
        assertThat(cliaTersed).isEqualTo("10D1234567")
>>>>>>> 64785be9

        // Test when sender is not found or blank
        val csvContentSenderNotFound = ByteArrayInputStream("senderId,testOrdered,testName,testCodingSystem,testResult,testResultText,testPerformed,testResultCodingSystem,testResultDate,testReportDate,testOrderedDate,specimenCollectedDate,deviceIdentifier,deviceName,specimenId,serialNumber,patientAge,patientAgeUnits,patientDob,patientRace,patientRaceText,patientEthnicity,patientEthnicityText,patientSex,patientZip,patientCounty,orderingProviderNpi,orderingProviderLname,orderingProviderFname,orderingProviderZip,performingFacility,performingFacilityName,performingFacilityStreet,performingFacilityStreet2,performingFacilityCity,performingFacilityState,performingFacilityZip,performingFacilityCounty,performingFacilityPhone,orderingFacilityName,orderingFacilityStreet,orderingFacilityStreet2,orderingFacilityCity,orderingFacilityState,orderingFacilityZip,orderingFacilityCounty,orderingFacilityPhone,specimenSource,patientNameLast,patientNameFirst,patientNameMiddle,patientUniqueId,patientHomeAddress,patientHomeAddress2,patientCity,patientState,patientPhone,patientPhoneArea,orderingProviderAddress,orderingProviderAddress2,orderingProviderCity,orderingProviderState,orderingProviderPhone,orderingProviderPhoneArea,firstTest,previousTestType,previousTestDate,previousTestResult,correctedTestId,healthcareEmployee,healthcareEmployeeType,symptomatic,symptomsList,hospitalized,hospitalizedCode,symptomsIcu,congregateResident,congregateResidentType,pregnant,pregnantText,patientEmail,reportingFacility\nfake,94531-1,SARS coronavirus 2 RNA panel - Respiratory specimen by NAA with probe detection,LN,260415000,Not Detected,94558-4,SCT,202110062022-0400,202110062022-0400,20211007,20211007,00382902560821,BD Veritor System for Rapid Detection of SARS-CoV-2*,4efd9df8-9424-4e50-b168-f3aa894bfa42,4efd9df8-9424-4e50-b168-f3aa894bfa42,45,yr,1975-10-10,2106-3,White,2135-2,Hispanic or Latino,M,93307,Kern County,1760085880,,,93312,05D2191150,Inovia Pharmacy,9902 Brimhall rd ste 100,,Bakersfield,CA,93312,Kern County,+16618297861,Inovia Pharmacy,9902 Brimhall rd ste 100,,Bakersfield,CA,93312,Kern County,+16618297861,445297001,Tapia,Jose,,e553c462-6bad-4e42-ab1e-0879b797aa31,1211 Dawn st,,Bakersfield,CA,+16614933107,661,9902 BRIMHALL RD STE 100,,BAKERSFIELD,CA,+16618297861,661,UNK,,,,,,,UNK,,NO,,NO,NO,,261665006,UNK,,1760085880".toByteArray()) // ktlint-disable max-line-length

        val hl7ConfigSenderNotFound = mockkClass(Hl7Configuration::class).also {
            every { it.replaceValue }.returns(mapOf())
            every { it.format }.returns(Report.Format.HL7)
            every { it.useTestProcessingMode }.returns(false)
            every { it.suppressQstForAoe }.returns(false)
            every { it.suppressAoe }.returns(false)
            every { it.suppressHl7Fields }.returns(null)
            every { it.useBlankInsteadOfUnknown }.returns(null)
            every { it.convertTimestampToDateTime }.returns(null)
            every { it.truncateHDNamespaceIds }.returns(false)
            every { it.phoneNumberFormatting }.returns(Hl7Configuration.PhoneNumberFormatting.STANDARD)
            every { it.usePid14ForPatientEmail }.returns(false)
            every { it.reportingFacilityName }.returns(null)
            every { it.reportingFacilityId }.returns(null)
            every { it.reportingFacilityIdType }.returns(null)
            every { it.cliaForOutOfStateTesting }.returns(null)
            every { it.useOrderingFacilityName }.returns(Hl7Configuration.OrderingFacilityName.STANDARD)
            every { it.cliaForSender }.returns(mapOf("NotFound" to "ABCTEXT123", "" to "FAKETXT123"))
            every { it.defaultAoeToUnknown }.returns(false)
        }

        val receiverSenderNotFound = mockkClass(Receiver::class).also {
            every { it.translation }.returns(hl7ConfigSenderNotFound)
            every { it.format }.returns(Report.Format.HL7)
            every { it.organizationName }.returns("ca-dph")
        }

        val testRptSenderNotFound = csvSerializer.readExternal(schema, csvContentSenderNotFound, listOf(TestSource), receiverSenderNotFound).report ?: fail() // ktlint-disable max-line-length
        val outputSenderNotFound = serializer.createMessage(testRptSenderNotFound, 0)

        val cleanedMessageSenderNotFound = reg.replace(outputSenderNotFound, "\r")
        val hapiMsgSenderNotFound = parser.parse(cleanedMessageSenderNotFound)
        val terserSenderNotFound = Terser(hapiMsgSenderNotFound)
        val cliaTersedSenderNotFound = terserSenderNotFound.get("/MSH-4-2")

        assertThat(cliaTersedSenderNotFound).isNotEqualTo("ABCTEXT123")
        assertThat(cliaTersedSenderNotFound).isNotEqualTo("FAKETXT123")
    }
<<<<<<< HEAD
=======

    @Test
    fun `test replaceValue`() {

        // arrange
        val mcf = CanonicalModelClassFactory("2.5.1")
        context.modelClassFactory = mcf
        val parser = context.pipeParser
        // act
        val reg = "[\r\n]".toRegex()

        // SenderID is set to "fake" in this CSV
        val csvContent = ByteArrayInputStream("senderId,testOrdered,testName,testCodingSystem,testResult,testResultText,testPerformed,testResultCodingSystem,testResultDate,testReportDate,testOrderedDate,specimenCollectedDate,deviceIdentifier,deviceName,specimenId,serialNumber,patientAge,patientAgeUnits,patientDob,patientRace,patientRaceText,patientEthnicity,patientEthnicityText,patientSex,patientZip,patientCounty,orderingProviderNpi,orderingProviderLname,orderingProviderFname,orderingProviderZip,performingFacility,performingFacilityName,performingFacilityStreet,performingFacilityStreet2,performingFacilityCity,performingFacilityState,performingFacilityZip,performingFacilityCounty,performingFacilityPhone,orderingFacilityName,orderingFacilityStreet,orderingFacilityStreet2,orderingFacilityCity,orderingFacilityState,orderingFacilityZip,orderingFacilityCounty,orderingFacilityPhone,specimenSource,patientNameLast,patientNameFirst,patientNameMiddle,patientUniqueId,patientHomeAddress,patientHomeAddress2,patientCity,patientState,patientPhone,patientPhoneArea,orderingProviderAddress,orderingProviderAddress2,orderingProviderCity,orderingProviderState,orderingProviderPhone,orderingProviderPhoneArea,firstTest,previousTestType,previousTestDate,previousTestResult,correctedTestId,healthcareEmployee,healthcareEmployeeType,symptomatic,symptomsList,hospitalized,hospitalizedCode,symptomsIcu,congregateResident,congregateResidentType,pregnant,pregnantText,patientEmail,reportingFacility\nfake,94531-1,SARS coronavirus 2 RNA panel - Respiratory specimen by NAA with probe detection,LN,260415000,Not Detected,94558-4,SCT,202110062022-0400,202110062022-0400,20211007,20211007,00382902560821,BD Veritor System for Rapid Detection of SARS-CoV-2*,4efd9df8-9424-4e50-b168-f3aa894bfa42,4efd9df8-9424-4e50-b168-f3aa894bfa42,45,yr,1975-10-10,2106-3,White,2135-2,Hispanic or Latino,M,93307,Kern County,1760085880,,,93312,05D2191150,Inovia Pharmacy,9902 Brimhall rd ste 100,,Bakersfield,CA,93312,Kern County,+16618297861,Inovia Pharmacy,9902 Brimhall rd ste 100,,Bakersfield,CA,93312,Kern County,+16618297861,445297001,Tapia,Jose,,e553c462-6bad-4e42-ab1e-0879b797aa31,1211 Dawn st,,Bakersfield,CA,+16614933107,661,9902 BRIMHALL RD STE 100,,BAKERSFIELD,CA,+16618297861,661,UNK,,,,,,,UNK,,NO,,NO,NO,,261665006,UNK,,1760085880".toByteArray()) // ktlint-disable max-line-length
        val schema = "direct/direct-covid-19"

        val hl7Config = mockkClass(Hl7Configuration::class).also {
            every { it.replaceValue }.returns(
                mapOf(
                    "" to "ABCTEXT123",
                    "fake1" to "ABCTEXT123",
                    "MSH-4-1" to "success",
                    "MSH-4-2" to "correctText,-,YES!",
                    "MSH-4-3" to "MSH-4-2",
                    "MSH-10" to "yeah,/,MSH-4-1"
                )
            )
            every { it.format }.returns(Report.Format.HL7)
            every { it.useTestProcessingMode }.returns(false)
            every { it.suppressQstForAoe }.returns(false)
            every { it.suppressAoe }.returns(false)
            every { it.suppressHl7Fields }.returns(null)
            every { it.useBlankInsteadOfUnknown }.returns(null)
            every { it.convertTimestampToDateTime }.returns(null)
            every { it.truncateHDNamespaceIds }.returns(false)
            every { it.phoneNumberFormatting }.returns(Hl7Configuration.PhoneNumberFormatting.STANDARD)
            every { it.usePid14ForPatientEmail }.returns(false)
            every { it.reportingFacilityName }.returns(null)
            every { it.reportingFacilityId }.returns(null)
            every { it.reportingFacilityIdType }.returns(null)
            every { it.cliaForOutOfStateTesting }.returns(null)
            every { it.useOrderingFacilityName }.returns(Hl7Configuration.OrderingFacilityName.STANDARD)
            every { it.cliaForSender }.returns(mapOf("fake1" to "ABCTEXT123", "fake" to "10D1234567"))
            every { it.defaultAoeToUnknown }.returns(false)
        }
        val receiver = mockkClass(Receiver::class).also {
            every { it.translation }.returns(hl7Config)
            every { it.format }.returns(Report.Format.HL7)
            every { it.organizationName }.returns("ca-dph")
        }

        val testReport = csvSerializer.readExternal(schema, csvContent, listOf(TestSource), receiver).report ?: fail()
        val output = serializer.createMessage(testReport, 0)

        val cleanedMessage = reg.replace(output, "\r")
        val hapiMsg = parser.parse(cleanedMessage)
        val terser = Terser(hapiMsg)
        val msh41 = terser.get("/MSH-4-1")
        val msh42 = terser.get("/MSH-4-2")
        val msh43 = terser.get("/MSH-4-3")
        val msh10 = terser.get("/MSH-10")

        assertThat(msh41).equals("success")
        assertThat(msh42).equals("correctText-YES!")
        assertThat(msh43).equals("correctText-YES!")
        assertThat(msh10).equals("yeah/success")
    }
>>>>>>> 64785be9
}<|MERGE_RESOLUTION|>--- conflicted
+++ resolved
@@ -4,7 +4,6 @@
 import assertk.assertions.hasSize
 import assertk.assertions.isEqualTo
 import assertk.assertions.isNotEmpty
-import assertk.assertions.isNotEqualTo
 import assertk.assertions.isNotNull
 import assertk.assertions.isNull
 import assertk.assertions.isTrue
@@ -58,9 +57,9 @@
     private val covid19Schema: Schema
     private val sampleHl7Message: String
     private val sampleHl7MessageWithRepeats: String
-    private val metadata = Metadata.getInstance()
 
     init {
+        val metadata = Metadata("./metadata")
         val settings = FileSettings("./settings")
         val inputStream = File("./src/test/unit_test_files/fake-pdi-covid-19.csv").inputStream()
         covid19Schema = metadata.findSchema(hl7SchemaName) ?: fail("Could not find target schema")
@@ -115,7 +114,7 @@
         val schema = "primedatainput/pdi-covid-19"
 
         val hl7Config = mockkClass(Hl7Configuration::class).also {
-            every { it.replaceValue }.returns(mapOf("PID-22-3" to "CDCREC,-,testCDCREC", "MSH-9" to "MSH-10"))
+            every { it.replaceValue }.returns(mapOf("PID-22-3" to "CDCREC", "OBX-2" to "testVal"))
             every { it.format }.returns(Report.Format.HL7)
             every { it.useTestProcessingMode }.returns(false)
             every { it.suppressQstForAoe }.returns(false)
@@ -131,7 +130,6 @@
             every { it.reportingFacilityIdType }.returns(null)
             every { it.cliaForOutOfStateTesting }.returns("1234FAKECLIA")
             every { it.useOrderingFacilityName }.returns(Hl7Configuration.OrderingFacilityName.STANDARD)
-            every { it.cliaForSender }.returns(mapOf())
         }
         val receiver = mockkClass(Receiver::class).also {
             every { it.translation }.returns(hl7Config)
@@ -264,6 +262,7 @@
 
     @Test
     fun `test XTN phone decoding`() {
+        val metadata = Metadata("./metadata")
         val settings = FileSettings("./settings")
         val serializer = Hl7Serializer(metadata, settings)
         val mockTerser = mockk<Terser>()
@@ -357,6 +356,7 @@
 
     @Test
     fun `test XTN email decoding`() {
+        val metadata = Metadata("./metadata")
         val settings = FileSettings("./settings")
         val serializer = Hl7Serializer(metadata, settings)
         val mockTerser = mockk<Terser>()
@@ -401,6 +401,7 @@
 
     @Test
     fun `test date time decoding`() {
+        val metadata = Metadata("./metadata")
         val settings = FileSettings("./settings")
         val serializer = Hl7Serializer(metadata, settings)
         val mockTerser = mockk<Terser>()
@@ -585,6 +586,7 @@
 
     @Test
     fun `test terser spec generator`() {
+        val metadata = Metadata("./metadata")
         val settings = FileSettings("./settings")
         val serializer = Hl7Serializer(metadata, settings)
         assertThat(serializer.getTerserSpec("MSH-1-1")).isEqualTo("/MSH-1-1")
@@ -594,6 +596,7 @@
 
     @Test
     fun `test setTelephoneComponents for patient`() {
+        val metadata = Metadata("./metadata")
         val settings = FileSettings("./settings")
         val serializer = Hl7Serializer(metadata, settings)
         val mockTerser = mockk<Terser>()
@@ -622,6 +625,7 @@
 
     @Test
     fun `test setTelephoneComponents for facility`() {
+        val metadata = Metadata("./metadata")
         val settings = FileSettings("./settings")
         val serializer = Hl7Serializer(metadata, settings)
         val mockTerser = mockk<Terser>()
@@ -654,6 +658,7 @@
 
     @Test
     fun `test setCliaComponents`() {
+        val metadata = Metadata("./metadata")
         val settings = FileSettings("./settings")
         val serializer = Hl7Serializer(metadata, settings)
         val mockTerser = mockk<Terser>()
@@ -672,6 +677,7 @@
 
     @Test
     fun `test setCliaComponents in HD`() {
+        val metadata = Metadata("./metadata")
         val settings = FileSettings("./settings")
         val serializer = Hl7Serializer(metadata, settings)
         val mockTerser = mockk<Terser>()
@@ -857,6 +863,7 @@
 
     @Test
     fun `test incorrect HL7 content`() {
+        val metadata = Metadata("./metadata")
         val settings = FileSettings("./settings")
         val serializer = Hl7Serializer(metadata, settings)
 
@@ -951,11 +958,7 @@
         val terser = Terser(hapiMsg)
         val cliaTersed = terser.get("/MSH-4-2")
 
-<<<<<<< HEAD
-        assertThat(cliaTersed).equals("10D1234567")
-=======
         assertThat(cliaTersed).isEqualTo("10D1234567")
->>>>>>> 64785be9
 
         // Test when sender is not found or blank
         val csvContentSenderNotFound = ByteArrayInputStream("senderId,testOrdered,testName,testCodingSystem,testResult,testResultText,testPerformed,testResultCodingSystem,testResultDate,testReportDate,testOrderedDate,specimenCollectedDate,deviceIdentifier,deviceName,specimenId,serialNumber,patientAge,patientAgeUnits,patientDob,patientRace,patientRaceText,patientEthnicity,patientEthnicityText,patientSex,patientZip,patientCounty,orderingProviderNpi,orderingProviderLname,orderingProviderFname,orderingProviderZip,performingFacility,performingFacilityName,performingFacilityStreet,performingFacilityStreet2,performingFacilityCity,performingFacilityState,performingFacilityZip,performingFacilityCounty,performingFacilityPhone,orderingFacilityName,orderingFacilityStreet,orderingFacilityStreet2,orderingFacilityCity,orderingFacilityState,orderingFacilityZip,orderingFacilityCounty,orderingFacilityPhone,specimenSource,patientNameLast,patientNameFirst,patientNameMiddle,patientUniqueId,patientHomeAddress,patientHomeAddress2,patientCity,patientState,patientPhone,patientPhoneArea,orderingProviderAddress,orderingProviderAddress2,orderingProviderCity,orderingProviderState,orderingProviderPhone,orderingProviderPhoneArea,firstTest,previousTestType,previousTestDate,previousTestResult,correctedTestId,healthcareEmployee,healthcareEmployeeType,symptomatic,symptomsList,hospitalized,hospitalizedCode,symptomsIcu,congregateResident,congregateResidentType,pregnant,pregnantText,patientEmail,reportingFacility\nfake,94531-1,SARS coronavirus 2 RNA panel - Respiratory specimen by NAA with probe detection,LN,260415000,Not Detected,94558-4,SCT,202110062022-0400,202110062022-0400,20211007,20211007,00382902560821,BD Veritor System for Rapid Detection of SARS-CoV-2*,4efd9df8-9424-4e50-b168-f3aa894bfa42,4efd9df8-9424-4e50-b168-f3aa894bfa42,45,yr,1975-10-10,2106-3,White,2135-2,Hispanic or Latino,M,93307,Kern County,1760085880,,,93312,05D2191150,Inovia Pharmacy,9902 Brimhall rd ste 100,,Bakersfield,CA,93312,Kern County,+16618297861,Inovia Pharmacy,9902 Brimhall rd ste 100,,Bakersfield,CA,93312,Kern County,+16618297861,445297001,Tapia,Jose,,e553c462-6bad-4e42-ab1e-0879b797aa31,1211 Dawn st,,Bakersfield,CA,+16614933107,661,9902 BRIMHALL RD STE 100,,BAKERSFIELD,CA,+16618297861,661,UNK,,,,,,,UNK,,NO,,NO,NO,,261665006,UNK,,1760085880".toByteArray()) // ktlint-disable max-line-length
@@ -998,8 +1001,6 @@
         assertThat(cliaTersedSenderNotFound).isNotEqualTo("ABCTEXT123")
         assertThat(cliaTersedSenderNotFound).isNotEqualTo("FAKETXT123")
     }
-<<<<<<< HEAD
-=======
 
     @Test
     fun `test replaceValue`() {
@@ -1066,5 +1067,4 @@
         assertThat(msh43).equals("correctText-YES!")
         assertThat(msh10).equals("yeah/success")
     }
->>>>>>> 64785be9
 }