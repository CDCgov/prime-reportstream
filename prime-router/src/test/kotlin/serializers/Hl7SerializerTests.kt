--- conflicted
+++ resolved
@@ -530,8 +530,7 @@
             "5555555555:1:",
             patientPathSpec,
             patientElement,
-            Hl7Configuration.PhoneNumberFormatting.ONLY_DIGITS_IN_COMPONENT_ONE
-        )
+            Hl7Configuration.PhoneNumberFormatting.ONLY_DIGITS_IN_COMPONENT_ONE)
 
         verify {
             mockTerser.set("/PATIENT_RESULT/PATIENT/PID-13(0)-1", "5555555555")
@@ -552,12 +551,8 @@
 
         val facilityPathSpec = serializer.formPathSpec("ORC-23")
         val facilityElement = Element(
-<<<<<<< HEAD
-            "ordering_facility_phone_number", hl7Field = "ORC-23",
-=======
             "ordering_facility_phone_number",
             hl7Field = "ORC-23",
->>>>>>> e49fb856
             type = Element.Type.TELEPHONE
         )
         serializer.setTelephoneComponent(
@@ -585,16 +580,11 @@
         val mockTerser = mockk<Terser>()
         val serializer = Hl7Serializer(metadata)
         every { mockTerser.set(any(), any()) } returns Unit
-        
+
         serializer.setCliaComponent(
             mockTerser,
             "XYZ",
-<<<<<<< HEAD
             "OBX-23-10"
-=======
-            "OBX-23-10",
-            cliaElement
->>>>>>> e49fb856
         )
 
         verify {
@@ -614,12 +604,7 @@
         serializer.setCliaComponent(
             mockTerser,
             value,
-<<<<<<< HEAD
             hl7Field
-=======
-            hl7Field,
-            cliaElement
->>>>>>> e49fb856
         )
 
         verify {
