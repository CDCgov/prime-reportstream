--- conflicted
+++ resolved
@@ -115,7 +115,6 @@
     fun `test write a message with Receiver`() {
         val inputStream = File("./src/test/unit_test_files/ak_test_file.csv").inputStream()
         val schema = "primedatainput/pdi-covid-19"
-<<<<<<< HEAD
         val hl7Config = Hl7Configuration(
             messageProfileId = "",
             receivingApplicationOID = "",
@@ -127,38 +126,7 @@
             cliaForOutOfStateTesting = "1234FAKECLIA"
         )
         val receiver = Receiver("mock", "ca-phd", "covid-19", translation = hl7Config)
-        val pdiInput = csvSerializer.readExternal(schema, inputStream, listOf(TestSource), receiver).report ?: fail()
-        val testReport = translator.translateByReceiver(pdiInput, receiver)
-=======
-
-        val hl7Config = mockkClass(Hl7Configuration::class).also {
-            every { it.replaceValue }.returns(mapOf("PID-22-3" to "CDCREC,-,testCDCREC", "MSH-9" to "MSH-10"))
-            every { it.format }.returns(Report.Format.HL7)
-            every { it.useTestProcessingMode }.returns(false)
-            every { it.suppressQstForAoe }.returns(false)
-            every { it.suppressAoe }.returns(false)
-            every { it.suppressHl7Fields }.returns(null)
-            every { it.useBlankInsteadOfUnknown }.returns(null)
-            every { it.convertTimestampToDateTime }.returns(null)
-            every { it.truncateHDNamespaceIds }.returns(false)
-            every { it.phoneNumberFormatting }.returns(Hl7Configuration.PhoneNumberFormatting.STANDARD)
-            every { it.usePid14ForPatientEmail }.returns(false)
-            every { it.reportingFacilityName }.returns(null)
-            every { it.reportingFacilityId }.returns(null)
-            every { it.reportingFacilityIdType }.returns(null)
-            every { it.cliaForOutOfStateTesting }.returns("1234FAKECLIA")
-            every { it.useOrderingFacilityName }.returns(Hl7Configuration.OrderingFacilityName.STANDARD)
-            every { it.cliaForSender }.returns(mapOf())
-            every { it.valueSetOverrides }.returns(mapOf())
-        }
-        val receiver = mockkClass(Receiver::class).also {
-            every { it.translation }.returns(hl7Config)
-            every { it.format }.returns(Report.Format.HL7)
-            every { it.organizationName }.returns("ca-dph")
-        }
-
         val testReport = csvSerializer.readExternal(schema, inputStream, listOf(TestSource), receiver).report ?: fail()
->>>>>>> e89d6f67
         val output = serializer.createMessage(testReport, 2)
         assertThat(output).isNotNull()
     }
@@ -1067,7 +1035,6 @@
         val csvContent = ByteArrayInputStream("senderId,testOrdered,testName,testCodingSystem,testResult,testResultText,testPerformed,testResultCodingSystem,testResultDate,testReportDate,testOrderedDate,specimenCollectedDate,deviceIdentifier,deviceName,specimenId,serialNumber,patientAge,patientAgeUnits,patientDob,patientRace,patientRaceText,patientEthnicity,patientEthnicityText,patientSex,patientZip,patientCounty,orderingProviderNpi,orderingProviderLname,orderingProviderFname,orderingProviderZip,performingFacility,performingFacilityName,performingFacilityStreet,performingFacilityStreet2,performingFacilityCity,performingFacilityState,performingFacilityZip,performingFacilityCounty,performingFacilityPhone,orderingFacilityName,orderingFacilityStreet,orderingFacilityStreet2,orderingFacilityCity,orderingFacilityState,orderingFacilityZip,orderingFacilityCounty,orderingFacilityPhone,specimenSource,patientNameLast,patientNameFirst,patientNameMiddle,patientUniqueId,patientHomeAddress,patientHomeAddress2,patientCity,patientState,patientPhone,patientPhoneArea,orderingProviderAddress,orderingProviderAddress2,orderingProviderCity,orderingProviderState,orderingProviderPhone,orderingProviderPhoneArea,firstTest,previousTestType,previousTestDate,previousTestResult,correctedTestId,healthcareEmployee,healthcareEmployeeType,symptomatic,symptomsList,hospitalized,hospitalizedCode,symptomsIcu,congregateResident,congregateResidentType,pregnant,pregnantText,patientEmail,reportingFacility\nfake,94531-1,SARS coronavirus 2 RNA panel - Respiratory specimen by NAA with probe detection,LN,260415000,Not Detected,94558-4,SCT,202110062022-0400,202110062022-0400,20211007,20211007,00382902560821,BD Veritor System for Rapid Detection of SARS-CoV-2*,4efd9df8-9424-4e50-b168-f3aa894bfa42,4efd9df8-9424-4e50-b168-f3aa894bfa42,45,yr,1975-10-10,2106-3,White,2135-2,Hispanic or Latino,M,93307,Kern County,1760085880,,,93312,05D2191150,Inovia Pharmacy,9902 Brimhall rd ste 100,,Bakersfield,CA,93312,Kern County,+16618297861,Inovia Pharmacy,9902 Brimhall rd ste 100,,Bakersfield,CA,93312,Kern County,+16618297861,445297001,Tapia,Jose,,e553c462-6bad-4e42-ab1e-0879b797aa31,1211 Dawn st,,Bakersfield,CA,+16614933107,661,9902 BRIMHALL RD STE 100,,BAKERSFIELD,CA,+16618297861,661,UNK,,,,,,,UNK,,NO,,NO,NO,,261665006,UNK,,1760085880".toByteArray()) // ktlint-disable max-line-length
         val schema = "direct/direct-covid-19"
 
-<<<<<<< HEAD
         val hl7Config = Hl7Configuration(
             messageProfileId = "",
             receivingApplicationOID = "",
@@ -1078,34 +1045,6 @@
             cliaForSender = mapOf("fake1" to "ABCTEXT123", "fake" to "10D1234567")
         )
         val receiver = Receiver("test", "ca-dph", "covid-19", translation = hl7Config)
-=======
-        val hl7Config = mockkClass(Hl7Configuration::class).also {
-            every { it.replaceValue }.returns(mapOf())
-            every { it.format }.returns(Report.Format.HL7)
-            every { it.useTestProcessingMode }.returns(false)
-            every { it.suppressQstForAoe }.returns(false)
-            every { it.suppressAoe }.returns(false)
-            every { it.suppressHl7Fields }.returns(null)
-            every { it.useBlankInsteadOfUnknown }.returns(null)
-            every { it.convertTimestampToDateTime }.returns(null)
-            every { it.truncateHDNamespaceIds }.returns(false)
-            every { it.phoneNumberFormatting }.returns(Hl7Configuration.PhoneNumberFormatting.STANDARD)
-            every { it.usePid14ForPatientEmail }.returns(false)
-            every { it.reportingFacilityName }.returns(null)
-            every { it.reportingFacilityId }.returns(null)
-            every { it.reportingFacilityIdType }.returns(null)
-            every { it.cliaForOutOfStateTesting }.returns(null)
-            every { it.useOrderingFacilityName }.returns(Hl7Configuration.OrderingFacilityName.STANDARD)
-            every { it.cliaForSender }.returns(mapOf("fake1" to "ABCTEXT123", "fake" to "10D1234567"))
-            every { it.defaultAoeToUnknown }.returns(false)
-            every { it.valueSetOverrides }.returns(mapOf())
-        }
-        val receiver = mockkClass(Receiver::class).also {
-            every { it.translation }.returns(hl7Config)
-            every { it.format }.returns(Report.Format.HL7)
-            every { it.organizationName }.returns("ca-dph")
-        }
->>>>>>> e89d6f67
 
         val testReport = csvSerializer.readExternal(schema, csvContent, listOf(TestSource), receiver).report ?: fail()
         val output = serializer.createMessage(testReport, 0)
@@ -1120,7 +1059,6 @@
         // Test when sender is not found or blank
         val csvContentSenderNotFound = ByteArrayInputStream("senderId,testOrdered,testName,testCodingSystem,testResult,testResultText,testPerformed,testResultCodingSystem,testResultDate,testReportDate,testOrderedDate,specimenCollectedDate,deviceIdentifier,deviceName,specimenId,serialNumber,patientAge,patientAgeUnits,patientDob,patientRace,patientRaceText,patientEthnicity,patientEthnicityText,patientSex,patientZip,patientCounty,orderingProviderNpi,orderingProviderLname,orderingProviderFname,orderingProviderZip,performingFacility,performingFacilityName,performingFacilityStreet,performingFacilityStreet2,performingFacilityCity,performingFacilityState,performingFacilityZip,performingFacilityCounty,performingFacilityPhone,orderingFacilityName,orderingFacilityStreet,orderingFacilityStreet2,orderingFacilityCity,orderingFacilityState,orderingFacilityZip,orderingFacilityCounty,orderingFacilityPhone,specimenSource,patientNameLast,patientNameFirst,patientNameMiddle,patientUniqueId,patientHomeAddress,patientHomeAddress2,patientCity,patientState,patientPhone,patientPhoneArea,orderingProviderAddress,orderingProviderAddress2,orderingProviderCity,orderingProviderState,orderingProviderPhone,orderingProviderPhoneArea,firstTest,previousTestType,previousTestDate,previousTestResult,correctedTestId,healthcareEmployee,healthcareEmployeeType,symptomatic,symptomsList,hospitalized,hospitalizedCode,symptomsIcu,congregateResident,congregateResidentType,pregnant,pregnantText,patientEmail,reportingFacility\nfake,94531-1,SARS coronavirus 2 RNA panel - Respiratory specimen by NAA with probe detection,LN,260415000,Not Detected,94558-4,SCT,202110062022-0400,202110062022-0400,20211007,20211007,00382902560821,BD Veritor System for Rapid Detection of SARS-CoV-2*,4efd9df8-9424-4e50-b168-f3aa894bfa42,4efd9df8-9424-4e50-b168-f3aa894bfa42,45,yr,1975-10-10,2106-3,White,2135-2,Hispanic or Latino,M,93307,Kern County,1760085880,,,93312,05D2191150,Inovia Pharmacy,9902 Brimhall rd ste 100,,Bakersfield,CA,93312,Kern County,+16618297861,Inovia Pharmacy,9902 Brimhall rd ste 100,,Bakersfield,CA,93312,Kern County,+16618297861,445297001,Tapia,Jose,,e553c462-6bad-4e42-ab1e-0879b797aa31,1211 Dawn st,,Bakersfield,CA,+16614933107,661,9902 BRIMHALL RD STE 100,,BAKERSFIELD,CA,+16618297861,661,UNK,,,,,,,UNK,,NO,,NO,NO,,261665006,UNK,,1760085880".toByteArray()) // ktlint-disable max-line-length
 
-<<<<<<< HEAD
         val hl7ConfigSenderNotFound = Hl7Configuration(
             messageProfileId = "",
             receivingApplicationOID = "",
@@ -1131,35 +1069,6 @@
             cliaForSender = mapOf("fake1" to "ABCTEXT123", "fake" to "10D1234567")
         )
         val receiverSenderNotFound = Receiver("test", "ca-dph", "covid-19", translation = hl7ConfigSenderNotFound)
-=======
-        val hl7ConfigSenderNotFound = mockkClass(Hl7Configuration::class).also {
-            every { it.replaceValue }.returns(mapOf())
-            every { it.format }.returns(Report.Format.HL7)
-            every { it.useTestProcessingMode }.returns(false)
-            every { it.suppressQstForAoe }.returns(false)
-            every { it.suppressAoe }.returns(false)
-            every { it.suppressHl7Fields }.returns(null)
-            every { it.useBlankInsteadOfUnknown }.returns(null)
-            every { it.convertTimestampToDateTime }.returns(null)
-            every { it.truncateHDNamespaceIds }.returns(false)
-            every { it.phoneNumberFormatting }.returns(Hl7Configuration.PhoneNumberFormatting.STANDARD)
-            every { it.usePid14ForPatientEmail }.returns(false)
-            every { it.reportingFacilityName }.returns(null)
-            every { it.reportingFacilityId }.returns(null)
-            every { it.reportingFacilityIdType }.returns(null)
-            every { it.cliaForOutOfStateTesting }.returns(null)
-            every { it.useOrderingFacilityName }.returns(Hl7Configuration.OrderingFacilityName.STANDARD)
-            every { it.cliaForSender }.returns(mapOf("NotFound" to "ABCTEXT123", "" to "FAKETXT123"))
-            every { it.defaultAoeToUnknown }.returns(false)
-            every { it.valueSetOverrides }.returns(mapOf())
-        }
-
-        val receiverSenderNotFound = mockkClass(Receiver::class).also {
-            every { it.translation }.returns(hl7ConfigSenderNotFound)
-            every { it.format }.returns(Report.Format.HL7)
-            every { it.organizationName }.returns("ca-dph")
-        }
->>>>>>> e89d6f67
 
         val testRptSenderNotFound = csvSerializer.readExternal(schema, csvContentSenderNotFound, listOf(TestSource), receiverSenderNotFound).report ?: fail() // ktlint-disable max-line-length
         val outputSenderNotFound = serializer.createMessage(testRptSenderNotFound, 0)
@@ -1187,7 +1096,6 @@
         val csvContent = ByteArrayInputStream("senderId,testOrdered,testName,testCodingSystem,testResult,testResultText,testPerformed,testResultCodingSystem,testResultDate,testReportDate,testOrderedDate,specimenCollectedDate,deviceIdentifier,deviceName,specimenId,serialNumber,patientAge,patientAgeUnits,patientDob,patientRace,patientRaceText,patientEthnicity,patientEthnicityText,patientSex,patientZip,patientCounty,orderingProviderNpi,orderingProviderLname,orderingProviderFname,orderingProviderZip,performingFacility,performingFacilityName,performingFacilityStreet,performingFacilityStreet2,performingFacilityCity,performingFacilityState,performingFacilityZip,performingFacilityCounty,performingFacilityPhone,orderingFacilityName,orderingFacilityStreet,orderingFacilityStreet2,orderingFacilityCity,orderingFacilityState,orderingFacilityZip,orderingFacilityCounty,orderingFacilityPhone,specimenSource,patientNameLast,patientNameFirst,patientNameMiddle,patientUniqueId,patientHomeAddress,patientHomeAddress2,patientCity,patientState,patientPhone,patientPhoneArea,orderingProviderAddress,orderingProviderAddress2,orderingProviderCity,orderingProviderState,orderingProviderPhone,orderingProviderPhoneArea,firstTest,previousTestType,previousTestDate,previousTestResult,correctedTestId,healthcareEmployee,healthcareEmployeeType,symptomatic,symptomsList,hospitalized,hospitalizedCode,symptomsIcu,congregateResident,congregateResidentType,pregnant,pregnantText,patientEmail,reportingFacility\nfake,94531-1,SARS coronavirus 2 RNA panel - Respiratory specimen by NAA with probe detection,LN,260415000,Not Detected,94558-4,SCT,202110062022-0400,202110062022-0400,20211007,20211007,00382902560821,BD Veritor System for Rapid Detection of SARS-CoV-2*,4efd9df8-9424-4e50-b168-f3aa894bfa42,4efd9df8-9424-4e50-b168-f3aa894bfa42,45,yr,1975-10-10,2106-3,White,2135-2,Hispanic or Latino,M,93307,Kern County,1760085880,,,93312,05D2191150,Inovia Pharmacy,9902 Brimhall rd ste 100,,Bakersfield,CA,93312,Kern County,+16618297861,Inovia Pharmacy,9902 Brimhall rd ste 100,,Bakersfield,CA,93312,Kern County,+16618297861,445297001,Tapia,Jose,,e553c462-6bad-4e42-ab1e-0879b797aa31,1211 Dawn st,,Bakersfield,CA,+16614933107,661,9902 BRIMHALL RD STE 100,,BAKERSFIELD,CA,+16618297861,661,UNK,,,,,,,UNK,,NO,,NO,NO,,261665006,UNK,,1760085880".toByteArray()) // ktlint-disable max-line-length
         val schema = "direct/direct-covid-19"
 
-<<<<<<< HEAD
         val hl7Config = Hl7Configuration(
             replaceValue = mapOf(
                 "" to "ABCTEXT123",
@@ -1205,43 +1113,6 @@
             receivingOrganization = "",
         )
         val receiver = Receiver("mock", "ca-dph", "covid-19", translation = hl7Config)
-=======
-        val hl7Config = mockkClass(Hl7Configuration::class).also {
-            every { it.replaceValue }.returns(
-                mapOf(
-                    "" to "ABCTEXT123",
-                    "fake1" to "ABCTEXT123",
-                    "MSH-4-1" to "success",
-                    "MSH-4-2" to "correctText,-,YES!",
-                    "MSH-4-3" to "MSH-4-2",
-                    "MSH-10" to "yeah,/,MSH-4-1"
-                )
-            )
-            every { it.format }.returns(Report.Format.HL7)
-            every { it.useTestProcessingMode }.returns(false)
-            every { it.suppressQstForAoe }.returns(false)
-            every { it.suppressAoe }.returns(false)
-            every { it.suppressHl7Fields }.returns(null)
-            every { it.useBlankInsteadOfUnknown }.returns(null)
-            every { it.convertTimestampToDateTime }.returns(null)
-            every { it.truncateHDNamespaceIds }.returns(false)
-            every { it.phoneNumberFormatting }.returns(Hl7Configuration.PhoneNumberFormatting.STANDARD)
-            every { it.usePid14ForPatientEmail }.returns(false)
-            every { it.reportingFacilityName }.returns(null)
-            every { it.reportingFacilityId }.returns(null)
-            every { it.reportingFacilityIdType }.returns(null)
-            every { it.cliaForOutOfStateTesting }.returns(null)
-            every { it.useOrderingFacilityName }.returns(Hl7Configuration.OrderingFacilityName.STANDARD)
-            every { it.cliaForSender }.returns(mapOf("fake1" to "ABCTEXT123", "fake" to "10D1234567"))
-            every { it.defaultAoeToUnknown }.returns(false)
-            every { it.valueSetOverrides }.returns(null)
-        }
-        val receiver = mockkClass(Receiver::class).also {
-            every { it.translation }.returns(hl7Config)
-            every { it.format }.returns(Report.Format.HL7)
-            every { it.organizationName }.returns("ca-dph")
-        }
->>>>>>> e89d6f67
 
         val testReport = csvSerializer.readExternal(schema, csvContent, listOf(TestSource), receiver).report ?: fail()
         val output = serializer.createMessage(testReport, 0)
