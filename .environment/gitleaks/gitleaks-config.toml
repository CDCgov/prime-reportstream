--- conflicted
+++ resolved
@@ -12,11 +12,8 @@
         'yarn\.lock$',
     ]
     paths = [
-<<<<<<< HEAD
         '.environment/sftp-conf',
-=======
         '.environment/soap_service/',
->>>>>>> 2c29ff32
         '.idea/',
         '.terraform/providers/',
         'frontend/dist',
