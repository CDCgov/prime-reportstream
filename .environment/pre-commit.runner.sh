--- conflicted
+++ resolved
@@ -13,11 +13,8 @@
 # Add your executable script here if you want them part of the pre-commit hook execution
 CHECKS_TO_RUN=(
     ${REPO_ROOT}/.environment/gitleaks/run-gitleaks.sh
-<<<<<<< HEAD
     ${REPO_ROOT}/.environment/ktlint/run-ktlintCheck.sh
-=======
     ${REPO_ROOT}/.environment/terraform-fmt/run-terraform-fmt.sh
->>>>>>> 876814d7
 )
 
 function error() {
