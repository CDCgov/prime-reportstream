--- conflicted
+++ resolved
@@ -16,36 +16,13 @@
 
 > [Azure cli](https://docs.microsoft.com/en-us/cli/azure/install-azure-cli)
 
-<<<<<<< HEAD
-**Note**
-All CDC Azure infrastructure operations must be done behind the environment-specific VPN. You can find [directions for configuring your VPN client in prime-router/docs/VPN.md](https://github.com/CDCgov/prime-data-hub/blob/master/prime-router/docs/vpn.md).
-=======
 All infrastructure operations must be done behind the environment-specific VPN.
 You can find [directions for configuring your VPN client in prime-router/docs/VPN.md](https://github.com/CDCgov/prime-data-hub/blob/master/prime-router/docs/vpn.md).
->>>>>>> 7fcc8704
 
 ### Resource Group and KeyVault
 In order to deploy, we will need to define our resource group and keyvault. There are some specific keys we need to be pre-populated before we run our terraform as well. 
 
-<<<<<<< HEAD
 ### secrets.tf
-=======
-## Run Terraform interactively
-
-Ensure you have the intended git branch checked out and navigate to the
-`./operations` directory in your CLI. For production deploys, always deploy
-from the `master` branch.
-
-Our Terraform modules are broken out into four stages, each with the
-dependencies on the previous stages. Each stage can be accessed with an
-interactive terminal via the following commands:
-
-```shell
-make TF_ENV={dev,test,staging,prod} tf-01-network
-make TF_ENV={dev,test,staging,prod} tf-02-config
-make TF_ENV={dev,test,staging,prod} tf-03-persistent
-make TF_ENV={dev,test,staging,prod} tf-04-app
->>>>>>> 7fcc8704
 ```
 
 data "azurerm_key_vault" "tf-secrets" {
