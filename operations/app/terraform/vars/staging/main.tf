## Set up our Azure Virtual Network.
## Need to determine a way to run or not if vnets are pre-configured
module "vnet" {
<<<<<<< HEAD
  source          = "../../modules/vnet"
  resource_group  = var.resource_group
  environment     = var.environment
  resource_prefix = var.resource_prefix
  # azure_vns       = var.network
=======
  source                  = "../../modules/vnet"
  resource_group          = var.resource_group
  environment             = var.environment
  resource_prefix         = var.resource_prefix
  east_address_space      = var.east_address_space
  east_dns_servers        = var.east_dns_servers
  west_address_space      = var.west_address_space
  west_dns_servers        = var.west_dns_servers
  vnet_address_space      = var.vnet_address_space
  vnet_peer_address_space = var.vnet_peer_address_space
>>>>>>> 42017c60
}

##########
## 01-network
##########

module "network" {
<<<<<<< HEAD
  source = "../../modules/network"

  environment     = var.environment
  resource_group  = var.resource_group
  resource_prefix = var.resource_prefix
  location        = var.location
  azure_vns       = var.network
=======
  source             = "../../modules/network"
  vnet_address_space = module.vnet.vnet_address_spaces
  vnet_ids           = module.vnet.ids
  vnets              = module.vnet.vnets
  vnet_names         = module.vnet.names
  environment        = var.environment
  resource_group     = var.resource_group
  resource_prefix    = var.resource_prefix
  location           = var.location
>>>>>>> 42017c60
}

module "nat_gateway" {
  source           = "../../modules/nat_gateway"
  environment      = var.environment
  resource_group   = var.resource_group
  resource_prefix  = var.resource_prefix
  location         = var.location
  public_subnet_id = module.network.public_subnet_ids[0]
}


##########
## 02-config
##########

module "app_service_plan" {
  source          = "../../modules/app_service_plan"
  environment     = var.environment
  resource_group  = var.resource_group
  resource_prefix = var.resource_prefix
  location        = var.location
  app_tier        = var.app_tier
  app_size        = var.app_size
}

<<<<<<< HEAD
module "key_vault" {
  source                      = "../../modules/key_vault"
  dns_vnet                    = var.dns_vnet
  environment                 = var.environment
  resource_group              = var.resource_group
  resource_prefix             = var.resource_prefix
  location                    = var.location
  aad_object_keyvault_admin   = var.aad_object_keyvault_admin
  terraform_caller_ip_address = var.terraform_caller_ip_address
  use_cdc_managed_vnet        = var.use_cdc_managed_vnet
  public_subnet               = module.network.public_subnet_ids
  container_subnet            = module.network.container_subnet_ids
  endpoint_subnet             = module.network.endpoint_subnet_ids
  cyberark_ip_ingress         = ""
  terraform_object_id         = var.terraform_object_id
  application_kv_name         = var.application_kv_name
  app_config_kv_name          = var.app_config_kv_name
  client_config_kv_name       = var.client_config_kv_name
}
=======
# module "key_vault" {
#   source                      = "../../modules/key_vault"
#   environment                 = var.environment
#   resource_group              = var.resource_group
#   resource_prefix             = var.resource_prefix
#   location                    = var.location
#   aad_object_keyvault_admin   = var.aad_object_keyvault_admin
#   terraform_caller_ip_address = var.terraform_caller_ip_address
#   use_cdc_managed_vnet        = var.use_cdc_managed_vnet
#   public_subnet = module.network.public_subnet_ids
#   container_subnet = module.network.container_subnet_ids
#   endpoint_subnet = module.network.endpoint_subnet_ids
#   cyberark_ip_ingress = ""
#   terraform_object_id = var.terraform_object_id
# }
>>>>>>> 42017c60

module "container_registry" {
  source               = "../../modules/container_registry"
  environment          = var.environment
  resource_group       = var.resource_group
  resource_prefix      = var.resource_prefix
  location             = var.location
<<<<<<< HEAD
  enable_content_trust = false
=======
  enable_content_trust = true
>>>>>>> 42017c60
  public_subnets       = module.network.public_subnet_ids
}



# ##########
# ## 03-Persistent
# ##########

module "database" {
  source                   = "../../modules/database"
  environment              = var.environment
  dns_vnet                 = var.dns_vnet
  resource_group           = var.resource_group
  resource_prefix          = var.resource_prefix
  location                 = var.location
  rsa_key_2048             = data.azurerm_key_vault_key.pdhstaging-2048-key.id
  aad_group_postgres_admin = var.aad_group_postgres_admin
  is_metabase_env          = var.is_metabase_env
  use_cdc_managed_vnet     = var.use_cdc_managed_vnet
  postgres_user            = data.azurerm_key_vault_secret.postgres_user.value
  postgres_pass            = data.azurerm_key_vault_secret.postgres_pass.value
  db_sku_name              = var.db_sku_name
  db_version               = var.db_version
  db_storage_mb            = var.db_storage_mb
  db_auto_grow             = var.db_auto_grow
  db_prevent_destroy       = var.db_prevent_destroy
  db_threat_detection      = var.db_threat_detection
  endpoint_subnet          = module.network.endpoint_subnet_ids
  db_replica               = var.db_replica
  application_key_vault_id = module.key_vault.application_key_vault_id
  west_vnet_subnets        = module.vnet.west_vnet_subnets
  east_vnet_subnets        = module.vnet.east_vnet_subnets
  vnet_subnets             = module.vnet.vnet_subnets
}

module "storage" {
  source                      = "../../modules/storage"
  dns_vnet                    = var.dns_vnet
  environment                 = var.environment
  resource_group              = var.resource_group
  resource_prefix             = var.resource_prefix
  location                    = var.location
  rsa_key_4096                = var.rsa_key_4096
  terraform_caller_ip_address = var.terraform_caller_ip_address
  use_cdc_managed_vnet        = var.use_cdc_managed_vnet
  endpoint_subnet             = module.network.endpoint_subnet_ids
  public_subnet               = module.network.public_subnet_ids
  container_subnet            = module.network.container_subnet_ids
  application_key_vault_id    = module.key_vault.application_key_vault_id
}



# # ##########
# # ## 04-App
# # ##########

module "function_app" {
  source                            = "../../modules/function_app"
  environment                       = var.environment
  resource_group                    = var.resource_group
  resource_prefix                   = var.resource_prefix
  location                          = var.location
  ai_instrumentation_key            = module.application_insights.instrumentation_key
  ai_connection_string              = module.application_insights.connection_string
  okta_base_url                     = var.okta_base_url
  okta_redirect_url                 = var.okta_redirect_url
  terraform_caller_ip_address       = var.terraform_caller_ip_address
  use_cdc_managed_vnet              = var.use_cdc_managed_vnet
  primary_access_key                = module.storage.sa_primary_access_key
  container_registry_login_server   = module.container_registry.container_registry_login_server
  primary_connection_string         = module.storage.sa_primary_connection_string
  app_service_plan                  = module.app_service_plan.service_plan_id
  pagerduty_url                     = data.azurerm_key_vault_secret.pagerduty_url.value
  postgres_user                     = data.azurerm_key_vault_secret.postgres_user.value
  postgres_pass                     = data.azurerm_key_vault_secret.postgres_pass.value
  container_registry_admin_username = module.container_registry.container_registry_admin_username
  container_registry_admin_password = module.container_registry.container_registry_admin_password
  public_subnet                     = module.network.public_subnet_ids
  application_key_vault_id          = module.key_vault.application_key_vault_id
  sa_partner_connection_string      = module.storage.sa_partner_connection_string
  client_config_key_vault_id        = module.key_vault.client_config_key_vault_id
  app_config_key_vault_id           = module.key_vault.app_config_key_vault_id
  dns_ip                            = var.dns_ip
}

module "front_door" {
  source                      = "../../modules/front_door"
  environment                 = var.environment
  resource_group              = var.resource_group
  resource_prefix             = var.resource_prefix
  location                    = var.location
  https_cert_names            = var.https_cert_names
  is_metabase_env             = var.is_metabase_env
  public_primary_web_endpoint = module.storage.sa_public_primary_web_endpoint
  application_key_vault_id    = module.key_vault.application_key_vault_id
}

module "sftp_container" {
  count = var.environment != "prod" ? 1 : 0

  source                = "../../modules/sftp_container"
  environment           = var.environment
  resource_group        = var.resource_group
  resource_prefix       = var.resource_prefix
  location              = var.location
  use_cdc_managed_vnet  = var.use_cdc_managed_vnet
  sa_primary_access_key = module.storage.sa_primary_access_key

}

module "metabase" {
  count = var.is_metabase_env ? 1 : 0

  source                 = "../../modules/metabase"
  environment            = var.environment
  resource_group         = var.resource_group
  resource_prefix        = var.resource_prefix
  location               = var.location
  ai_instrumentation_key = module.application_insights.metabase_instrumentation_key
  ai_connection_string   = module.application_insights.metabase_connection_string
  use_cdc_managed_vnet   = var.use_cdc_managed_vnet
  service_plan_id        = module.app_service_plan.service_plan_id


}

##########
## 05-Monitor
##########

module "log_analytics_workspace" {
  source                     = "../../modules/log_analytics_workspace"
  environment                = var.environment
  resource_group             = var.resource_group
  resource_prefix            = var.resource_prefix
  location                   = var.location
  service_plan_id            = module.app_service_plan.service_plan_id
  container_registry_id      = module.container_registry.container_registry_id
  postgres_server_id         = module.database.postgres_server_id
  application_key_vault_id   = module.key_vault.application_key_vault_id
  app_config_key_vault_id    = module.key_vault.app_config_key_vault_id
  client_config_key_vault_id = module.key_vault.client_config_key_vault_id
  function_app_id            = module.function_app.function_app_id
  front_door_id              = module.front_door.front_door_id
  nat_gateway_id             = module.nat_gateway.nat_gateway_id
  east_vnet_id               = module.vnet.east_vnet_id
  west_vnet_id               = module.vnet.west_vnet_id
  storage_account_id         = module.storage.storage_account_id
  storage_public_id          = module.storage.storage_public_id
  storage_partner_id         = module.storage.storage_partner_id
}

module "application_insights" {
  source             = "../../modules/application_insights"
  environment        = var.environment
  resource_group     = var.resource_group
  resource_prefix    = var.resource_prefix
  location           = var.location
  is_metabase_env    = var.is_metabase_env
  pagerduty_url      = data.azurerm_key_vault_secret.pagerduty_url.value
<<<<<<< HEAD
  postgres_server_id = [module.database.postgres_server_id]
  service_plan_id    = [module.app_service_plan.service_plan_id]
=======
  postgres_server_id = [module.log_analytics_workspace.postgres_server_id]
  service_plan_id    = [module.log_analytics_workspace.service_plan_id]
>>>>>>> 42017c60
  workspace_id       = module.log_analytics_workspace.law_id
}<|MERGE_RESOLUTION|>--- conflicted
+++ resolved
@@ -1,50 +1,31 @@
 ## Set up our Azure Virtual Network.
 ## Need to determine a way to run or not if vnets are pre-configured
-module "vnet" {
-<<<<<<< HEAD
-  source          = "../../modules/vnet"
-  resource_group  = var.resource_group
-  environment     = var.environment
-  resource_prefix = var.resource_prefix
-  # azure_vns       = var.network
-=======
-  source                  = "../../modules/vnet"
-  resource_group          = var.resource_group
-  environment             = var.environment
-  resource_prefix         = var.resource_prefix
-  east_address_space      = var.east_address_space
-  east_dns_servers        = var.east_dns_servers
-  west_address_space      = var.west_address_space
-  west_dns_servers        = var.west_dns_servers
-  vnet_address_space      = var.vnet_address_space
-  vnet_peer_address_space = var.vnet_peer_address_space
->>>>>>> 42017c60
-}
+#module "vnet" {
+#  source = "../../modules/vnet"
+#
+#  resource_group          = var.resource_group
+#  environment             = var.environment
+#  resource_prefix         = var.resource_prefix
+#  east_address_space      = var.east_address_space
+#  east_dns_servers        = var.east_dns_servers
+#  west_address_space      = var.west_address_space
+#  west_dns_servers        = var.west_dns_servers
+#  vnet_address_space      = var.vnet_address_space
+#  vnet_peer_address_space = var.vnet_peer_address_space
+#}
 
 ##########
 ## 01-network
 ##########
 
 module "network" {
-<<<<<<< HEAD
   source = "../../modules/network"
 
-  environment     = var.environment
-  resource_group  = var.resource_group
-  resource_prefix = var.resource_prefix
-  location        = var.location
-  azure_vns       = var.network
-=======
-  source             = "../../modules/network"
-  vnet_address_space = module.vnet.vnet_address_spaces
-  vnet_ids           = module.vnet.ids
-  vnets              = module.vnet.vnets
-  vnet_names         = module.vnet.names
+  azure_vns          = var.network
   environment        = var.environment
   resource_group     = var.resource_group
   resource_prefix    = var.resource_prefix
   location           = var.location
->>>>>>> 42017c60
 }
 
 module "nat_gateway" {
@@ -53,7 +34,7 @@
   resource_group   = var.resource_group
   resource_prefix  = var.resource_prefix
   location         = var.location
-  public_subnet_id = module.network.public_subnet_ids[0]
+  subnets          = module.network.subnets
 }
 
 
@@ -71,7 +52,6 @@
   app_size        = var.app_size
 }
 
-<<<<<<< HEAD
 module "key_vault" {
   source                      = "../../modules/key_vault"
   dns_vnet                    = var.dns_vnet
@@ -82,32 +62,14 @@
   aad_object_keyvault_admin   = var.aad_object_keyvault_admin
   terraform_caller_ip_address = var.terraform_caller_ip_address
   use_cdc_managed_vnet        = var.use_cdc_managed_vnet
-  public_subnet               = module.network.public_subnet_ids
-  container_subnet            = module.network.container_subnet_ids
-  endpoint_subnet             = module.network.endpoint_subnet_ids
   cyberark_ip_ingress         = ""
   terraform_object_id         = var.terraform_object_id
   application_kv_name         = var.application_kv_name
   app_config_kv_name          = var.app_config_kv_name
   client_config_kv_name       = var.client_config_kv_name
-}
-=======
-# module "key_vault" {
-#   source                      = "../../modules/key_vault"
-#   environment                 = var.environment
-#   resource_group              = var.resource_group
-#   resource_prefix             = var.resource_prefix
-#   location                    = var.location
-#   aad_object_keyvault_admin   = var.aad_object_keyvault_admin
-#   terraform_caller_ip_address = var.terraform_caller_ip_address
-#   use_cdc_managed_vnet        = var.use_cdc_managed_vnet
-#   public_subnet = module.network.public_subnet_ids
-#   container_subnet = module.network.container_subnet_ids
-#   endpoint_subnet = module.network.endpoint_subnet_ids
-#   cyberark_ip_ingress = ""
-#   terraform_object_id = var.terraform_object_id
-# }
->>>>>>> 42017c60
+  dns_zones                   = module.network.dns_zones
+  subnets                     = module.network.subnets
+  }
 
 module "container_registry" {
   source               = "../../modules/container_registry"
@@ -115,12 +77,8 @@
   resource_group       = var.resource_group
   resource_prefix      = var.resource_prefix
   location             = var.location
-<<<<<<< HEAD
-  enable_content_trust = false
-=======
   enable_content_trust = true
->>>>>>> 42017c60
-  public_subnets       = module.network.public_subnet_ids
+  subnets                = module.network.subnets
 }
 
 
@@ -148,12 +106,10 @@
   db_auto_grow             = var.db_auto_grow
   db_prevent_destroy       = var.db_prevent_destroy
   db_threat_detection      = var.db_threat_detection
-  endpoint_subnet          = module.network.endpoint_subnet_ids
   db_replica               = var.db_replica
   application_key_vault_id = module.key_vault.application_key_vault_id
-  west_vnet_subnets        = module.vnet.west_vnet_subnets
-  east_vnet_subnets        = module.vnet.east_vnet_subnets
-  vnet_subnets             = module.vnet.vnet_subnets
+  subnets                  = module.network.subnets
+  dns_zones                = module.network.dns_zones
 }
 
 module "storage" {
@@ -166,10 +122,9 @@
   rsa_key_4096                = var.rsa_key_4096
   terraform_caller_ip_address = var.terraform_caller_ip_address
   use_cdc_managed_vnet        = var.use_cdc_managed_vnet
-  endpoint_subnet             = module.network.endpoint_subnet_ids
-  public_subnet               = module.network.public_subnet_ids
-  container_subnet            = module.network.container_subnet_ids
   application_key_vault_id    = module.key_vault.application_key_vault_id
+  subnets                     = module.network.subnets
+  dns_zones                   = module.network.dns_zones
 }
 
 
@@ -199,12 +154,12 @@
   postgres_pass                     = data.azurerm_key_vault_secret.postgres_pass.value
   container_registry_admin_username = module.container_registry.container_registry_admin_username
   container_registry_admin_password = module.container_registry.container_registry_admin_password
-  public_subnet                     = module.network.public_subnet_ids
   application_key_vault_id          = module.key_vault.application_key_vault_id
   sa_partner_connection_string      = module.storage.sa_partner_connection_string
   client_config_key_vault_id        = module.key_vault.client_config_key_vault_id
   app_config_key_vault_id           = module.key_vault.app_config_key_vault_id
   dns_ip                            = var.dns_ip
+  subnets                           = module.network.subnets
 }
 
 module "front_door" {
@@ -244,8 +199,10 @@
   ai_connection_string   = module.application_insights.metabase_connection_string
   use_cdc_managed_vnet   = var.use_cdc_managed_vnet
   service_plan_id        = module.app_service_plan.service_plan_id
-
-
+  postgres_server_name   = module.database.postgres_server_name
+  postgres_user          = data.azurerm_key_vault_secret.postgres_user.value
+  postgres_pass          = data.azurerm_key_vault_secret.postgres_pass.value
+  subnets                = module.network.subnets
 }
 
 ##########
@@ -267,11 +224,11 @@
   function_app_id            = module.function_app.function_app_id
   front_door_id              = module.front_door.front_door_id
   nat_gateway_id             = module.nat_gateway.nat_gateway_id
-  east_vnet_id               = module.vnet.east_vnet_id
-  west_vnet_id               = module.vnet.west_vnet_id
   storage_account_id         = module.storage.storage_account_id
   storage_public_id          = module.storage.storage_public_id
   storage_partner_id         = module.storage.storage_partner_id
+  primary_vnet_id            = module.network.primary_vnet_id
+  replica_vnet_id            = module.network.replica_vnet_id
 }
 
 module "application_insights" {
@@ -282,12 +239,7 @@
   location           = var.location
   is_metabase_env    = var.is_metabase_env
   pagerduty_url      = data.azurerm_key_vault_secret.pagerduty_url.value
-<<<<<<< HEAD
-  postgres_server_id = [module.database.postgres_server_id]
-  service_plan_id    = [module.app_service_plan.service_plan_id]
-=======
-  postgres_server_id = [module.log_analytics_workspace.postgres_server_id]
-  service_plan_id    = [module.log_analytics_workspace.service_plan_id]
->>>>>>> 42017c60
   workspace_id       = module.log_analytics_workspace.law_id
+  postgres_server_id = module.database.postgres_server_id
+  service_plan_id    = module.app_service_plan.service_plan_id
 }