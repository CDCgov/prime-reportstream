--- conflicted
+++ resolved
@@ -8,18 +8,10 @@
     resource_group_name = "prime-data-hub-${local.environment}"
     resource_prefix     = "pdh${local.environment}"
     okta_redirect_url   = "https://${local.environment}.prime.cdc.gov/download"
-<<<<<<< HEAD
     okta_base_url       = "reportstream.oktapreview.com"
-    OKTA_authKey        = "MG9hNmtqY21pNm11TnZVOHAxZDc6VXNjN2NOeWU4Q3JBQlgxUEJvQlUwbDhpQTNlck5idGNxTVFFd01sQQ=="
-    OKTA_clientId       = "0oa8uvan2i07YXJLk1d7"
     fn_OKTA_clientId    = "0oaaoe4q658RnqMoy1d7"
     OKTA_scope          = "reportstream_dev"
-=======
-    okta_base_url       = "hhs-prime.oktapreview.com"
-    fn_OKTA_clientId    = "0oa6kjcmi6muNvU8p1d7"
-    OKTA_scope          = "simple_report_dev"
     storage_queue_name  = ["process", "batch", "batch-poison", "elr-fhir-convert", "process-poison", "send", "send-poison", "elr-fhir-convert", "elr-fhir-convert-poison", "elr-fhir-route", "elr-fhir-translate", "elr-fhir-translate-poison", "process-elr"]
->>>>>>> 00064c98
   }
   key_vault = {
     app_config_kv_name    = "pdh${local.init.environment}-appconfig"
