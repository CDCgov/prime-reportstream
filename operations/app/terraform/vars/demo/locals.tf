--- conflicted
+++ resolved
@@ -13,12 +13,9 @@
     okta_base_url         = "hhs-prime.oktapreview.com"
     OKTA_scope            = "simple_report_dev"
     sftp_container_module = false
-<<<<<<< HEAD
-=======
     RS_okta_base_url      = "reportstream.oktapreview.com"
     RS_okta_redirect_url  = "https://prime-data-hub-XXXXXXX.azurefd.net/download"
     RS_OKTA_scope         = "reportstream_dev"
->>>>>>> 62da1cfe
   }
   key_vault = {
     app_config_kv_name    = "pdh${local.init.environment}-appconfig${local.init.random_id}"
