locals {
  environment = "prod"
  address_id  = 7
  init = {
    environment         = local.environment
    location            = "eastus"
    is_metabase_env     = true
    resource_group_name = "prime-data-hub-${local.environment}"
    resource_prefix     = "pdh${local.environment}"
    okta_redirect_url   = "https://prime.cdc.gov/download"
<<<<<<< HEAD
    okta_base_url       = "reportstream.okta.com"
    fn_OKTA_clientId    = "0oa5vkprvf7YhuLYN4h7"
    OKTA_scope          = "reportstream_prod"
=======
    okta_base_url       = "hhs-prime.okta.com"
    OKTA_scope          = "simple_report_dev"
>>>>>>> 424156fe
    storage_queue_name  = ["process"]

  }
  key_vault = {
    app_config_kv_name    = "pdh${local.init.environment}-appconfig"
    application_kv_name   = "pdh${local.init.environment}-keyvault"
    client_config_kv_name = "pdh${local.init.environment}-clientconfig"
    tf_secrets_vault      = "pdh${local.init.environment}-keyvault"
  }
  ad = {
    terraform_object_id       = "4d81288c-27a3-4df8-b776-c9da8e688bc7"
    aad_object_keyvault_admin = "5c6a951e-a4c2-4890-b62c-0ed8179501bb"
    aad_group_postgres_admin  = "c4031f1f-229c-4a8a-b3b9-23bae9dbf197"
  }
  security = {
    rsa_key_2048                  = null
    rsa_key_4096                  = null
    https_cert_names              = ["prime-cdc-gov", "reportstream-cdc-gov"]
    delete_pii_storage_after_days = 60
  }
  database = {
    db_sku_name         = "MO_Gen5_32"
    db_version          = "11"
    db_storage_mb       = 5120
    db_auto_grow        = true
    db_prevent_destroy  = true
    db_threat_detection = true
    db_replica          = true
  }
  log_analytics_workspace = {
    law_retention_period = "730"
  }
  app = {
    app_tier                 = "PremiumV2"
    app_size                 = "P3v2"
    function_runtime_version = "~4"
  }
  chatops = {
    github_repo            = "CDCgov/prime-reportstream"
    github_target_branches = "demo1,demo2,demo3,trialfrontend01,trialfrontend02,trialfrontend03"
  }
  network = {
    use_cdc_managed_vnet        = true
    dns_vnet                    = "East-vnet"
    dns_ip                      = "172.17.0.135"
    terraform_caller_ip_address = jsondecode(data.azurerm_key_vault_secret.caller_ip_addresses.value)
    config = {
      "East-vnet" = {
        "address_space"           = "172.17.${local.address_id}.0/25"
        "dns_servers"             = ["172.17.0.135"]
        "location"                = "East Us"
        "nsg_prefix"              = "eastus-"
        "network_security_groups" = ["private", "public", "container", "endpoint"]
        "subnets"                 = ["public", "private", "container", "endpoint"]
        "subnet_cidrs" = [
          {
            name     = "public"
            new_bits = 3
          },
          {
            name     = "container"
            new_bits = 3
          },
          {
            name     = "private"
            new_bits = 3
          },
          {
            name     = "endpoint"
            new_bits = 2
          },
        ]
      },
      "West-vnet" = {
        "address_space"           = "172.17.${local.address_id}.128/25"
        "dns_servers"             = ["172.17.0.135"]
        "location"                = "West Us"
        "subnets"                 = ["public", "private", "container", "endpoint"]
        "nsg_prefix"              = "westus-"
        "network_security_groups" = ["private", "public", "container", "endpoint"]
        "subnet_cidrs" = [
          {
            name     = "public"
            new_bits = 3
          },
          {
            name     = "container"
            new_bits = 3
          },
          {
            name     = "private"
            new_bits = 3
          },
          {
            name     = "endpoint"
            new_bits = 2
          },
        ]
      },
      "vnet" = {
        "address_space"           = "10.0.0.0/16"
        "dns_server"              = [""]
        "location"                = "East Us"
        "subnets"                 = ["public", "private", "container", "endpoint", "GatewaySubnet"]
        "nsg_prefix"              = ""
        "network_security_groups" = ["private", "public", "container"]
        "subnet_cidrs" = [
          {
            name     = "GatewaySubnet"
            new_bits = 8
          },
          {
            name     = "public"
            new_bits = 8
          },
          {
            name     = "container"
            new_bits = 8
          },
          {
            name     = "private"
            new_bits = 8
          },
          {
            name     = "unused"
            new_bits = 8
          },
          {
            name     = "endpoint"
            new_bits = 8
          }
        ]
      },
      "vnet-peer" = {
        "address_space"           = "10.1.0.0/16"
        "dns_servers"             = [""]
        "location"                = "West Us"
        "subnets"                 = ["private", "endpoint"]
        "nsg_prefix"              = ""
        "network_security_groups" = [""]
        "subnet_cidrs" = [
          {
            name     = "public"
            new_bits = 3
          },
          {
            name     = "container"
            new_bits = 3
          },
          {
            name     = "private"
            new_bits = 3
          },
          {
            name     = "endpoint"
            new_bits = 2
          },
        ]
      }
    }
  }
}<|MERGE_RESOLUTION|>--- conflicted
+++ resolved
@@ -8,14 +8,8 @@
     resource_group_name = "prime-data-hub-${local.environment}"
     resource_prefix     = "pdh${local.environment}"
     okta_redirect_url   = "https://prime.cdc.gov/download"
-<<<<<<< HEAD
-    okta_base_url       = "reportstream.okta.com"
-    fn_OKTA_clientId    = "0oa5vkprvf7YhuLYN4h7"
-    OKTA_scope          = "reportstream_prod"
-=======
     okta_base_url       = "hhs-prime.okta.com"
     OKTA_scope          = "simple_report_dev"
->>>>>>> 424156fe
     storage_queue_name  = ["process"]
 
   }
