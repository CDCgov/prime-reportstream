--- conflicted
+++ resolved
@@ -8,19 +8,11 @@
     resource_group_name = "prime-data-hub-${local.environment}"
     resource_prefix     = "pdh${local.environment}"
     okta_redirect_url   = "https://prime.cdc.gov/download"
-<<<<<<< HEAD
     okta_base_url       = "reportstream.okta.com"
-    OKTA_authKey        = "MG9hNmtqY21pNm11TnZVOHAxZDc6VXNjN2NOeWU4Q3JBQlgxUEJvQlUwbDhpQTNlck5idGNxTVFFd01sQQ=="
-    OKTA_clientId       = "0oa376pah9o4G2HVJ4h7"
     fn_OKTA_clientId    = "0oa5vkprvf7YhuLYN4h7"
     OKTA_scope          = "reportstream_prod"
-=======
-    okta_base_url       = "hhs-prime.okta.com"
-    fn_OKTA_clientId    = "0oa6kt4j3tOFz5SH84h6"
-    OKTA_scope          = "simple_report_dev"
     storage_queue_name  = ["process"]
 
->>>>>>> 00064c98
   }
   key_vault = {
     app_config_kv_name    = "pdh${local.init.environment}-appconfig"
