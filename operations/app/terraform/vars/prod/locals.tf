--- conflicted
+++ resolved
@@ -10,12 +10,9 @@
     okta_redirect_url     = "https://prime.cdc.gov/download"
     okta_base_url         = "hhs-prime.okta.com"
     OKTA_scope            = "simple_report_dev"
-<<<<<<< HEAD
-=======
     RS_okta_base_url      = "reportstream.okta.com"
     RS_okta_redirect_url  = "https://prime-data-hub-XXXXXXX.azurefd.net/download"
     RS_OKTA_scope         = "reportstream_prod"
->>>>>>> 62da1cfe
     storage_queue_name    = ["process"]
     sftp_container_module = false
 
