--- conflicted
+++ resolved
@@ -51,7 +51,6 @@
   name         = "slack-email"
   key_vault_id = data.azurerm_key_vault.tf-secrets.id
 }
-<<<<<<< HEAD
 data "azurerm_key_vault_secret" "OKTA_clientId" {
   name         = "functionapp-OKTA-ClientId"
   key_vault_id = data.azurerm_key_vault.app_config.id
@@ -63,10 +62,8 @@
   key_vault_id = data.azurerm_key_vault.app_config.id
 
 }
-=======
 
 data "azurerm_key_vault_secret" "caller_ip_addresses" {
   name         = "tf-caller-ip-addresses"
   key_vault_id = data.azurerm_key_vault.tf-secrets.id
 }
->>>>>>> 1a5b1b47
