## Set up our Azure Virtual Network.
## Need to determine a way to run or not if vnets are pre-configured
module "vnet" {
  source          = "../../modules/vnet"
  resource_group  = var.resource_group
  environment     = var.environment
  resource_prefix = var.resource_prefix
  azure_vns       = var.network
}

##########
## 01-network
##########

module "network" {
  source = "../../modules/network"

  environment     = var.environment
  resource_group  = var.resource_group
  resource_prefix = var.resource_prefix
  location        = var.location
  azure_vns       = var.network
}

module "nat_gateway" {
  source           = "../../modules/nat_gateway"
  environment      = var.environment
  resource_group   = var.resource_group
  resource_prefix  = var.resource_prefix
  location         = var.location
  public_subnet_id = module.network.public_subnet_ids[0]
}


##########
## 02-config
##########

module "app_service_plan" {
  source          = "../../modules/app_service_plan"
  environment     = var.environment
  resource_group  = var.resource_group
  resource_prefix = var.resource_prefix
  location        = var.location
  app_tier        = var.app_tier
  app_size        = var.app_size
}

module "key_vault" {
  source                      = "../../modules/key_vault"
  environment                 = var.environment
  resource_group              = var.resource_group
  resource_prefix             = var.resource_prefix
  location                    = var.location
  aad_object_keyvault_admin   = var.aad_object_keyvault_admin
  terraform_caller_ip_address = var.terraform_caller_ip_address
  use_cdc_managed_vnet        = var.use_cdc_managed_vnet
  public_subnet               = module.network.public_subnet_ids
  container_subnet            = module.network.container_subnet_ids
  endpoint_subnet             = module.network.endpoint_subnet_ids
  cyberark_ip_ingress         = ""
  terraform_object_id         = var.terraform_object_id
}

module "container_registry" {
  source               = "../../modules/container_registry"
  environment          = var.environment
  resource_group       = var.resource_group
  resource_prefix      = var.resource_prefix
  location             = var.location
  enable_content_trust = false
  public_subnets       = module.network.public_subnet_ids
}



# ##########
# ## 03-Persistent
# ##########

module "database" {
  source                   = "../../modules/database"
  environment              = var.environment
  resource_group           = var.resource_group
  resource_prefix          = var.resource_prefix
  location                 = var.location
  rsa_key_2048             = data.azurerm_key_vault_key.pdhtest-2048-key.id
  aad_group_postgres_admin = var.aad_group_postgres_admin
  is_metabase_env          = var.is_metabase_env
  use_cdc_managed_vnet     = var.use_cdc_managed_vnet
  postgres_user            = data.azurerm_key_vault_secret.postgres_user.value
  postgres_pass            = data.azurerm_key_vault_secret.postgres_pass.value
  db_sku_name              = var.db_sku_name
  db_version               = var.db_version
  db_storage_mb            = var.db_storage_mb
  db_auto_grow             = var.db_auto_grow
  db_prevent_destroy       = var.db_prevent_destroy
  db_threat_detection      = var.db_threat_detection
  endpoint_subnet          = module.network.endpoint_subnet_ids
  db_replica               = var.db_replica
  application_key_vault_id = module.key_vault.application_key_vault_id
  west_vnet_subnets        = module.vnet.west_vnet_subnets
  east_vnet_subnets        = module.vnet.east_vnet_subnets
  vnet_subnets             = module.vnet.vnet_subnets
}

module "storage" {
  source                      = "../../modules/storage"
  environment                 = var.environment
  resource_group              = var.resource_group
  resource_prefix             = var.resource_prefix
  location                    = var.location
  rsa_key_4096                = var.rsa_key_4096
  terraform_caller_ip_address = var.terraform_caller_ip_address
  use_cdc_managed_vnet        = var.use_cdc_managed_vnet
  endpoint_subnet             = module.network.endpoint_subnet_ids
  public_subnet               = module.network.public_subnet_ids
  container_subnet            = module.network.container_subnet_ids
  application_key_vault_id    = module.key_vault.application_key_vault_id
}



# # ##########
# # ## 04-App
# # ##########

module "function_app" {
<<<<<<< HEAD
  source                            = "../../modules/function_app"
  environment                       = var.environment
  resource_group                    = var.resource_group
  resource_prefix                   = var.resource_prefix
  location                          = var.location
  ai_instrumentation_key            = module.application_insights.instrumentation_key
  ai_connection_string              = module.application_insights.connection_string
  okta_redirect_url                 = var.okta_redirect_url
  terraform_caller_ip_address       = var.terraform_caller_ip_address
  use_cdc_managed_vnet              = var.use_cdc_managed_vnet
  primary_access_key                = module.storage.sa_primary_access_key
  container_registry_login_server   = module.container_registry.container_registry_login_server
  primary_connection_string         = module.storage.sa_primary_connection_string
  app_service_plan                  = module.app_service_plan.service_plan_id
  pagerduty_url                     = data.azurerm_key_vault_secret.pagerduty_url.value
  postgres_user                     = data.azurerm_key_vault_secret.postgres_user.value
  postgres_pass                     = data.azurerm_key_vault_secret.postgres_pass.value
=======
  source                      = "../../modules/function_app"
  environment                 = var.environment
  resource_group              = var.resource_group
  resource_prefix             = var.resource_prefix
  location                    = var.location
  ai_instrumentation_key      = module.application_insights.instrumentation_key
  ai_connection_string        = module.application_insights.connection_string
  okta_base_url               = var.okta_base_url
  okta_redirect_url           = var.okta_redirect_url
  terraform_caller_ip_address = var.terraform_caller_ip_address
  use_cdc_managed_vnet        = var.use_cdc_managed_vnet
  primary_access_key          = module.storage.sa_primary_access_key
  container_registry_login_server = module.container_registry.container_registry_login_server
  primary_connection_string  = module.storage.sa_primary_connection_string
  app_service_plan = module.app_service_plan.service_plan_id
  pagerduty_url = data.azurerm_key_vault_secret.pagerduty_url.value
  postgres_user            = data.azurerm_key_vault_secret.postgres_user.value
  postgres_pass = data.azurerm_key_vault_secret.postgres_pass.value
>>>>>>> ca168fd2
  container_registry_admin_username = module.container_registry.container_registry_admin_username
  container_registry_admin_password = module.container_registry.container_registry_admin_password
  public_subnet                     = module.network.public_subnet_ids
  application_key_vault_id          = module.key_vault.application_key_vault_id
  sa_partner_connection_string      = module.storage.sa_partner_connection_string
  client_config_key_vault_id        = module.key_vault.client_config_key_vault_id
  app_config_key_vault_id           = module.key_vault.app_config_key_vault_id
  dns_ip                            = var.dns_ip
}

module "front_door" {
  source                      = "../../modules/front_door"
  environment                 = var.environment
  resource_group              = var.resource_group
  resource_prefix             = var.resource_prefix
  location                    = var.location
  https_cert_names            = var.https_cert_names
  is_metabase_env             = var.is_metabase_env
  public_primary_web_endpoint = module.storage.sa_public_primary_web_endpoint
  application_key_vault_id    = module.key_vault.application_key_vault_id
}

module "sftp_container" {
  count = var.environment != "prod" ? 1 : 0

  source               = "../../modules/sftp_container"
  environment          = var.environment
  resource_group       = var.resource_group
  resource_prefix      = var.resource_prefix
  location             = var.location
  use_cdc_managed_vnet = var.use_cdc_managed_vnet
}

module "metabase" {
  count = var.is_metabase_env ? 1 : 0

  source                 = "../../modules/metabase"
  environment            = var.environment
  resource_group         = var.resource_group
  resource_prefix        = var.resource_prefix
  location               = var.location
  ai_instrumentation_key = module.application_insights.metabase_instrumentation_key
  ai_connection_string   = module.application_insights.metabase_connection_string
  use_cdc_managed_vnet   = var.use_cdc_managed_vnet
}

##########
## 05-Monitor
##########

module "log_analytics_workspace" {
  source                     = "../../modules/log_analytics_workspace"
  environment                = var.environment
  resource_group             = var.resource_group
  resource_prefix            = var.resource_prefix
  location                   = var.location
  service_plan_id            = module.app_service_plan.service_plan_id
  container_registry_id      = module.container_registry.container_registry_id
  postgres_server_id         = module.database.postgres_server_id
  application_key_vault_id   = module.key_vault.application_key_vault_id
  app_config_key_vault_id    = module.key_vault.app_config_key_vault_id
  client_config_key_vault_id = module.key_vault.client_config_key_vault_id
  function_app_id            = module.function_app.function_app_id
  front_door_id              = module.front_door.front_door_id
  nat_gateway_id             = module.nat_gateway.nat_gateway_id
  east_vnet_id               = module.vnet.east_vnet_id
  west_vnet_id               = module.vnet.west_vnet_id
  storage_account_id         = module.storage.storage_account_id
  storage_public_id          = module.storage.storage_public_id
  storage_partner_id         = module.storage.storage_partner_id
}

module "application_insights" {
  source             = "../../modules/application_insights"
  environment        = var.environment
  resource_group     = var.resource_group
  resource_prefix    = var.resource_prefix
  location           = var.location
  is_metabase_env    = var.is_metabase_env
  pagerduty_url      = data.azurerm_key_vault_secret.pagerduty_url.value
  postgres_server_id = module.database.postgres_server_id
  service_plan_id    = module.app_service_plan.service_plan_id
  workspace_id       = module.log_analytics_workspace.law_id
}<|MERGE_RESOLUTION|>--- conflicted
+++ resolved
@@ -126,7 +126,6 @@
 # # ##########
 
 module "function_app" {
-<<<<<<< HEAD
   source                            = "../../modules/function_app"
   environment                       = var.environment
   resource_group                    = var.resource_group
@@ -134,6 +133,7 @@
   location                          = var.location
   ai_instrumentation_key            = module.application_insights.instrumentation_key
   ai_connection_string              = module.application_insights.connection_string
+  okta_base_url                     = var.okta_base_url
   okta_redirect_url                 = var.okta_redirect_url
   terraform_caller_ip_address       = var.terraform_caller_ip_address
   use_cdc_managed_vnet              = var.use_cdc_managed_vnet
@@ -144,26 +144,6 @@
   pagerduty_url                     = data.azurerm_key_vault_secret.pagerduty_url.value
   postgres_user                     = data.azurerm_key_vault_secret.postgres_user.value
   postgres_pass                     = data.azurerm_key_vault_secret.postgres_pass.value
-=======
-  source                      = "../../modules/function_app"
-  environment                 = var.environment
-  resource_group              = var.resource_group
-  resource_prefix             = var.resource_prefix
-  location                    = var.location
-  ai_instrumentation_key      = module.application_insights.instrumentation_key
-  ai_connection_string        = module.application_insights.connection_string
-  okta_base_url               = var.okta_base_url
-  okta_redirect_url           = var.okta_redirect_url
-  terraform_caller_ip_address = var.terraform_caller_ip_address
-  use_cdc_managed_vnet        = var.use_cdc_managed_vnet
-  primary_access_key          = module.storage.sa_primary_access_key
-  container_registry_login_server = module.container_registry.container_registry_login_server
-  primary_connection_string  = module.storage.sa_primary_connection_string
-  app_service_plan = module.app_service_plan.service_plan_id
-  pagerduty_url = data.azurerm_key_vault_secret.pagerduty_url.value
-  postgres_user            = data.azurerm_key_vault_secret.postgres_user.value
-  postgres_pass = data.azurerm_key_vault_secret.postgres_pass.value
->>>>>>> ca168fd2
   container_registry_admin_username = module.container_registry.container_registry_admin_username
   container_registry_admin_password = module.container_registry.container_registry_admin_password
   public_subnet                     = module.network.public_subnet_ids
