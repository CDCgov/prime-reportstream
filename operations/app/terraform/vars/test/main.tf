--- conflicted
+++ resolved
@@ -181,7 +181,6 @@
 #   ai_connection_string   = module.application_insights.metabase_connection_string
 #   use_cdc_managed_vnet   = var.use_cdc_managed_vnet
 # }
-<<<<<<< HEAD
 
 ##########
 ## 05-Monitor
@@ -206,6 +205,4 @@
   postgres_server_id = [module.log_analytics_workspace.postgres_server_id]
   service_plan_id = [module.log_analytics_workspace.service_plan_id]
   workspace_id    = module.log_analytics_workspace.law_id
-}
-=======
->>>>>>> ad9350d7
+}