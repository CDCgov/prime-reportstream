--- conflicted
+++ resolved
@@ -33,6 +33,10 @@
 }
 variable "https_cert_names" {
   default = []
+}
+
+variable "okta_base_url" {
+  default = "hhs-prime.oktapreview.com"
 }
 variable "okta_redirect_url" {
   default = "https://prime-data-hub-rkh5012.azurefd.net/download"
@@ -137,8 +141,6 @@
   }
 }
 
-<<<<<<< HEAD
-=======
 
 
 
@@ -182,7 +184,6 @@
   default = "3c17896c-ff94-4298-a719-aaac248aa2c8"
 } # Group or individual user id
 
->>>>>>> ca168fd2
 ##################
 ## App Service Plan Vars
 ##################
@@ -205,7 +206,7 @@
 
 variable "terraform_caller_ip_address" {
   type    = list(string)
-  default = ["162.224.209.174","24.163.118.70","75.191.122.59"]
+  default = ["162.224.209.174", "24.163.118.70", "75.191.122.59"]
 }
 
 
@@ -214,9 +215,9 @@
 ##########
 
 variable "dns_ip" {
-  type = string
+  type        = string
   description = "IP address for function app dns"
-  default = "168.63.129.16"
+  default     = "168.63.129.16"
 }
 
 
@@ -245,15 +246,11 @@
 }
 
 variable "db_replica" {
-<<<<<<< HEAD
-  default = false
+  default = true
 }
 
 variable "aad_group_postgres_admin" {
   type        = string
   description = "Azure Active Directory group id containing postgres db admins"
   default     = "f94409a9-12b1-4820-a1b6-e3e0a4fa282d"
-=======
-  default = true
->>>>>>> ca168fd2
 }