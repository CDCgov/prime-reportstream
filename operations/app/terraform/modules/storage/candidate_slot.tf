# Manage a separate storage account for the candidate slot to run smoke tests against

resource "azurerm_storage_account" "storage_account_candidate" {
  resource_group_name       = var.resource_group
  name                      = "${var.resource_prefix}candidate"
  location                  = var.location
  account_tier              = "Standard"
  account_replication_type  = "GRS"
  min_tls_version           = "TLS1_2"
  allow_blob_public_access  = false
  enable_https_traffic_only = true

<<<<<<< HEAD
  network_rules {
    default_action = var.is_temp_env == true ? "Allow" : "Deny"
    bypass         = ["None"]
=======
  # network_rules {
  #   default_action = "Deny"
  #   bypass         = ["None"]
>>>>>>> 558560c4

  #   # ip_rules = sensitive(concat(
  #   #   split(",", data.azurerm_key_vault_secret.cyberark_ip_ingress.value),
  #   #   [split("/", var.terraform_caller_ip_address)[0]], # Storage accounts only allow CIDR-notation for /[0-30]
  #   # ))

  #   ip_rules = var.terraform_caller_ip_address

  #   virtual_network_subnet_ids = var.subnets.vnet_public_container_endpoint_subnets
  # }

  # Required for customer-managed encryption
  identity {
    type = "SystemAssigned"
  }

  lifecycle {
    prevent_destroy = false
    ignore_changes = [
      # Temp ignore ip_rules during tf development
      secondary_blob_connection_string,
      network_rules[0].ip_rules
    ]
  }

  tags = {
    environment = var.environment
  }
}

resource "azurerm_storage_account_network_rules" "storage_account_candidate" {
  storage_account_id = azurerm_storage_account.storage_account_candidate.id

  default_action             = var.is_temp_env == true ? "Allow" : "Deny"
  ip_rules                   = var.terraform_caller_ip_address
  virtual_network_subnet_ids = var.subnets.vnet_public_container_endpoint_subnets
  bypass                     = ["None"]
}

module "storageaccount_candidate_blob_private_endpoint" {
  for_each = var.subnets.primary_endpoint_subnets

  source         = "../common/private_endpoint"
  resource_id    = azurerm_storage_account.storage_account_candidate.id
  name           = azurerm_storage_account.storage_account_candidate.name
  type           = "storage_account_blob"
  resource_group = var.resource_group
  location       = var.location

  endpoint_subnet_ids = each.value
  dns_vnet            = var.dns_vnet
  resource_prefix     = var.resource_prefix
  dns_zone            = var.dns_zones["blob"].name
}

module "storageaccountcandidatepartner_blob_private_endpoint" {
  for_each = var.subnets.primary_endpoint_subnets

  source         = "../common/private_endpoint"
  resource_id    = azurerm_storage_account.storage_partner_candidate.id
  name           = azurerm_storage_account.storage_partner_candidate.name
  type           = "storage_account_blob"
  resource_group = var.resource_group
  location       = var.location

  endpoint_subnet_ids = each.value
  dns_vnet            = var.dns_vnet
  resource_prefix     = var.resource_prefix
  dns_zone            = var.dns_zones["blob"].name
}

module "storageaccount_candidate_file_private_endpoint" {
  for_each = var.subnets.primary_endpoint_subnets

  source         = "../common/private_endpoint"
  resource_id    = azurerm_storage_account.storage_account_candidate.id
  name           = azurerm_storage_account.storage_account_candidate.name
  type           = "storage_account_file"
  resource_group = var.resource_group
  location       = var.location

  endpoint_subnet_ids = each.value
  dns_vnet            = var.dns_vnet
  resource_prefix     = var.resource_prefix
  dns_zone            = var.dns_zones["file"].name
}

module "storageaccount_candidate_queue_private_endpoint" {
  for_each = var.subnets.primary_endpoint_subnets

  source         = "../common/private_endpoint"
  resource_id    = azurerm_storage_account.storage_account_candidate.id
  name           = azurerm_storage_account.storage_account_candidate.name
  type           = "storage_account_queue"
  resource_group = var.resource_group
  location       = var.location

  endpoint_subnet_ids = each.value
  dns_vnet            = var.dns_vnet
  resource_prefix     = var.resource_prefix
  dns_zone            = var.dns_zones["queue"].name
}

resource "azurerm_storage_management_policy" "retention_policy_candidate" {
  storage_account_id = azurerm_storage_account.storage_account_candidate.id

  rule {
    name    = "piiretention"
    enabled = true

    filters {
      prefix_match = ["reports/"]
      blob_types   = ["blockBlob", "appendBlob"]
    }

    actions {
      dynamic "base_blob" {
        for_each = var.is_temp_env == false ? ["enabled"] : []
        content {
          delete_after_days_since_modification_greater_than = var.delete_pii_storage_after_days
        }
      }
      snapshot {
        delete_after_days_since_creation_greater_than = var.delete_pii_storage_after_days
      }
    }
  }

  lifecycle {
    ignore_changes = [
      # -1 value is applied, but not accepted in tf
      rule[0].actions[0].base_blob[0].tier_to_cool_after_days_since_last_access_time_greater_than
    ]
  }
}

# Grant the storage account Key Vault access, to access encryption keys
resource "azurerm_key_vault_access_policy" "storage_policy_candidate" {
  key_vault_id = var.application_key_vault_id
  tenant_id    = data.azurerm_client_config.current.tenant_id
  object_id    = azurerm_storage_account.storage_account_candidate.identity.0.principal_id

  key_permissions = ["get", "unwrapkey", "wrapkey"]
}

resource "azurerm_storage_account_customer_managed_key" "storage_key_candidate" {
  count              = var.rsa_key_4096 != null && var.rsa_key_4096 != "" ? 1 : 0
  key_name           = var.rsa_key_4096
  key_vault_id       = var.application_key_vault_id
  key_version        = null # Null allows automatic key rotation
  storage_account_id = azurerm_storage_account.storage_account_candidate.id

  depends_on = [azurerm_key_vault_access_policy.storage_policy_candidate]
}


# # Partner

resource "azurerm_storage_account" "storage_partner_candidate" {
  resource_group_name       = var.resource_group
  name                      = "${var.resource_prefix}candpartner"
  location                  = var.location
  account_tier              = "Standard"
  account_kind              = "StorageV2"
  is_hns_enabled            = true # This enable Data Lake v2 for HHS Protect
  account_replication_type  = "GRS"
  min_tls_version           = "TLS1_2"
  allow_blob_public_access  = false
  enable_https_traffic_only = true

  # network_rules {
  #   default_action = "Deny"
  #   bypass         = ["None"]

  #   # ip_rules = sensitive(concat(
  #   #   split(",", data.azurerm_key_vault_secret.hhsprotect_ip_ingress.value),
  #   #   split(",", data.azurerm_key_vault_secret.cyberark_ip_ingress.value),
  #   #   [split("/", var.terraform_caller_ip_address)[0]], # Storage accounts only allow CIDR-notation for /[0-30]
  #   # ))

  #   ip_rules = var.terraform_caller_ip_address

  #   virtual_network_subnet_ids = var.subnets.primary_public_endpoint_subnets
  # }

  # Required for customer-managed encryption
  identity {
    type = "SystemAssigned"
  }

  lifecycle {
    prevent_destroy = false
    ignore_changes = [
      # Temp ignore ip_rules during tf development
      secondary_blob_connection_string,
      network_rules[0].ip_rules
    ]
  }

  tags = {
    environment = var.environment
  }
}

resource "azurerm_storage_account_network_rules" "storage_partner_candidate" {
  storage_account_id = azurerm_storage_account.storage_partner_candidate.id

  default_action             = var.is_temp_env == true ? "Allow" : "Deny"
  ip_rules                   = var.terraform_caller_ip_address
  virtual_network_subnet_ids = var.subnets.primary_public_endpoint_subnets
  bypass                     = ["None"]
}

# Grant the storage account Key Vault access, to access encryption keys
resource "azurerm_key_vault_access_policy" "storage_candidate_partner_policy" {
  key_vault_id = var.application_key_vault_id
  tenant_id    = data.azurerm_client_config.current.tenant_id
  object_id    = azurerm_storage_account.storage_partner_candidate.identity.0.principal_id

  key_permissions = ["get", "unwrapkey", "wrapkey"]
}

resource "azurerm_storage_account_customer_managed_key" "storage_candidate_partner_key" {
  count              = var.rsa_key_4096 != null && var.rsa_key_4096 != "" ? 1 : 0
  key_name           = var.rsa_key_4096
  key_vault_id       = var.application_key_vault_id
  key_version        = null # Null allows automatic key rotation
  storage_account_id = azurerm_storage_account.storage_partner_candidate.id

  depends_on = [azurerm_key_vault_access_policy.storage_candidate_partner_policy]
}

resource "azurerm_storage_container" "storage_candidate_container_hhsprotect" {
  name                 = "hhsprotect"
  storage_account_name = azurerm_storage_account.storage_partner_candidate.name
}

resource "azurerm_storage_management_policy" "storage_candidate_partner_retention_policy" {
  storage_account_id = azurerm_storage_account.storage_partner_candidate.id

  rule {
    name    = "30dayretention"
    enabled = true

    filters {
      prefix_match = ["hhsprotect/"]
      blob_types   = ["blockBlob", "appendBlob"]
    }

    actions {
      dynamic "base_blob" {
        for_each = var.is_temp_env == false ? ["enabled"] : []
        content {
          delete_after_days_since_modification_greater_than = 30
        }
      }
      snapshot {
        delete_after_days_since_creation_greater_than = 30
      }
    }
  }

  lifecycle {
    ignore_changes = [
      # -1 value is applied, but not accepted in tf
      rule[0].actions[0].base_blob[0].tier_to_cool_after_days_since_last_access_time_greater_than
    ]
  }
}<|MERGE_RESOLUTION|>--- conflicted
+++ resolved
@@ -10,15 +10,9 @@
   allow_blob_public_access  = false
   enable_https_traffic_only = true
 
-<<<<<<< HEAD
   network_rules {
     default_action = var.is_temp_env == true ? "Allow" : "Deny"
     bypass         = ["None"]
-=======
-  # network_rules {
-  #   default_action = "Deny"
-  #   bypass         = ["None"]
->>>>>>> 558560c4
 
   #   # ip_rules = sensitive(concat(
   #   #   split(",", data.azurerm_key_vault_secret.cyberark_ip_ingress.value),
