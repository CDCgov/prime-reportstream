# Manage a separate storage account for the candidate slot to run smoke tests against

resource "azurerm_storage_account" "storage_account_candidate" {
  resource_group_name       = var.resource_group
  name                      = "${var.resource_prefix}candidate"
  location                  = var.location
  account_tier              = "Standard"
  account_replication_type  = "GRS"
  min_tls_version           = "TLS1_2"
  allow_blob_public_access  = false
  enable_https_traffic_only = true

  network_rules {
    default_action = var.is_temp_env == true ? "Allow" : "Deny"
    bypass         = ["None"]

<<<<<<< HEAD
    ip_rules = var.terraform_caller_ip_address
=======
  #   # ip_rules = sensitive(concat(
  #   #   split(",", data.azurerm_key_vault_secret.cyberark_ip_ingress.value),
  #   #   [split("/", var.terraform_caller_ip_address)[0]], # Storage accounts only allow CIDR-notation for /[0-30]
  #   # ))

  #   ip_rules = var.terraform_caller_ip_address
>>>>>>> 7d133cad

  #   virtual_network_subnet_ids = var.subnets.vnet_public_container_endpoint_subnets
  # }

  # Required for customer-managed encryption
  identity {
    type = "SystemAssigned"
  }

  lifecycle {
    prevent_destroy = false
    ignore_changes = [
      # Temp ignore ip_rules during tf development
      secondary_blob_connection_string,
      network_rules[0].ip_rules
    ]
  }

  tags = {
    environment = var.environment
  }
}

resource "azurerm_storage_account_network_rules" "storage_account_candidate" {
  storage_account_id = azurerm_storage_account.storage_account_candidate.id

  default_action             = var.is_temp_env == true ? "Allow" : "Deny"
  ip_rules                   = var.terraform_caller_ip_address
  virtual_network_subnet_ids = var.subnets.vnet_public_container_endpoint_subnets
  bypass                     = ["None"]
}

module "storageaccount_candidate_blob_private_endpoint" {
  for_each = var.subnets.primary_endpoint_subnets

  source         = "../common/private_endpoint"
  resource_id    = azurerm_storage_account.storage_account_candidate.id
  name           = azurerm_storage_account.storage_account_candidate.name
  type           = "storage_account_blob"
  resource_group = var.resource_group
  location       = var.location

  endpoint_subnet_ids = each.value
  dns_vnet            = var.dns_vnet
  resource_prefix     = var.resource_prefix
  dns_zone            = var.dns_zones["blob"].name
}

module "storageaccountcandidatepartner_blob_private_endpoint" {
  for_each = var.subnets.primary_endpoint_subnets

  source         = "../common/private_endpoint"
  resource_id    = azurerm_storage_account.storage_partner_candidate.id
  name           = azurerm_storage_account.storage_partner_candidate.name
  type           = "storage_account_blob"
  resource_group = var.resource_group
  location       = var.location

  endpoint_subnet_ids = each.value
  dns_vnet            = var.dns_vnet
  resource_prefix     = var.resource_prefix
  dns_zone            = var.dns_zones["blob"].name
}

module "storageaccount_candidate_file_private_endpoint" {
  for_each = var.subnets.primary_endpoint_subnets

  source         = "../common/private_endpoint"
  resource_id    = azurerm_storage_account.storage_account_candidate.id
  name           = azurerm_storage_account.storage_account_candidate.name
  type           = "storage_account_file"
  resource_group = var.resource_group
  location       = var.location

  endpoint_subnet_ids = each.value
  dns_vnet            = var.dns_vnet
  resource_prefix     = var.resource_prefix
  dns_zone            = var.dns_zones["file"].name
}

module "storageaccount_candidate_queue_private_endpoint" {
  for_each = var.subnets.primary_endpoint_subnets

  source         = "../common/private_endpoint"
  resource_id    = azurerm_storage_account.storage_account_candidate.id
  name           = azurerm_storage_account.storage_account_candidate.name
  type           = "storage_account_queue"
  resource_group = var.resource_group
  location       = var.location

  endpoint_subnet_ids = each.value
  dns_vnet            = var.dns_vnet
  resource_prefix     = var.resource_prefix
  dns_zone            = var.dns_zones["queue"].name
}

resource "azurerm_storage_management_policy" "retention_policy_candidate" {
  storage_account_id = azurerm_storage_account.storage_account_candidate.id

  rule {
    name    = "piiretention"
    enabled = true

    filters {
      prefix_match = ["reports/"]
      blob_types   = ["blockBlob", "appendBlob"]
    }

    actions {
      dynamic "base_blob" {
        for_each = var.is_temp_env == false ? ["enabled"] : []
        content {
          delete_after_days_since_modification_greater_than = var.delete_pii_storage_after_days
        }
      }
      snapshot {
        delete_after_days_since_creation_greater_than = var.delete_pii_storage_after_days
      }
    }
  }

  lifecycle {
    ignore_changes = [
      # -1 value is applied, but not accepted in tf
      rule[0].actions[0].base_blob[0].tier_to_cool_after_days_since_last_access_time_greater_than
    ]
  }
}

# Grant the storage account Key Vault access, to access encryption keys
resource "azurerm_key_vault_access_policy" "storage_policy_candidate" {
  key_vault_id = var.application_key_vault_id
  tenant_id    = data.azurerm_client_config.current.tenant_id
  object_id    = azurerm_storage_account.storage_account_candidate.identity.0.principal_id

  key_permissions = ["get", "unwrapkey", "wrapkey"]
}

resource "azurerm_storage_account_customer_managed_key" "storage_key_candidate" {
  count              = var.rsa_key_4096 != null && var.rsa_key_4096 != "" ? 1 : 0
  key_name           = var.rsa_key_4096
  key_vault_id       = var.application_key_vault_id
  key_version        = null # Null allows automatic key rotation
  storage_account_id = azurerm_storage_account.storage_account_candidate.id

  depends_on = [azurerm_key_vault_access_policy.storage_policy_candidate]
}


# # Partner

resource "azurerm_storage_account" "storage_partner_candidate" {
  resource_group_name       = var.resource_group
  name                      = "${var.resource_prefix}candpartner"
  location                  = var.location
  account_tier              = "Standard"
  account_kind              = "StorageV2"
  is_hns_enabled            = true # This enable Data Lake v2 for HHS Protect
  account_replication_type  = "GRS"
  min_tls_version           = "TLS1_2"
  allow_blob_public_access  = false
  enable_https_traffic_only = true

  # network_rules {
  #   default_action = "Deny"
  #   bypass         = ["None"]

  #   # ip_rules = sensitive(concat(
  #   #   split(",", data.azurerm_key_vault_secret.hhsprotect_ip_ingress.value),
  #   #   split(",", data.azurerm_key_vault_secret.cyberark_ip_ingress.value),
  #   #   [split("/", var.terraform_caller_ip_address)[0]], # Storage accounts only allow CIDR-notation for /[0-30]
  #   # ))

  #   ip_rules = var.terraform_caller_ip_address

  #   virtual_network_subnet_ids = var.subnets.primary_public_endpoint_subnets
  # }

  # Required for customer-managed encryption
  identity {
    type = "SystemAssigned"
  }

  lifecycle {
    prevent_destroy = false
    ignore_changes = [
      # Temp ignore ip_rules during tf development
      secondary_blob_connection_string,
      network_rules[0].ip_rules
    ]
  }

  tags = {
    environment = var.environment
  }
}

resource "azurerm_storage_account_network_rules" "storage_partner_candidate" {
  storage_account_id = azurerm_storage_account.storage_partner_candidate.id

  default_action             = var.is_temp_env == true ? "Allow" : "Deny"
  ip_rules                   = var.terraform_caller_ip_address
  virtual_network_subnet_ids = var.subnets.primary_public_endpoint_subnets
  bypass                     = ["None"]
}

# Grant the storage account Key Vault access, to access encryption keys
resource "azurerm_key_vault_access_policy" "storage_candidate_partner_policy" {
  key_vault_id = var.application_key_vault_id
  tenant_id    = data.azurerm_client_config.current.tenant_id
  object_id    = azurerm_storage_account.storage_partner_candidate.identity.0.principal_id

  key_permissions = ["get", "unwrapkey", "wrapkey"]
}

resource "azurerm_storage_account_customer_managed_key" "storage_candidate_partner_key" {
  count              = var.rsa_key_4096 != null && var.rsa_key_4096 != "" ? 1 : 0
  key_name           = var.rsa_key_4096
  key_vault_id       = var.application_key_vault_id
  key_version        = null # Null allows automatic key rotation
  storage_account_id = azurerm_storage_account.storage_partner_candidate.id

  depends_on = [azurerm_key_vault_access_policy.storage_candidate_partner_policy]
}

resource "azurerm_storage_container" "storage_candidate_container_hhsprotect" {
  name                 = "hhsprotect"
  storage_account_name = azurerm_storage_account.storage_partner_candidate.name
}

resource "azurerm_storage_management_policy" "storage_candidate_partner_retention_policy" {
  storage_account_id = azurerm_storage_account.storage_partner_candidate.id

  rule {
    name    = "30dayretention"
    enabled = true

    filters {
      prefix_match = ["hhsprotect/"]
      blob_types   = ["blockBlob", "appendBlob"]
    }

    actions {
      dynamic "base_blob" {
        for_each = var.is_temp_env == false ? ["enabled"] : []
        content {
          delete_after_days_since_modification_greater_than = 30
        }
      }
      snapshot {
        delete_after_days_since_creation_greater_than = 30
      }
    }
  }

  lifecycle {
    ignore_changes = [
      # -1 value is applied, but not accepted in tf
      rule[0].actions[0].base_blob[0].tier_to_cool_after_days_since_last_access_time_greater_than
    ]
  }
}<|MERGE_RESOLUTION|>--- conflicted
+++ resolved
@@ -14,16 +14,7 @@
     default_action = var.is_temp_env == true ? "Allow" : "Deny"
     bypass         = ["None"]
 
-<<<<<<< HEAD
     ip_rules = var.terraform_caller_ip_address
-=======
-  #   # ip_rules = sensitive(concat(
-  #   #   split(",", data.azurerm_key_vault_secret.cyberark_ip_ingress.value),
-  #   #   [split("/", var.terraform_caller_ip_address)[0]], # Storage accounts only allow CIDR-notation for /[0-30]
-  #   # ))
-
-  #   ip_rules = var.terraform_caller_ip_address
->>>>>>> 7d133cad
 
   #   virtual_network_subnet_ids = var.subnets.vnet_public_container_endpoint_subnets
   # }
