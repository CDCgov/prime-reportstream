data "azurerm_client_config" "current" {}

resource "azurerm_storage_account" "storage_account" {
  resource_group_name       = var.resource_group
  name                      = "${var.resource_prefix}storageaccount"
  location                  = var.location
  account_tier              = "Standard"
  account_replication_type  = "GRS"
  min_tls_version           = "TLS1_2"
  allow_blob_public_access  = false
  enable_https_traffic_only = true

  network_rules {
    default_action = var.is_temp_env == true ? "Allow" : "Deny"
    bypass         = ["AzureServices"]

    # ip_rules = sensitive(concat(
    #   split(",", data.azurerm_key_vault_secret.cyberark_ip_ingress.value),
    #   [split("/", var.terraform_caller_ip_address)[0]], # Storage accounts only allow CIDR-notation for /[0-30]
    # ))

    virtual_network_subnet_ids = var.subnets.primary_subnets
  }

  # Required for customer-managed encryption
  identity {
    type = "SystemAssigned"
  }

  lifecycle {
    prevent_destroy = false
    ignore_changes = [
      # Temp ignore ip_rules during tf development
      secondary_blob_connection_string,
      network_rules[0].ip_rules
    ]
  }

  tags = {
    environment = var.environment
  }
}

# Wait to apply network restrictions to storage account to permit share creation
resource "time_sleep" "wait_300_seconds" {
  depends_on = [azurerm_storage_account.storage_account]

  create_duration = "300s"
}

resource "azurerm_storage_account_network_rules" "storage_account" {
  storage_account_id = azurerm_storage_account.storage_account.id

  default_action             = var.is_temp_env == true ? "Allow" : "Deny"
  virtual_network_subnet_ids = var.subnets.primary_subnets
  bypass                     = ["AzureServices"]

  depends_on = [time_sleep.wait_300_seconds]
}

module "storageaccount_blob_private_endpoint" {
  for_each = var.subnets.primary_endpoint_subnets

  source         = "../common/private_endpoint"
  resource_id    = azurerm_storage_account.storage_account.id
  name           = azurerm_storage_account.storage_account.name
  type           = "storage_account_blob"
  resource_group = var.resource_group
  location       = var.location

  endpoint_subnet_ids = each.value
  dns_vnet            = var.dns_vnet
  resource_prefix     = var.resource_prefix
  dns_zone            = var.dns_zones["blob"].name
}

module "storageaccountpartner_blob_private_endpoint" {
  for_each = var.subnets.primary_endpoint_subnets

  source         = "../common/private_endpoint"
  resource_id    = azurerm_storage_account.storage_partner.id
  name           = azurerm_storage_account.storage_partner.name
  type           = "storage_account_blob"
  resource_group = var.resource_group
  location       = var.location

  endpoint_subnet_ids = each.value
  dns_vnet            = var.dns_vnet
  resource_prefix     = var.resource_prefix
  dns_zone            = var.dns_zones["blob"].name
}

module "storageaccount_file_private_endpoint" {
  for_each = var.subnets.primary_endpoint_subnets

  source         = "../common/private_endpoint"
  resource_id    = azurerm_storage_account.storage_account.id
  name           = azurerm_storage_account.storage_account.name
  type           = "storage_account_file"
  resource_group = var.resource_group
  location       = var.location

  endpoint_subnet_ids = each.value
  dns_vnet            = var.dns_vnet
  resource_prefix     = var.resource_prefix
  dns_zone            = var.dns_zones["file"].name
}

module "storageaccount_queue_private_endpoint" {
  for_each = var.subnets.primary_endpoint_subnets

  source         = "../common/private_endpoint"
  resource_id    = azurerm_storage_account.storage_account.id
  name           = azurerm_storage_account.storage_account.name
  type           = "storage_account_queue"
  resource_group = var.resource_group
  location       = var.location

  endpoint_subnet_ids = each.value
  dns_vnet            = var.dns_vnet
  resource_prefix     = var.resource_prefix
  dns_zone            = var.dns_zones["queue"].name
}

# Point-in-time restore, soft delete, versioning, and change feed were
# enabled in the portal as terraform does not currently support this.
# At some point, this should be moved into an azurerm_template_deployment
# resource.
# These settings can be configured under the "Data protection" blade
# for Blob service

resource "azurerm_storage_management_policy" "retention_policy" {
  storage_account_id = azurerm_storage_account.storage_account.id

  rule {
    name    = "piiretention"
    enabled = true

    filters {
      prefix_match = ["reports/"]
      blob_types   = ["blockBlob", "appendBlob"]
    }

    actions {
      dynamic "base_blob" {
        for_each = var.is_temp_env == false ? ["enabled"] : []
        content {
          delete_after_days_since_modification_greater_than = var.delete_pii_storage_after_days
        }
      }
      snapshot {
        delete_after_days_since_creation_greater_than = var.delete_pii_storage_after_days
      }
    }
  }

  lifecycle {
    ignore_changes = [
      # -1 value is applied, but not accepted in tf
      rule[0].actions[0].base_blob[0].tier_to_cool_after_days_since_last_access_time_greater_than
    ]
  }
}

# Grant the storage account Key Vault access, to access encryption keys
resource "azurerm_key_vault_access_policy" "storage_policy" {
  key_vault_id = var.application_key_vault_id
  tenant_id    = data.azurerm_client_config.current.tenant_id
  object_id    = azurerm_storage_account.storage_account.identity.0.principal_id

  key_permissions = ["get", "unwrapkey", "wrapkey"]
}

resource "azurerm_storage_account_customer_managed_key" "storage_key" {
  count              = var.rsa_key_4096 != null && var.rsa_key_4096 != "" ? 1 : 0
  key_name           = var.rsa_key_4096
  key_vault_id       = var.application_key_vault_id
  key_version        = null # Null allows automatic key rotation
  storage_account_id = azurerm_storage_account.storage_account.id

  depends_on = [azurerm_key_vault_access_policy.storage_policy]
}


# # Static website

resource "azurerm_storage_account" "storage_public" {
  resource_group_name       = var.resource_group
  name                      = "${var.resource_prefix}public"
  location                  = var.location
  account_tier              = "Standard"
  account_kind              = "StorageV2"
  account_replication_type  = "GRS"
  min_tls_version           = "TLS1_2"
  allow_blob_public_access  = false
  enable_https_traffic_only = true

  static_website {
    index_document     = "index.html"
    error_404_document = "404.html"
  }

  network_rules {
    default_action = "Allow"
  }

  identity {
    type = "SystemAssigned"
  }

  lifecycle {
    prevent_destroy = false
  }

  tags = {
    environment = var.environment
  }
}


# # Partner

resource "azurerm_storage_account" "storage_partner" {
  resource_group_name       = var.resource_group
  name                      = "${var.resource_prefix}partner"
  location                  = var.location
  account_tier              = "Standard"
  account_kind              = "StorageV2"
  is_hns_enabled            = true # Enable Data Lake v2 for HHS Protect
  account_replication_type  = "GRS"
  min_tls_version           = "TLS1_2"
  allow_blob_public_access  = false
  enable_https_traffic_only = true

<<<<<<< HEAD
  network_rules {
    default_action = var.is_temp_env == true ? "Allow" : "Deny"
    bypass         = ["None"]
=======
  # network_rules {
  #   default_action = "Deny"
  #   bypass         = ["None"]
>>>>>>> 558560c4

  #   ip_rules = sensitive(concat(
  #     split(",", data.azurerm_key_vault_secret.hhsprotect_ip_ingress.value),
  #     split(",", data.azurerm_key_vault_secret.cyberark_ip_ingress.value),
  #     var.terraform_caller_ip_address, # Storage accounts only allow CIDR-notation for /[0-30]
  #   ))

  #   # ip_rules = [var.terraform_caller_ip_address]

  #   virtual_network_subnet_ids = var.subnets.primary_public_endpoint_subnets
  # }

  # Required for customer-managed encryption
  identity {
    type = "SystemAssigned"
  }

  lifecycle {
    prevent_destroy = false
    ignore_changes = [
      # Temp ignore ip_rules during tf development
      secondary_blob_connection_string,
      network_rules[0].ip_rules
    ]
  }

  tags = {
    environment = var.environment
  }
}

<<<<<<< HEAD
=======
resource "azurerm_storage_account_network_rules" "storage_partner" {
  storage_account_id = azurerm_storage_account.storage_partner.id

  default_action = var.is_temp_env == true ? "Allow" : "Deny"
  ip_rules = sensitive(concat(
    split(",", data.azurerm_key_vault_secret.hhsprotect_ip_ingress.value),
    split(",", data.azurerm_key_vault_secret.cyberark_ip_ingress.value),
    var.terraform_caller_ip_address, # Storage accounts only allow CIDR-notation for /[0-30]
  ))
  virtual_network_subnet_ids = var.subnets.primary_public_endpoint_subnets
  bypass                     = ["None"]
}

>>>>>>> 558560c4
# Grant the storage account Key Vault access, to access encryption keys
resource "azurerm_key_vault_access_policy" "storage_partner_policy" {
  key_vault_id = var.application_key_vault_id
  tenant_id    = data.azurerm_client_config.current.tenant_id
  object_id    = azurerm_storage_account.storage_partner.identity.0.principal_id

  key_permissions = ["get", "unwrapkey", "wrapkey"]
}

resource "azurerm_storage_account_customer_managed_key" "storage_partner_key" {
  count              = var.rsa_key_4096 != null && var.rsa_key_4096 != "" ? 1 : 0
  key_name           = var.rsa_key_4096
  key_vault_id       = var.application_key_vault_id
  key_version        = null # Null allows automatic key rotation
  storage_account_id = azurerm_storage_account.storage_partner.id

  depends_on = [azurerm_key_vault_access_policy.storage_partner_policy]
}

resource "azurerm_storage_container" "storage_container_hhsprotect" {
  name                 = "hhsprotect"
  storage_account_name = azurerm_storage_account.storage_partner.name
}

resource "azurerm_storage_management_policy" "storage_partner_retention_policy" {
  storage_account_id = azurerm_storage_account.storage_partner.id

  rule {
    name    = "30dayretention"
    enabled = true

    filters {
      prefix_match = ["hhsprotect/"]
      blob_types   = ["blockBlob", "appendBlob"]
    }

    actions {
      dynamic "base_blob" {
        for_each = var.is_temp_env == false ? ["enabled"] : []
        content {
          delete_after_days_since_modification_greater_than = 30
        }
      }
      snapshot {
        delete_after_days_since_creation_greater_than = 30
      }
    }
  }

  lifecycle {
    ignore_changes = [
      # -1 value is applied, but not accepted in tf
      rule[0].actions[0].base_blob[0].tier_to_cool_after_days_since_last_access_time_greater_than
    ]
  }
}<|MERGE_RESOLUTION|>--- conflicted
+++ resolved
@@ -232,15 +232,9 @@
   allow_blob_public_access  = false
   enable_https_traffic_only = true
 
-<<<<<<< HEAD
   network_rules {
     default_action = var.is_temp_env == true ? "Allow" : "Deny"
     bypass         = ["None"]
-=======
-  # network_rules {
-  #   default_action = "Deny"
-  #   bypass         = ["None"]
->>>>>>> 558560c4
 
   #   ip_rules = sensitive(concat(
   #     split(",", data.azurerm_key_vault_secret.hhsprotect_ip_ingress.value),
@@ -272,22 +266,6 @@
   }
 }
 
-<<<<<<< HEAD
-=======
-resource "azurerm_storage_account_network_rules" "storage_partner" {
-  storage_account_id = azurerm_storage_account.storage_partner.id
-
-  default_action = var.is_temp_env == true ? "Allow" : "Deny"
-  ip_rules = sensitive(concat(
-    split(",", data.azurerm_key_vault_secret.hhsprotect_ip_ingress.value),
-    split(",", data.azurerm_key_vault_secret.cyberark_ip_ingress.value),
-    var.terraform_caller_ip_address, # Storage accounts only allow CIDR-notation for /[0-30]
-  ))
-  virtual_network_subnet_ids = var.subnets.primary_public_endpoint_subnets
-  bypass                     = ["None"]
-}
-
->>>>>>> 558560c4
 # Grant the storage account Key Vault access, to access encryption keys
 resource "azurerm_key_vault_access_policy" "storage_partner_policy" {
   key_vault_id = var.application_key_vault_id
