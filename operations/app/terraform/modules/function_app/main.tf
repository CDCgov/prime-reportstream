--- conflicted
+++ resolved
@@ -1,118 +1,3 @@
-<<<<<<< HEAD
-locals {
-  all_app_settings = {
-    "POSTGRES_USER"     = "${var.postgres_user}@${var.resource_prefix}-pgsql"
-    "POSTGRES_PASSWORD" = var.postgres_pass
-
-    "PRIME_ENVIRONMENT" = var.environment
-
-    "OKTA_baseUrl"  = var.okta_base_url
-    "OKTA_redirect" = var.okta_redirect_url
-    "OKTA_authkey"  = var.OKTA_authKey
-    "OKTA_ClientId" = var.OKTA_clientId
-    # Manage client secrets via a Key Vault
-    "CREDENTIAL_STORAGE_METHOD" = "AZURE"
-    "CREDENTIAL_KEY_VAULT_NAME" = "${var.resource_prefix}-clientconfig"
-
-    # Manage app secrets via a Key Vault
-    "SECRET_STORAGE_METHOD" = "AZURE"
-    "SECRET_KEY_VAULT_NAME" = "${var.resource_prefix}-appconfig"
-
-    # Route outbound traffic through the VNET
-    "WEBSITE_VNET_ROUTE_ALL" = 1
-
-    # Route storage account access through the VNET
-    "WEBSITE_CONTENTOVERVNET" = 1
-
-    # Use the CDC DNS for everything; they have mappings for all our internal
-    # resources, so if we add a new resource we'll have to contact them (see
-    # prime-router/docs/dns.md)
-    "WEBSITE_DNS_SERVER" = "${var.dns_ip}"
-
-
-    "DOCKER_REGISTRY_SERVER_URL"      = var.container_registry_login_server
-    "DOCKER_REGISTRY_SERVER_USERNAME" = var.container_registry_admin_username
-    "DOCKER_REGISTRY_SERVER_PASSWORD" = var.container_registry_admin_password
-
-    # With this variable set, clients can only see (and pull) signed images from the registry
-    # First make signing work, then enable this
-    # "DOCKER_CONTENT_TRUST" = 1
-
-    "WEBSITES_ENABLE_APP_SERVICE_STORAGE" = false
-
-    # Cron-like schedule for running the function app that reaches out to remote
-    # sites and verifies they're up
-    "REMOTE_CONNECTION_CHECK_SCHEDULE" = "15 */2 * * *"
-
-    # App Insights
-    "APPINSIGHTS_INSTRUMENTATIONKEY"                  = var.ai_instrumentation_key
-    "APPINSIGHTS_PROFILERFEATURE_VERSION"             = "1.0.0"
-    "APPINSIGHTS_SNAPSHOTFEATURE_VERSION"             = "1.0.0"
-    "APPLICATIONINSIGHTS_CONFIGURATION_CONTENT"       = ""
-    "APPLICATIONINSIGHTS_CONNECTION_STRING"           = var.ai_connection_string
-    "ApplicationInsightsAgent_EXTENSION_VERSION"      = "~3"
-    "DiagnosticServices_EXTENSION_VERSION"            = "~3"
-    "InstrumentationEngine_EXTENSION_VERSION"         = "disabled"
-    "SnapshotDebugger_EXTENSION_VERSION"              = "disabled"
-    "XDT_MicrosoftApplicationInsights_BaseExtensions" = "disabled"
-    "XDT_MicrosoftApplicationInsights_Mode"           = "recommended"
-    "XDT_MicrosoftApplicationInsights_PreemptSdk"     = "disabled"
-
-    "FEATURE_FLAG_SETTINGS_ENABLED" = true
-  }
-
-  functionapp_slot_prod_settings_names      = keys(azurerm_function_app.function_app.app_settings)
-  functionapp_slot_candidate_settings_names = keys(azurerm_function_app_slot.candidate.app_settings)
-
-  functionapp_slot_settings_names = distinct(concat(local.functionapp_slot_prod_settings_names, local.functionapp_slot_candidate_settings_names))
-
-  # Any settings provided implicitly by Azure that we don't want to swap
-  sticky_slot_implicit_settings_names = tolist([
-    "AzureWebJobsStorage",
-    "OKTA_authKey",
-    "fn_OKTA_clientId",
-    "OKTA_scope"
-  ])
-
-  # Any settings that we want to exclude from sticky settings
-  sticky_slot_exclude_settings_names = tolist([
-    "AzureWebJobs.emailScheduleEngine.Disabled",
-    "AzureWebJobs.send.Disabled"
-  ])
-
-  # Any setting not in the common list is therefore unique
-  sticky_slot_unique_settings_names = tolist(
-    setsubtract(
-      setsubtract(local.functionapp_slot_settings_names, keys(local.all_app_settings)),
-      local.sticky_slot_exclude_settings_names
-    )
-  )
-
-  # Origin records
-  cors_all = [
-    "https://reportstream.okta.com",
-  ]
-  cors_prod = [
-    "https://prime.cdc.gov",
-    "https://reportstream.cdc.gov",
-  ]
-  cors_lower = [
-    "https://${var.environment}.reportstream.cdc.gov",
-    "https://${var.environment}.prime.cdc.gov",
-    "https://swaggeruiapidocs.z13.web.core.windows.net",
-
-  ]
-  cors_trial_frontends = [
-    "https://pdhstagingpublictrial01.z13.web.core.windows.net",
-    "https://pdhstagingpublictrial02.z13.web.core.windows.net",
-    "https://pdhstagingpublictrial03.z13.web.core.windows.net"
-  ]
-  concat_allowed_origins = concat(local.cors_all, var.environment == "prod" ? local.cors_prod : local.cors_lower)
-  allowed_origins        = concat(local.concat_allowed_origins, var.environment == "staging" ? local.cors_trial_frontends : [])
-}
-
-=======
->>>>>>> 0128d8d3
 resource "azurerm_function_app" "function_app" {
   name                       = "${var.resource_prefix}-functionapp"
   location                   = var.location
