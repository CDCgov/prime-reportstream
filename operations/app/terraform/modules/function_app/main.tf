locals {
  all_app_settings = {
    "POSTGRES_USER"     = "${var.postgres_user}@${var.resource_prefix}-pgsql"
    "POSTGRES_PASSWORD" = var.postgres_pass

    "PRIME_ENVIRONMENT" = var.environment

    "OKTA_baseUrl"  = var.okta_base_url
    "OKTA_redirect" = var.okta_redirect_url

    # Manage client secrets via a Key Vault
    "CREDENTIAL_STORAGE_METHOD" = "AZURE"
    "CREDENTIAL_KEY_VAULT_NAME" = "${var.resource_prefix}-clientconfig"

    # Manage app secrets via a Key Vault
    "SECRET_STORAGE_METHOD" = "AZURE"
    "SECRET_KEY_VAULT_NAME" = "${var.resource_prefix}-appconfig"

    # Route outbound traffic through the VNET
    "WEBSITE_VNET_ROUTE_ALL" = 1

    # Route storage account access through the VNET
    "WEBSITE_CONTENTOVERVNET" = 1

    # Use the CDC DNS for everything; they have mappings for all our internal
    # resources, so if we add a new resource we'll have to contact them (see
    # prime-router/docs/dns.md)
    "WEBSITE_DNS_SERVER" = "${var.dns_ip}"


    "DOCKER_REGISTRY_SERVER_URL"      = var.container_registry_login_server
    "DOCKER_REGISTRY_SERVER_USERNAME" = var.container_registry_admin_username
    "DOCKER_REGISTRY_SERVER_PASSWORD" = var.container_registry_admin_password

    # With this variable set, clients can only see (and pull) signed images from the registry
    # First make signing work, then enable this
    # "DOCKER_CONTENT_TRUST" = 1

    "WEBSITES_ENABLE_APP_SERVICE_STORAGE" = false

    # Cron-like schedule for running the function app that reaches out to remote
    # sites and verifies they're up
    "REMOTE_CONNECTION_CHECK_SCHEDULE" = "15 */2 * * *"

    # App Insights
    "APPINSIGHTS_INSTRUMENTATIONKEY"                  = var.ai_instrumentation_key
    "APPINSIGHTS_PROFILERFEATURE_VERSION"             = "1.0.0"
    "APPINSIGHTS_SNAPSHOTFEATURE_VERSION"             = "1.0.0"
    "APPLICATIONINSIGHTS_CONFIGURATION_CONTENT"       = ""
    "APPLICATIONINSIGHTS_CONNECTION_STRING"           = var.ai_connection_string
    "ApplicationInsightsAgent_EXTENSION_VERSION"      = "~3"
    "DiagnosticServices_EXTENSION_VERSION"            = "~3"
    "InstrumentationEngine_EXTENSION_VERSION"         = "disabled"
    "SnapshotDebugger_EXTENSION_VERSION"              = "disabled"
    "XDT_MicrosoftApplicationInsights_BaseExtensions" = "disabled"
    "XDT_MicrosoftApplicationInsights_Mode"           = "recommended"
    "XDT_MicrosoftApplicationInsights_PreemptSdk"     = "disabled"

    "FEATURE_FLAG_SETTINGS_ENABLED" = true
  }

  functionapp_slot_prod_settings_names      = keys(azurerm_function_app.function_app.app_settings)
  functionapp_slot_candidate_settings_names = keys(azurerm_function_app_slot.candidate.app_settings)

  functionapp_slot_settings_names = distinct(concat(local.functionapp_slot_prod_settings_names, local.functionapp_slot_candidate_settings_names))

  # Any settings provided implicitly by Azure that we don't want to swap
  sticky_slot_implicit_settings_names = tolist([
    "AzureWebJobsStorage",
    "OKTA_authKey",
    "fn_OKTA_clientId",
    "OKTA_scope"
  ])

  # Any settings that we want to exclude from sticky settings
  sticky_slot_exclude_settings_names = tolist([
    "AzureWebJobs.emailScheduleEngine.Disabled",
    "AzureWebJobs.send.Disabled"
  ])

  # Any setting not in the common list is therefore unique
  sticky_slot_unique_settings_names = tolist(
    setsubtract(
      setsubtract(local.functionapp_slot_settings_names, keys(local.all_app_settings)),
      local.sticky_slot_exclude_settings_names
    )
  )

  # Origin records
  cors_all = [
<<<<<<< HEAD
    "https://reportstream.okta.com",
=======
    "https://hhs-prime.okta.com",
>>>>>>> 4165788b
  ]
  cors_prod = [
    "https://prime.cdc.gov",
    "https://reportstream.cdc.gov",
  ]
  cors_lower = [
    "https://${var.environment}.reportstream.cdc.gov",
    "https://${var.environment}.prime.cdc.gov",
    "https://swaggeruiapidocs.z13.web.core.windows.net",

  ]
  cors_trial_frontends = [
    "https://pdhstagingpublictrial01.z13.web.core.windows.net",
    "https://pdhstagingpublictrial02.z13.web.core.windows.net",
    "https://pdhstagingpublictrial03.z13.web.core.windows.net"
  ]
  concat_allowed_origins = concat(local.cors_all, var.environment == "prod" ? local.cors_prod : local.cors_lower)
  allowed_origins        = concat(local.concat_allowed_origins, var.environment == "staging" ? local.cors_trial_frontends : [])
}

resource "azurerm_function_app" "function_app" {
  name                       = "${var.resource_prefix}-functionapp"
  location                   = var.location
  resource_group_name        = var.resource_group
  app_service_plan_id        = var.app_service_plan
  storage_account_name       = "${var.resource_prefix}storageaccount"
  storage_account_access_key = var.primary_access_key
  https_only                 = true
  os_type                    = "linux"
  version                    = var.function_runtime_version
  enable_builtin_logging     = false

  site_config {
    ip_restriction {
      action                    = "Allow"
      name                      = "AllowVNetTraffic"
      priority                  = 100
      virtual_network_subnet_id = var.subnets.public_subnets[2]
    }

    ip_restriction {
      action                    = "Allow"
      name                      = "AllowVNetEastTraffic"
      priority                  = 100
      virtual_network_subnet_id = var.subnets.public_subnets[0]
    }

    ip_restriction {
      action      = "Allow"
      name        = "AllowFrontDoorTraffic"
      priority    = 110
      service_tag = "AzureFrontDoor.Backend"
    }

    scm_use_main_ip_restriction = true

    http2_enabled             = true
    always_on                 = true
    use_32_bit_worker_process = false
    linux_fx_version          = "DOCKER|${var.container_registry_login_server}/${var.resource_prefix}:latest"
    ftps_state                = "Disabled"

    cors {
      allowed_origins = local.allowed_origins
    }
  }

  app_settings = merge(local.all_app_settings, {
    "POSTGRES_URL"         = "jdbc:postgresql://${var.resource_prefix}-pgsql.postgres.database.azure.com:5432/prime_data_hub?sslmode=require"
    "POSTGRES_REPLICA_URL" = "jdbc:postgresql://${var.resource_prefix}-pgsql-replica.postgres.database.azure.com:5432/prime_data_hub?sslmode=require"
    # HHS Protect Storage Account
    "PartnerStorage" = var.sa_partner_connection_string
    "OKTA_authKey"   = var.OKTA_authKey
    "OKTA_clientId"  = var.fn_OKTA_clientId
    "OKTA_scope"     = var.OKTA_scope
  })

  identity {
    type = "SystemAssigned"
  }

  tags = {
    environment = var.environment
  }

  lifecycle {
    ignore_changes = [
      # Allows Docker versioning via GitHub Actions
      site_config[0].linux_fx_version,
      storage_account_access_key,
      tags,
      # Temp ignore app_settings during terraform overhaul
      app_settings["APPINSIGHTS_INSTRUMENTATIONKEY"],
      app_settings["APPLICATIONINSIGHTS_CONNECTION_STRING"],
      app_settings["DOCKER_REGISTRY_SERVER_PASSWORD"],
      app_settings["POSTGRES_PASSWORD"],
      app_settings["POSTGRES_USER"],
      app_settings["PartnerStorage"],
      app_settings["AzureWebJobs.send.Disabled"],
      app_settings["AzureWebJobs.emailScheduleEngine.Disabled"]
    ]
  }
}


resource "azurerm_key_vault_access_policy" "functionapp_app_config_access_policy" {
  key_vault_id = var.app_config_key_vault_id
  tenant_id    = azurerm_function_app.function_app.identity[0].tenant_id
  object_id    = azurerm_function_app.function_app.identity[0].principal_id

  secret_permissions = [
    "Get",
  ]
}

resource "azurerm_key_vault_access_policy" "functionapp_client_config_access_policy" {
  key_vault_id = var.client_config_key_vault_id
  tenant_id    = azurerm_function_app.function_app.identity.0.tenant_id
  object_id    = azurerm_function_app.function_app.identity.0.principal_id

  secret_permissions = [
    "Get",
  ]

}

resource "azurerm_app_service_virtual_network_swift_connection" "function_app_vnet_integration" {
  app_service_id = azurerm_function_app.function_app.id
  subnet_id      = var.use_cdc_managed_vnet ? var.subnets.public_subnets[0] : var.subnets.public_subnets[2]
}

# Enable sticky slot settings
# Done via a template due to a missing Terraform feature:
# https://github.com/terraform-providers/terraform-provider-azurerm/issues/1440
# ! Before apply, delete existing "functionapp_sticky_settings" deployment from RG
resource "azurerm_resource_group_template_deployment" "functionapp_sticky_settings" {
  name                = "functionapp_sticky_settings"
  resource_group_name = var.resource_group
  deployment_mode     = "Incremental"

  template_content = <<TEMPLATE
{
  "$schema": "https://schema.management.azure.com/schemas/2015-01-01/deploymentTemplate.json#",
  "contentVersion": "1.0.0.0",
  "parameters": {
      "stickyAppSettingNames": {
        "type": "String"
      },
      "webAppName": {
        "type": "String"
      }
  },
  "variables": {
    "appSettingNames": "[split(parameters('stickyAppSettingNames'),',')]"
  },
  "resources": [
      {
        "type": "Microsoft.Web/sites/config",
        "name": "[concat(parameters('webAppName'), '/slotconfignames')]",
        "apiVersion": "2015-08-01",
        "properties": {
          "appSettingNames": "[variables('appSettingNames')]"
        }
      }
  ]
}
TEMPLATE

  parameters_content = jsonencode({
    webAppName = {
      value = azurerm_function_app.function_app.name
    }
    stickyAppSettingNames = {
      value = join(",", concat(local.sticky_slot_implicit_settings_names, local.sticky_slot_unique_settings_names))
    }
  })

  depends_on = [
    azurerm_function_app.function_app,
    azurerm_function_app_slot.candidate,
  ]
}<|MERGE_RESOLUTION|>--- conflicted
+++ resolved
@@ -88,11 +88,7 @@
 
   # Origin records
   cors_all = [
-<<<<<<< HEAD
     "https://reportstream.okta.com",
-=======
-    "https://hhs-prime.okta.com",
->>>>>>> 4165788b
   ]
   cors_prod = [
     "https://prime.cdc.gov",
