variable "environment" {
  type        = string
  description = "Target Environment"
}

variable "resource_group" {
  type        = string
  description = "Resource Group Name"
}

variable "resource_prefix" {
  type        = string
  description = "Resource Prefix"
}

variable "location" {
  type        = string
  description = "Function App Location"
}

variable "ai_instrumentation_key" {
  type        = string
  description = "Application Insights Instrumentation Key"
  sensitive   = true
}

variable "ai_connection_string" {
  type        = string
  description = "Application Insights Connection String"
  sensitive   = true
}

variable "okta_redirect_url" {
  type        = string
  description = "Okta Redirect URL"
}

variable "terraform_caller_ip_address" {
  type        = list(string)
  description = "The IP address of the Terraform script caller. This IP will have already been whitelisted; it's inclusion is to prevent its removal during terraform apply calls."
  sensitive   = true
}

variable "use_cdc_managed_vnet" {
  type        = bool
  description = "If the environment should be deployed to the CDC managed VNET"
}

variable "pagerduty_url" {}
variable "app_service_plan" {}
variable "primary_access_key" {
  sensitive = true
}
variable "container_registry_login_server" {}
variable "container_registry_admin_username" {}
variable "container_registry_admin_password" {
  sensitive = true
}
variable "primary_connection_string" {
  sensitive = true
}
variable "postgres_user" {}
variable "postgres_pass" {
  sensitive = true
}
variable "application_key_vault_id" {}
variable "sa_partner_connection_string" {
  sensitive = true
}
variable "client_config_key_vault_id" {}
variable "app_config_key_vault_id" {}
variable "app_config_key_vault_name" {}
variable "dns_ip" {}
variable "okta_base_url" {}

variable "subnets" {
  description = "A set of all available subnet combinations"
}

<<<<<<< HEAD
variable "is_temp_env" {
  default     = false
  description = "Is a temporary environment. true or false"
=======
variable "function_runtime_version" {
  type        = string
  description = "function app runtime version"
>>>>>>> 8dffe2a9
}<|MERGE_RESOLUTION|>--- conflicted
+++ resolved
@@ -77,13 +77,11 @@
   description = "A set of all available subnet combinations"
 }
 
-<<<<<<< HEAD
 variable "is_temp_env" {
   default     = false
   description = "Is a temporary environment. true or false"
-=======
+}
 variable "function_runtime_version" {
   type        = string
   description = "function app runtime version"
->>>>>>> 8dffe2a9
 }