--- conflicted
+++ resolved
@@ -34,11 +34,7 @@
 
   container {
     name         = "sftp-source"
-<<<<<<< HEAD
-    image        = "${var.container_registry.login_server}/sftp:latest"
-=======
     image        = "ghcr.io/cdcgov/prime-reportstream_sftp:latest"
->>>>>>> 1e1dd6e1
     cpu          = var.cpu
     cpu_limit    = 0
     memory       = var.memory
