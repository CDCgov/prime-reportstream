resource "azurerm_network_profile" "sftp_network_profile" {
  name                = "sftp_network_profile"
  location            = var.location
  resource_group_name = var.resource_group

  container_network_interface {
    name = "sftp_container_network_interface"
    ip_configuration {
      name      = "sftp_container_ip_configuration"
      subnet_id = data.azurerm_subnet.container.id
    }
  }
}

resource "azurerm_network_profile" "sftp_vnet_network_profile" {
  name                = "sftp_vnet_network_profile"
  location            = var.location
  resource_group_name = var.resource_group

  container_network_interface {
    name = "sftp_container_vnet_network_interface"
    ip_configuration {
      name      = "sftp_container_vnet_ip_configuration"
      subnet_id = data.azurerm_subnet.container_subnet.id
    }
  }
}

resource "azurerm_container_group" "sftp_container" {
  name                = "${var.resource_prefix}-sftpserver"
  location            = var.location
  resource_group_name = var.resource_group
  ip_address_type     = "Private"
<<<<<<< HEAD
  network_profile_id  = var.use_cdc_managed_vnet ? azurerm_network_profile.sftp_vnet_network_profile.id : azurerm_network_profile.sftp_network_profile.id
=======
  network_profile_id  = var.environment == "dev" ? azurerm_network_profile.sftp_vnet_network_profile.id : azurerm_network_profile.sftp_network_profile.id
>>>>>>> 8660a085
  os_type             = "Linux"
  restart_policy      = "Always"

  container {
    name   = "${var.resource_prefix}-sftpserver"
    image  = "atmoz/sftp:alpine"
    cpu    = 1.0
    memory = 1.5

    ports {
      port     = 22
      protocol = "TCP"
    }

    environment_variables = {
      "SFTP_USERS" = "foo:pass:::upload"
    }

    volume {
      name                 = "${var.resource_prefix}-sftpserver"
      share_name           = azurerm_storage_share.sftp_share.name
      mount_path           = "/home/foo/upload"
      storage_account_name = data.azurerm_storage_account.storage_account.name
      storage_account_key  = data.azurerm_storage_account.storage_account.primary_access_key
    }
  }

  tags = {
    environment = var.environment
  }

  lifecycle {
    // Workaround. TF thinks this is a new resource after import
    ignore_changes = [
      container[0].volume[0],
      network_profile_id,
    ]
  }
}

resource "azurerm_storage_share" "sftp_share" {
  name                 = "${var.resource_prefix}-sftpserver"
  storage_account_name = data.azurerm_storage_account.storage_account.name
}

resource "azurerm_private_dns_a_record" "sftp_prime_local" {
  name = "sftp"

  resource_group_name = var.resource_group
  zone_name           = data.azurerm_private_dns_zone.prime_local.name

  records = [
    azurerm_container_group.sftp_container.ip_address,
  ]
  ttl = 60
}<|MERGE_RESOLUTION|>--- conflicted
+++ resolved
@@ -31,11 +31,7 @@
   location            = var.location
   resource_group_name = var.resource_group
   ip_address_type     = "Private"
-<<<<<<< HEAD
   network_profile_id  = var.use_cdc_managed_vnet ? azurerm_network_profile.sftp_vnet_network_profile.id : azurerm_network_profile.sftp_network_profile.id
-=======
-  network_profile_id  = var.environment == "dev" ? azurerm_network_profile.sftp_vnet_network_profile.id : azurerm_network_profile.sftp_network_profile.id
->>>>>>> 8660a085
   os_type             = "Linux"
   restart_policy      = "Always"
 
