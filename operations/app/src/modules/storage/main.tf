terraform {
    required_version = ">= 0.14"
}

resource "azurerm_storage_account" "storage_account" {
  resource_group_name = var.resource_group
  name = var.name
  location = var.location
  account_tier = "Standard"
  account_replication_type = "GRS"

  network_rules {
    default_action = "Deny"
    ip_rules = []
    virtual_network_subnet_ids = []
  }

  lifecycle {
    prevent_destroy = true
  }
  
  tags = {
    environment = var.environment
  }
}

<<<<<<< HEAD
module "storageaccount_blob_private_endpoint" {
  source = "../common/private_endpoint"
  resource_id = azurerm_storage_account.storage_account.id
  name = azurerm_storage_account.storage_account.name
  type = "storage_account_blob"
  resource_group = var.resource_group
  location = var.location
  endpoint_subnet_id = var.endpoint_subnet_id
}

module "storageaccount_file_private_endpoint" {
  source = "../common/private_endpoint"
  resource_id = azurerm_storage_account.storage_account.id
  name = azurerm_storage_account.storage_account.name
  type = "storage_account_file"
  resource_group = var.resource_group
  location = var.location
  endpoint_subnet_id = var.endpoint_subnet_id
=======
# Point-in-time restore, soft delete, versioning, and change feed were 
# enabled in the portal as terraform does not currently support this.
# At some point, this should be moved into an azurerm_template_deployment
# resource.
# These settings can be configured under the "Data protection" blade
# for Blob service

resource "azurerm_storage_management_policy" "retention_policy" {
  storage_account_id = azurerm_storage_account.storage_account.id

  rule {
    name = "30dayretention"
    enabled = true

    filters {
      prefix_match = ["reports/"]
      blob_types = ["blockBlob", "appendBlob"]
    }

    actions {
      base_blob {
        delete_after_days_since_modification_greater_than = 30
      }
      snapshot {
        delete_after_days_since_creation_greater_than = 30
      }
      # Terraform does not appear to support deletion of versions
      # This needs to be manually checked in the policy and set to 30 days
    }
  }
>>>>>>> b1052253
}

module "storageaccount_access_log_event_hub_log" {
  source = "../event_hub_log"
  resource_type = "storage_account"
  log_type = "access"
  eventhub_namespace_name = var.eventhub_namespace_name
  resource_group = var.resource_group
  resource_prefix = var.resource_prefix
}

resource "azurerm_monitor_diagnostic_setting" "storageaccount_access_log" {
  name = "${var.resource_prefix}-storage_account-access-log"
  # Workaround for target resource id here: https://github.com/terraform-providers/terraform-provider-azurerm/issues/8275#issuecomment-755222989
  target_resource_id = "${azurerm_storage_account.storage_account.id}/blobServices/default/"
  eventhub_name = module.storageaccount_access_log_event_hub_log.event_hub_name
  eventhub_authorization_rule_id = var.eventhub_manage_auth_rule_id

  log {
    category = "StorageRead"
    enabled  = true

    retention_policy {
      days = 0
      enabled = false
    }
  }

  log {
    category = "StorageWrite"
    enabled  = true

    retention_policy {
      days = 0
      enabled = false
    }
  }

  log {
    category = "StorageDelete"
    enabled  = true

    retention_policy {
      days = 0
      enabled = false
    }
  }

  metric {
    category = "Transaction"
    enabled = false

    retention_policy {
      days = 0
      enabled = false
    }
  }

  metric {
    category = "Capacity"
    enabled  = false

    retention_policy {
      days = 0
      enabled = false
    }
  }
}

output "storage_account_name" {
  value = azurerm_storage_account.storage_account.name
}

output "storage_account_key" {
  value = azurerm_storage_account.storage_account.primary_access_key
}<|MERGE_RESOLUTION|>--- conflicted
+++ resolved
@@ -24,7 +24,6 @@
   }
 }
 
-<<<<<<< HEAD
 module "storageaccount_blob_private_endpoint" {
   source = "../common/private_endpoint"
   resource_id = azurerm_storage_account.storage_account.id
@@ -43,8 +42,9 @@
   resource_group = var.resource_group
   location = var.location
   endpoint_subnet_id = var.endpoint_subnet_id
-=======
-# Point-in-time restore, soft delete, versioning, and change feed were 
+}
+
+# Point-in-time restore, soft delete, versioning, and change feed were
 # enabled in the portal as terraform does not currently support this.
 # At some point, this should be moved into an azurerm_template_deployment
 # resource.
@@ -74,7 +74,6 @@
       # This needs to be manually checked in the policy and set to 30 days
     }
   }
->>>>>>> b1052253
 }
 
 module "storageaccount_access_log_event_hub_log" {
