locals {
    location = "eastus"
}

module "storage" {
    source = "../storage"
    environment = var.environment
    resource_group = var.resource_group
    name = "${var.resource_prefix}storageaccount"
    location = local.location
    subnet_ids = [module.network.public_subnet_id,
                  module.network.container_subnet_id,
                  module.network.private_subnet_id]
    sftp_share_name = module.sftp_container.name
}

module "network" {
    source = "../network"
    environment = var.environment
    resource_group = var.resource_group
    resource_prefix = var.resource_prefix
    location = local.location
}

module "container_registry" {
    source = "../container_registry"
    environment = var.environment
    resource_group = var.resource_group
    name = "${var.resource_prefix}containerregistry"
    location = local.location
    public_subnet_id = module.network.public_subnet_id
}

module "function_app" {
    source = "../function_app"
    environment = var.environment
    resource_group = var.resource_group
    resource_prefix = var.resource_prefix
    location = local.location
    storage_account_name = module.storage.storage_account_name
    storage_account_key = module.storage.storage_account_key
    public_subnet_id = module.network.public_subnet_id
    postgres_user = "${var.postgres_user}@${module.database.server_name}"
    postgres_password = var.postgres_password
    postgres_url = "jdbc:postgresql://${module.database.server_name}.postgres.database.azure.com:5432/prime_data_hub?sslmode=require"
    redox_secret = var.redox_secret
    okta_client_id = var.okta_client_id
    az_phd_user = var.az_phd_user
    az_phd_password = var.az_phd_password
}

module "database" {
    source = "../database"
    environment = var.environment
    resource_group = var.resource_group
    name = "${var.resource_prefix}-pgsql"
    location = local.location
    postgres_user = var.postgres_user
    postgres_password = var.postgres_password
    public_subnet_id = module.network.public_subnet_id
}

<<<<<<< HEAD
module "key_vault" {
    source = "../key_vault"
    environment = var.environment
    resource_group = var.resource_group
    resource_prefix = var.resource_prefix
    location = local.location
}

module "front_door" {
    source = "../front_door"
    environment = var.environment
    resource_group = var.resource_group
    resource_prefix = var.resource_prefix
    key_vault_id = module.key_vault.application_key_vault_id
=======
module "sftp_container" {
    source = "../sftp_container"
    environment = var.environment
    resource_group = var.resource_group
    name = "${var.resource_prefix}-sftpserver"
    location = local.location
    container_subnet_id = module.network.container_subnet_id
    storage_account_name = module.storage.storage_account_name
    storage_account_key = module.storage.storage_account_key
>>>>>>> 9cb84e53
}<|MERGE_RESOLUTION|>--- conflicted
+++ resolved
@@ -60,7 +60,6 @@
     public_subnet_id = module.network.public_subnet_id
 }
 
-<<<<<<< HEAD
 module "key_vault" {
     source = "../key_vault"
     environment = var.environment
@@ -75,7 +74,8 @@
     resource_group = var.resource_group
     resource_prefix = var.resource_prefix
     key_vault_id = module.key_vault.application_key_vault_id
-=======
+}
+
 module "sftp_container" {
     source = "../sftp_container"
     environment = var.environment
@@ -85,5 +85,4 @@
     container_subnet_id = module.network.container_subnet_id
     storage_account_name = module.storage.storage_account_name
     storage_account_key = module.storage.storage_account_key
->>>>>>> 9cb84e53
 }