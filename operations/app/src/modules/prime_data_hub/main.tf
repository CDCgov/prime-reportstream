--- conflicted
+++ resolved
@@ -74,12 +74,9 @@
     location = local.location
     public_subnet_id = module.network.public_subnet_id
     private_subnet_id = module.network.private_subnet_id
-<<<<<<< HEAD
     gateway_subnet_id = module.network.gateway_subnet_id
     endpoint_subnet_id = module.network.endpoint_subnet_id
-=======
     private2_subnet_id = module.network.private2_subnet_id
->>>>>>> b1052253
     eventhub_namespace_name = module.event_hub.eventhub_namespace_name
     eventhub_manage_auth_rule_id = module.event_hub.manage_auth_rule_id
     app_config_key_vault_id = module.key_vault.app_config_key_vault_id
