locals {
  target_env = "prod"
}

terraform {
  required_version = "= 0.14.5" # This version must also be changed in other environments
  required_providers {
    azurerm = {
      source = "hashicorp/azurerm"
      version = "= 2.45.1" # This version must also be changed in other environments
    }
  }
  backend "azurerm" {
    resource_group_name = "prime-data-hub-prod"
    storage_account_name = "pdhprodstorageaccount"
    container_name = "terraformstate"
    key = "terraform.tfstate"
  }
}

provider "azurerm" {
  features {}
  skip_provider_registration = true
  subscription_id = "7d1e3999-6577-4cd5-b296-f518e5c8e677"
}

module "prime_data_hub" {
  source = "../../modules/prime_data_hub"
  environment = local.target_env
  resource_group = "prime-data-hub-${local.target_env}"
  resource_prefix = "pdhprod"
  okta_redirect_url = "https://prime.cdc.gov/download"
<<<<<<< HEAD
  https_cert_name = "prime-cdc-gov"
  rsa_key_2048 = null
  rsa_key_4096 = null
=======
  https_cert_names = ["prime-cdc-gov", "reportstream-cdc-gov"]
>>>>>>> 9d878134
}<|MERGE_RESOLUTION|>--- conflicted
+++ resolved
@@ -30,11 +30,7 @@
   resource_group = "prime-data-hub-${local.target_env}"
   resource_prefix = "pdhprod"
   okta_redirect_url = "https://prime.cdc.gov/download"
-<<<<<<< HEAD
-  https_cert_name = "prime-cdc-gov"
+  https_cert_names = ["prime-cdc-gov", "reportstream-cdc-gov"]
   rsa_key_2048 = null
   rsa_key_4096 = null
-=======
-  https_cert_names = ["prime-cdc-gov", "reportstream-cdc-gov"]
->>>>>>> 9d878134
 }