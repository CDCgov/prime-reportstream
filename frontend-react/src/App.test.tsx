import { render } from "@testing-library/react";

import App from "./App";
import type { AppConfig } from "./config";
import { isUseragentPreferred } from "./utils/BrowserUtils";
import { createTelemetryService } from "./utils/TelemetryService/TelemetryService";

function MockComponent({ children }: any) {
    return <>{children}</>;
}

vi.mock("rest-hooks", () => {
    return {
        __esModule: true,
        NetworkErrorBoundary: MockComponent,
        CacheProvider: MockComponent,
    };
});
<<<<<<< HEAD
jest.mock("@tanstack/react-query", () => {
=======
vi.mock("react-router-dom", () => {
    return {
        __esModule: true,
        useNavigate: vi.fn(),
        useLocation: vi.fn(),
    };
});
vi.mock("@tanstack/react-query", () => {
>>>>>>> 868f0877
    return {
        __esModule: true,
        QueryClientProvider: MockComponent,
    };
});
vi.mock("@tanstack/react-query-devtools");
vi.mock("react-helmet-async", () => {
    return {
        __esModule: true,
        HelmetProvider: MockComponent,
    };
});
<<<<<<< HEAD
jest.mock("@okta/okta-auth-js");
jest.mock("./pages/error/ErrorPage");
jest.mock("./contexts/AuthorizedFetch/AuthorizedFetchProvider", () => {
=======
vi.mock("@okta/okta-auth-js");
vi.mock("./components/ScrollRestoration", () => {
    return {
        __esModule: true,
        default: MockComponent,
    };
});
vi.mock("./hooks/UseScrollToTop");
vi.mock("./utils/PermissionsUtils");
vi.mock("./pages/error/ErrorPage");
vi.mock("./contexts/AuthorizedFetch", () => {
>>>>>>> 868f0877
    return {
        __esModule: true,
        default: MockComponent,
    };
});
<<<<<<< HEAD
jest.mock("./contexts/FeatureFlag/FeatureFlagProvider", () => {
=======
vi.mock("./contexts/FeatureFlag", () => {
>>>>>>> 868f0877
    return {
        __esModule: true,
        default: MockComponent,
    };
});
<<<<<<< HEAD
jest.mock("./contexts/Session/SessionProvider", () => {
    return {
        __esModule: true,
        default: MockComponent,
=======
vi.mock("./contexts/Session", () => {
    return {
        __esModule: true,
        default: MockComponent,
        useSessionContext: vi.fn(),
>>>>>>> 868f0877
    };
});
vi.mock("./network/QueryClients", () => {
    return {
        __esModule: true,
        appQueryClient: {},
    };
});
<<<<<<< HEAD
jest.mock("./utils/TelemetryService/TelemetryService", () => {
    const { mockAppInsights } = jest.requireActual(
        "./utils/TelemetryService/TelemetryService.fixtures",
    );
    return {
        createTelemetryService: jest.fn().mockReturnValue({
            reactPlugin: mockAppInsights,
        }),
=======
vi.mock("./contexts/AppInsights", () => {
    return {
        __esModule: true,
        useAppInsightsContext: vi.fn(),
>>>>>>> 868f0877
    };
});
vi.mock("./shared/DAPScript/DAPScript");
vi.mock("./config");
vi.mock("./contexts/Toast", () => {
    return {
        __esModule: true,
        default: MockComponent,
    };
});
vi.mock("./utils/BrowserUtils", () => {
    return {
        __esModule: true,
        isUseragentPreferred: vi.fn(),
    };
});
jest.mock("react-router-dom", () => {
    return {
        createBrowserRouter: jest.fn(),
        RouterProvider: MockComponent,
    };
});
jest.mock("./components/RSErrorBoundary", () => {
    return {
        __esModule: true,
        default: MockComponent,
    };
});

const config = {
    AI_CONSOLE_SEVERITY_LEVELS: {} as any,
    AI_REPORTABLE_CONSOLE_LEVELS: [],
    API_ROOT: "" as any,
    DEFAULT_FEATURE_FLAGS: "" as any,
    IS_PREVIEW: false,
    OKTA_CLIENT_ID: "",
    OKTA_URL: "",
    RS_API_URL: "",
    IDLE_TIMERS: {
        timeout: 1000 * 60 * 15,
        debounce: 500,
        onIdle: vi.fn(),
    },
    MODE: "test",
<<<<<<< HEAD
    APPLICATION_INSIGHTS: {} as any,
    OKTA_AUTH: {} as any,
    OKTA_WIDGET: {} as any,
} as const satisfies AppConfig;

const mockIsUseragentPreferred = jest.mocked(isUseragentPreferred);
const mockCreateTelemetryService = jest.mocked(createTelemetryService);
const { reactPlugin: mockReactPlugin } = mockCreateTelemetryService({});
=======
    PAGE_META: {
        defaults: {
            title: "test title",
            description: "test description",
            openGraph: {
                image: {
                    src: "",
                    altText: "",
                },
            },
        },
    },
} as const satisfies AppConfig;

const mockUseSessionContext = vi.mocked(useSessionContext);
const mockUseLocation = vi.mocked(useLocation);
const mockUseAppInsightsContext = vi.mocked(useAppInsightsContext);
const mockLogout = vi.fn();
const mockIsAuthenticated = vi.fn().mockReturnValue(true);
const mockOnIdle = config.IDLE_TIMERS.onIdle;
const mockSetTelemetryCustomProperty = vi.fn();
const mockIsUseragentPreferred = vi.mocked(isUseragentPreferred);

const sessionCtx = {
    oktaAuth: {
        isAuthenticated: mockIsAuthenticated,
    },
    authState: {},
    logout: mockLogout,
    activeMembership: {},
    config,
};

mockUseSessionContext.mockReturnValue(sessionCtx as any);
mockUseLocation.mockReturnValue({
    pathname: "/",
} as any);
mockUseAppInsightsContext.mockReturnValue({
    setTelemetryCustomProperty: mockSetTelemetryCustomProperty,
} as any);
>>>>>>> 868f0877

function setup(isUseragentPreferred = true) {
    mockIsUseragentPreferred.mockReturnValue(isUseragentPreferred);

    render(<App config={config} routes={[]} />);
}

describe("App component", () => {
    describe("telemetry custom properties", () => {
        describe("isUserAgentOutdated", () => {
            test("undefined when regex test passes", () => {
                setup();
                expect(
                    mockReactPlugin.customProperties.isUserAgentOutdated,
                ).toBe(undefined);
            });

            test("true when test fails", () => {
                setup(false);
                expect(
                    mockReactPlugin.customProperties.isUserAgentOutdated,
                ).toBe(true);
            });
        });
    });
<<<<<<< HEAD
=======

    describe("idle timer", () => {
        beforeEach(() => {
            vi.useFakeTimers();
        });
        afterEach(() => {
            vi.useRealTimers();
        });
        test("Idle timer does not trigger before configured time", () => {
            const testPeriods = [
                config.IDLE_TIMERS.timeout / 3,
                (config.IDLE_TIMERS.timeout / 3) * 2,
                config.IDLE_TIMERS.timeout - 1000 * 60,
            ];
            const start = Date.now();
            setup();

            expect(mockOnIdle).not.toHaveBeenCalled();

            for (const timePeriod of testPeriods) {
                vi.setSystemTime(start + timePeriod);
                fireEvent.focus(document);
                expect(mockOnIdle).not.toHaveBeenCalled();
            }
        });

        test("Idle timer triggers at configured time", () => {
            const start = Date.now();
            setup();

            expect(mockOnIdle).not.toHaveBeenCalled();
            vi.setSystemTime(start + config.IDLE_TIMERS.timeout);
            fireEvent.focus(document);
            expect(mockOnIdle).toHaveBeenCalled();
        });
    });
>>>>>>> 868f0877
});<|MERGE_RESOLUTION|>--- conflicted
+++ resolved
@@ -16,9 +16,6 @@
         CacheProvider: MockComponent,
     };
 });
-<<<<<<< HEAD
-jest.mock("@tanstack/react-query", () => {
-=======
 vi.mock("react-router-dom", () => {
     return {
         __esModule: true,
@@ -27,7 +24,6 @@
     };
 });
 vi.mock("@tanstack/react-query", () => {
->>>>>>> 868f0877
     return {
         __esModule: true,
         QueryClientProvider: MockComponent,
@@ -40,11 +36,6 @@
         HelmetProvider: MockComponent,
     };
 });
-<<<<<<< HEAD
-jest.mock("@okta/okta-auth-js");
-jest.mock("./pages/error/ErrorPage");
-jest.mock("./contexts/AuthorizedFetch/AuthorizedFetchProvider", () => {
-=======
 vi.mock("@okta/okta-auth-js");
 vi.mock("./components/ScrollRestoration", () => {
     return {
@@ -56,34 +47,22 @@
 vi.mock("./utils/PermissionsUtils");
 vi.mock("./pages/error/ErrorPage");
 vi.mock("./contexts/AuthorizedFetch", () => {
->>>>>>> 868f0877
-    return {
-        __esModule: true,
-        default: MockComponent,
-    };
-});
-<<<<<<< HEAD
-jest.mock("./contexts/FeatureFlag/FeatureFlagProvider", () => {
-=======
+    return {
+        __esModule: true,
+        default: MockComponent,
+    };
+});
 vi.mock("./contexts/FeatureFlag", () => {
->>>>>>> 868f0877
-    return {
-        __esModule: true,
-        default: MockComponent,
-    };
-});
-<<<<<<< HEAD
-jest.mock("./contexts/Session/SessionProvider", () => {
-    return {
-        __esModule: true,
-        default: MockComponent,
-=======
+    return {
+        __esModule: true,
+        default: MockComponent,
+    };
+});
 vi.mock("./contexts/Session", () => {
     return {
         __esModule: true,
         default: MockComponent,
         useSessionContext: vi.fn(),
->>>>>>> 868f0877
     };
 });
 vi.mock("./network/QueryClients", () => {
@@ -92,21 +71,10 @@
         appQueryClient: {},
     };
 });
-<<<<<<< HEAD
-jest.mock("./utils/TelemetryService/TelemetryService", () => {
-    const { mockAppInsights } = jest.requireActual(
-        "./utils/TelemetryService/TelemetryService.fixtures",
-    );
-    return {
-        createTelemetryService: jest.fn().mockReturnValue({
-            reactPlugin: mockAppInsights,
-        }),
-=======
 vi.mock("./contexts/AppInsights", () => {
     return {
         __esModule: true,
         useAppInsightsContext: vi.fn(),
->>>>>>> 868f0877
     };
 });
 vi.mock("./shared/DAPScript/DAPScript");
@@ -123,13 +91,13 @@
         isUseragentPreferred: vi.fn(),
     };
 });
-jest.mock("react-router-dom", () => {
+vi.mock("react-router-dom", () => {
     return {
         createBrowserRouter: jest.fn(),
         RouterProvider: MockComponent,
     };
 });
-jest.mock("./components/RSErrorBoundary", () => {
+vi.mock("./components/RSErrorBoundary", () => {
     return {
         __esModule: true,
         default: MockComponent,
@@ -151,16 +119,9 @@
         onIdle: vi.fn(),
     },
     MODE: "test",
-<<<<<<< HEAD
     APPLICATION_INSIGHTS: {} as any,
     OKTA_AUTH: {} as any,
     OKTA_WIDGET: {} as any,
-} as const satisfies AppConfig;
-
-const mockIsUseragentPreferred = jest.mocked(isUseragentPreferred);
-const mockCreateTelemetryService = jest.mocked(createTelemetryService);
-const { reactPlugin: mockReactPlugin } = mockCreateTelemetryService({});
-=======
     PAGE_META: {
         defaults: {
             title: "test title",
@@ -175,6 +136,10 @@
     },
 } as const satisfies AppConfig;
 
+const mockCreateTelemetryService = vi.mocked(createTelemetryService);
+const { reactPlugin: mockReactPlugin } = mockCreateTelemetryService({});
+
+
 const mockUseSessionContext = vi.mocked(useSessionContext);
 const mockUseLocation = vi.mocked(useLocation);
 const mockUseAppInsightsContext = vi.mocked(useAppInsightsContext);
@@ -201,7 +166,6 @@
 mockUseAppInsightsContext.mockReturnValue({
     setTelemetryCustomProperty: mockSetTelemetryCustomProperty,
 } as any);
->>>>>>> 868f0877
 
 function setup(isUseragentPreferred = true) {
     mockIsUseragentPreferred.mockReturnValue(isUseragentPreferred);
@@ -227,8 +191,6 @@
             });
         });
     });
-<<<<<<< HEAD
-=======
 
     describe("idle timer", () => {
         beforeEach(() => {
@@ -265,5 +227,4 @@
             expect(mockOnIdle).toHaveBeenCalled();
         });
     });
->>>>>>> 868f0877
 });