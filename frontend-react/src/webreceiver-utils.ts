--- conflicted
+++ resolved
@@ -1,12 +1,8 @@
-<<<<<<< HEAD
 import {AuthState} from "@okta/okta-auth-js";
 import {PERMISSIONS} from "./resources/PermissionsResource";
 
 
-const groupToOrg = ( group: String ): String => {
-=======
 const groupToOrg = (group: String | undefined): string => {
->>>>>>> c7608569
     // in order to replace all instances of the underscore we needed to use a
     // global regex instead of a string. a string pattern only replaces the first
     // instance
@@ -18,7 +14,6 @@
         : "";
 };
 
-<<<<<<< HEAD
 const permissionCheck = ( permission: String, authState: AuthState ) => {
     if(permission === PERMISSIONS['receiver']) {
         return reportReceiver(authState);
@@ -28,7 +23,4 @@
 
 const reportReceiver = (authState: AuthState) => {return authState.accessToken?.claims.organization.find(o => o !== PERMISSIONS['sender'])};
 
-export { groupToOrg, permissionCheck, reportReceiver }
-=======
-export { groupToOrg };
->>>>>>> c7608569
+export { groupToOrg, permissionCheck, reportReceiver };