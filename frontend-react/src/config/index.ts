--- conflicted
+++ resolved
@@ -80,7 +80,6 @@
         syncTimers: 200,
         leaderElection: true,
     } as IIdleTimerProps,
-<<<<<<< HEAD
     OKTA_AUTH: {
         ...sharedOktaConfig,
         postLogoutRedirectUri: window.location.origin,
@@ -176,7 +175,6 @@
             },
         },
     } satisfies WidgetOptions,
-=======
     PAGE_META: {
         defaults: {
             title: import.meta.env.VITE_TITLE,
@@ -190,7 +188,6 @@
             },
         },
     },
->>>>>>> 868f0877
 } as const;
 
 export type AppConfig = typeof config;
