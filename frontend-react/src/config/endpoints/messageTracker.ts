import { HTTPMethods, RSApiEndpoints, RSEndpoint } from "./index";

export interface QualityFilter {
    trackingId: string | null;
    detail: any;
}

export interface ReceiverData {
    reportId: string;
    receivingOrg: string;
    receivingOrgSvc: string;
    transportResult: string | null;
    fileName: string | null;
    fileUrl: string | null;
    createdAt: string;
    qualityFilters: QualityFilter[];
}

export interface WarningError {
    class: string | null;
    fieldMapping: string | null;
    scope: string | null;
    message: string | null;
}

<<<<<<< HEAD
export interface RSMessageDetail {
    id: number;
    messageId: string;
    sender: string | null;
    submittedDate: string | null;
    reportId: string;
    fileName: string | null;
    fileUrl: string | null;
    warnings: WarningError[];
    errors: WarningError[];
    receiverData: ReceiverData[];
}

export const messageTrackerEndpoints: RSApiEndpoints = {
    getMessageDetails: new RSEndpoint({
        path: "/message/:id",
        method: HTTPMethods.GET,
        queryKey: "messageDetails",
=======
export interface MessageListResource {
    messageId: string;
    sender: string | undefined;
    submittedDate: string | undefined;
    reportId: string;
}

export const messageTrackerEndpoints: RSApiEndpoints = {
    search: new RSEndpoint({
        path: "/messages/search",
        method: HTTPMethods.GET,
        queryKey: "messagesSearch",
>>>>>>> 067e6646
    }),
};<|MERGE_RESOLUTION|>--- conflicted
+++ resolved
@@ -23,7 +23,6 @@
     message: string | null;
 }
 
-<<<<<<< HEAD
 export interface RSMessageDetail {
     id: number;
     messageId: string;
@@ -37,12 +36,6 @@
     receiverData: ReceiverData[];
 }
 
-export const messageTrackerEndpoints: RSApiEndpoints = {
-    getMessageDetails: new RSEndpoint({
-        path: "/message/:id",
-        method: HTTPMethods.GET,
-        queryKey: "messageDetails",
-=======
 export interface MessageListResource {
     messageId: string;
     sender: string | undefined;
@@ -55,6 +48,10 @@
         path: "/messages/search",
         method: HTTPMethods.GET,
         queryKey: "messagesSearch",
->>>>>>> 067e6646
+    }),
+    getMessageDetails: new RSEndpoint({
+        path: "/message/:id",
+        method: HTTPMethods.GET,
+        queryKey: "messageDetails",
     }),
 };