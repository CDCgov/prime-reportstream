import React, {
    createContext,
    useCallback,
    useContext,
    useEffect,
    useMemo,
    useRef,
    useState,
} from "react";
import OktaAuth, {
<<<<<<< HEAD
    AccessToken,
=======
>>>>>>> 00064c98
    CustomUserClaims,
    UserClaims,
    AuthState,
} from "@okta/okta-auth-js";
<<<<<<< HEAD
import { IOktaContext } from "@okta/okta-react/bundles/types/OktaContext";
=======
>>>>>>> 00064c98
import { Security, useOktaAuth } from "@okta/okta-react";

import {
    getUserPermissions,
    RSUserPermissions,
} from "../utils/PermissionsUtils";
import {
    MembershipSettings,
    membershipsFromToken,
    MemberType,
    RSUserClaims,
} from "../utils/OrganizationUtils";
<<<<<<< HEAD
import config from "../config";
import { updateApiSessions } from "../network/Apis";
import { OKTA_AUTH } from "../oktaConfig";

export interface RSSessionContext extends RSUserPermissions {
    oktaAuth: OktaAuth;
    authState: AuthState;
    activeMembership?: MembershipSettings;
    _activeMembership?: MembershipSettings;
    oktaToken?: Partial<AccessToken>;
    isAdminStrictCheck?: boolean;
    isUserAdmin: boolean;
    isUserSender: boolean;
    isUserReceiver: boolean;
    user?: UserClaims<CustomUserClaims>;
    environment: string;
    logout: () => void;
    setActiveMembership: (value: Partial<MembershipSettings> | null) => void;
}

export type OktaHook = (_init?: Partial<IOktaContext>) => IOktaContext;
=======
import type { AppConfig } from "../config";
import { updateApiSessions } from "../network/Apis";
import site from "../content/site.json";
>>>>>>> 00064c98

export interface RSSessionContext {
    oktaAuth: OktaAuth;
    authState: AuthState;
    activeMembership?: MembershipSettings;
    _activeMembership?: MembershipSettings;
    user: {
        claims?: UserClaims<CustomUserClaims>;
        isAdminStrictCheck: boolean;
        isUserTransceiver: boolean;
    } & RSUserPermissions;
    logout: () => void;
    setActiveMembership: (value: Partial<MembershipSettings> | null) => void;
    config: AppConfig;
    site: typeof site;
}

export const SessionContext = createContext<RSSessionContext>({
<<<<<<< HEAD
    oktaAuth: OKTA_AUTH,
    oktaToken: {} as Partial<AccessToken>,
    activeMembership: {} as MembershipSettings,
    isAdminStrictCheck: false,
    isUserAdmin: false,
    isUserSender: false,
    isUserReceiver: false,
    environment: APP_ENV,
=======
    activeMembership: {} as MembershipSettings,
>>>>>>> 00064c98
    logout: () => void 0,
    setActiveMembership: () => void 0,
} as any);

export interface SessionProviderProps
<<<<<<< HEAD
    extends React.ComponentProps<typeof Security> {}

function SessionProvider({ children, ...props }: SessionProviderProps) {
    return (
        <Security {...props}>
            <SessionAuthStateGate>{children}</SessionAuthStateGate>
=======
    extends React.ComponentProps<typeof Security> {
    config: AppConfig;
}

function SessionProvider({ children, config, ...props }: SessionProviderProps) {
    return (
        <Security {...props}>
            <SessionAuthStateGate config={config}>
                {children}
            </SessionAuthStateGate>
>>>>>>> 00064c98
        </Security>
    );
}

<<<<<<< HEAD
function SessionAuthStateGate({ children }: React.PropsWithChildren) {
=======
export interface SessionAuthStateGateProps
    extends React.PropsWithChildren<Pick<SessionProviderProps, "config">> {}

function SessionAuthStateGate({ children, config }: SessionAuthStateGateProps) {
>>>>>>> 00064c98
    const { authState, ...props } = useOktaAuth();

    if (!authState) return null;

    return (
<<<<<<< HEAD
        <SessionProviderBase authState={authState} {...props}>
=======
        <SessionProviderBase authState={authState} config={config} {...props}>
>>>>>>> 00064c98
            {children}
        </SessionProviderBase>
    );
}

export interface SessionProviderBaseProps
    extends React.PropsWithChildren<
        Omit<ReturnType<typeof useOktaAuth>, "authState">
    > {
    authState: AuthState;
<<<<<<< HEAD
=======
    config: AppConfig;
>>>>>>> 00064c98
}

export function SessionProviderBase({
    children,
    oktaAuth,
    authState,
<<<<<<< HEAD
=======
    config,
>>>>>>> 00064c98
}: SessionProviderBaseProps) {
    const initActiveMembership = useRef(
        JSON.parse(
            sessionStorage.getItem("__deprecatedActiveMembership") ?? "null",
        ),
    );
    const [_activeMembership, setActiveMembership] = useState(
        initActiveMembership.current,
    );
<<<<<<< HEAD
    const activeMembership = useMemo(() => {
        const actualMembership = membershipsFromToken(
            authState?.idToken?.claims,
=======
    const activeMembership = useMemo<MembershipSettings | undefined>(() => {
        const actualMembership = membershipsFromToken(
            authState?.accessToken?.claims,
>>>>>>> 00064c98
        );

        if (actualMembership == null || !authState.isAuthenticated)
            return undefined;

        return { ...actualMembership, ...(_activeMembership ?? {}) };
    }, [authState, _activeMembership]);

    const logout = useCallback(async () => {
        try {
            await oktaAuth.signOut({
<<<<<<< HEAD
                postLogoutRedirectUri: `${window.location.origin}/logout/callback`,
=======
                postLogoutRedirectUri: `${window.location.origin}/`,
>>>>>>> 00064c98
            });
        } catch (e) {
            console.trace(e);
        }
    }, [oktaAuth]);

    const context = useMemo(() => {
        return {
            oktaAuth,
            authState,
<<<<<<< HEAD
            oktaToken: authState?.accessToken,
            activeMembership,
            /* This logic is a for when admins have other orgs present on their Okta claims
             * that interfere with the activeMembership.memberType "soft" check */
            isAdminStrictCheck:
                activeMembership?.memberType === MemberType.PRIME_ADMIN,
            user: authState?.idToken?.claims,
            ...getUserPermissions(
                authState?.accessToken?.claims as RSUserClaims,
            ),
            environment: APP_ENV,
            logout,
            _activeMembership,
            setActiveMembership,
        };
    }, [oktaAuth, authState, activeMembership, logout, _activeMembership]);

    useEffect(() => {
        updateApiSessions({
            token: authState?.accessToken?.accessToken ?? "",
            organization: activeMembership?.parsedName,
        });
    }, [activeMembership?.parsedName, authState?.accessToken?.accessToken]);
=======
            activeMembership,
            user: {
                claims: authState.idToken?.claims,
                ...getUserPermissions(
                    authState?.accessToken?.claims as RSUserClaims,
                ),
                /* This logic is a for when admins have other orgs present on their Okta claims
                 * that interfere with the activeMembership.memberType "soft" check */
                isAdminStrictCheck:
                    activeMembership?.memberType === MemberType.PRIME_ADMIN,
            },
            logout,
            _activeMembership,
            setActiveMembership,
            config,
            site,
        };
    }, [
        oktaAuth,
        authState,
        activeMembership,
        logout,
        _activeMembership,
        config,
    ]);

    useEffect(() => {
        updateApiSessions({
            token: authState.accessToken?.accessToken ?? "",
            organization: activeMembership?.parsedName ?? "",
        });
    }, [activeMembership?.parsedName, authState.accessToken?.accessToken]);
>>>>>>> 00064c98

    useEffect(() => {
        if (!authState.isAuthenticated && _activeMembership) {
            setActiveMembership(undefined);
        }

        if (!activeMembership) {
            sessionStorage.removeItem("__deprecatedActiveMembership");
            sessionStorage.removeItem("__deprecatedFetchInit");
        } else {
            sessionStorage.setItem(
                "__deprecatedActiveMembership",
                JSON.stringify(activeMembership),
            );
            sessionStorage.setItem(
                "__deprecatedFetchInit",
                JSON.stringify({
                    token: authState?.accessToken?.accessToken,
                    organization: activeMembership?.parsedName,
                }),
            );
        }
    }, [_activeMembership, activeMembership, authState]);

    useEffect(() => {}, [authState]);

    return (
        <SessionContext.Provider value={context}>
            {children}
        </SessionContext.Provider>
    );
}

export const useSessionContext = () => useContext(SessionContext);

export default SessionProvider;<|MERGE_RESOLUTION|>--- conflicted
+++ resolved
@@ -8,18 +8,10 @@
     useState,
 } from "react";
 import OktaAuth, {
-<<<<<<< HEAD
-    AccessToken,
-=======
->>>>>>> 00064c98
     CustomUserClaims,
     UserClaims,
     AuthState,
 } from "@okta/okta-auth-js";
-<<<<<<< HEAD
-import { IOktaContext } from "@okta/okta-react/bundles/types/OktaContext";
-=======
->>>>>>> 00064c98
 import { Security, useOktaAuth } from "@okta/okta-react";
 
 import {
@@ -32,33 +24,9 @@
     MemberType,
     RSUserClaims,
 } from "../utils/OrganizationUtils";
-<<<<<<< HEAD
-import config from "../config";
-import { updateApiSessions } from "../network/Apis";
-import { OKTA_AUTH } from "../oktaConfig";
-
-export interface RSSessionContext extends RSUserPermissions {
-    oktaAuth: OktaAuth;
-    authState: AuthState;
-    activeMembership?: MembershipSettings;
-    _activeMembership?: MembershipSettings;
-    oktaToken?: Partial<AccessToken>;
-    isAdminStrictCheck?: boolean;
-    isUserAdmin: boolean;
-    isUserSender: boolean;
-    isUserReceiver: boolean;
-    user?: UserClaims<CustomUserClaims>;
-    environment: string;
-    logout: () => void;
-    setActiveMembership: (value: Partial<MembershipSettings> | null) => void;
-}
-
-export type OktaHook = (_init?: Partial<IOktaContext>) => IOktaContext;
-=======
 import type { AppConfig } from "../config";
 import { updateApiSessions } from "../network/Apis";
 import site from "../content/site.json";
->>>>>>> 00064c98
 
 export interface RSSessionContext {
     oktaAuth: OktaAuth;
@@ -77,31 +45,12 @@
 }
 
 export const SessionContext = createContext<RSSessionContext>({
-<<<<<<< HEAD
-    oktaAuth: OKTA_AUTH,
-    oktaToken: {} as Partial<AccessToken>,
     activeMembership: {} as MembershipSettings,
-    isAdminStrictCheck: false,
-    isUserAdmin: false,
-    isUserSender: false,
-    isUserReceiver: false,
-    environment: APP_ENV,
-=======
-    activeMembership: {} as MembershipSettings,
->>>>>>> 00064c98
     logout: () => void 0,
     setActiveMembership: () => void 0,
 } as any);
 
 export interface SessionProviderProps
-<<<<<<< HEAD
-    extends React.ComponentProps<typeof Security> {}
-
-function SessionProvider({ children, ...props }: SessionProviderProps) {
-    return (
-        <Security {...props}>
-            <SessionAuthStateGate>{children}</SessionAuthStateGate>
-=======
     extends React.ComponentProps<typeof Security> {
     config: AppConfig;
 }
@@ -112,29 +61,20 @@
             <SessionAuthStateGate config={config}>
                 {children}
             </SessionAuthStateGate>
->>>>>>> 00064c98
         </Security>
     );
 }
 
-<<<<<<< HEAD
-function SessionAuthStateGate({ children }: React.PropsWithChildren) {
-=======
 export interface SessionAuthStateGateProps
     extends React.PropsWithChildren<Pick<SessionProviderProps, "config">> {}
 
 function SessionAuthStateGate({ children, config }: SessionAuthStateGateProps) {
->>>>>>> 00064c98
     const { authState, ...props } = useOktaAuth();
 
     if (!authState) return null;
 
     return (
-<<<<<<< HEAD
-        <SessionProviderBase authState={authState} {...props}>
-=======
         <SessionProviderBase authState={authState} config={config} {...props}>
->>>>>>> 00064c98
             {children}
         </SessionProviderBase>
     );
@@ -145,20 +85,14 @@
         Omit<ReturnType<typeof useOktaAuth>, "authState">
     > {
     authState: AuthState;
-<<<<<<< HEAD
-=======
     config: AppConfig;
->>>>>>> 00064c98
 }
 
 export function SessionProviderBase({
     children,
     oktaAuth,
     authState,
-<<<<<<< HEAD
-=======
     config,
->>>>>>> 00064c98
 }: SessionProviderBaseProps) {
     const initActiveMembership = useRef(
         JSON.parse(
@@ -168,15 +102,9 @@
     const [_activeMembership, setActiveMembership] = useState(
         initActiveMembership.current,
     );
-<<<<<<< HEAD
-    const activeMembership = useMemo(() => {
-        const actualMembership = membershipsFromToken(
-            authState?.idToken?.claims,
-=======
     const activeMembership = useMemo<MembershipSettings | undefined>(() => {
         const actualMembership = membershipsFromToken(
             authState?.accessToken?.claims,
->>>>>>> 00064c98
         );
 
         if (actualMembership == null || !authState.isAuthenticated)
@@ -188,11 +116,7 @@
     const logout = useCallback(async () => {
         try {
             await oktaAuth.signOut({
-<<<<<<< HEAD
-                postLogoutRedirectUri: `${window.location.origin}/logout/callback`,
-=======
                 postLogoutRedirectUri: `${window.location.origin}/`,
->>>>>>> 00064c98
             });
         } catch (e) {
             console.trace(e);
@@ -203,31 +127,6 @@
         return {
             oktaAuth,
             authState,
-<<<<<<< HEAD
-            oktaToken: authState?.accessToken,
-            activeMembership,
-            /* This logic is a for when admins have other orgs present on their Okta claims
-             * that interfere with the activeMembership.memberType "soft" check */
-            isAdminStrictCheck:
-                activeMembership?.memberType === MemberType.PRIME_ADMIN,
-            user: authState?.idToken?.claims,
-            ...getUserPermissions(
-                authState?.accessToken?.claims as RSUserClaims,
-            ),
-            environment: APP_ENV,
-            logout,
-            _activeMembership,
-            setActiveMembership,
-        };
-    }, [oktaAuth, authState, activeMembership, logout, _activeMembership]);
-
-    useEffect(() => {
-        updateApiSessions({
-            token: authState?.accessToken?.accessToken ?? "",
-            organization: activeMembership?.parsedName,
-        });
-    }, [activeMembership?.parsedName, authState?.accessToken?.accessToken]);
-=======
             activeMembership,
             user: {
                 claims: authState.idToken?.claims,
@@ -260,7 +159,6 @@
             organization: activeMembership?.parsedName ?? "",
         });
     }, [activeMembership?.parsedName, authState.accessToken?.accessToken]);
->>>>>>> 00064c98
 
     useEffect(() => {
         if (!authState.isAuthenticated && _activeMembership) {
