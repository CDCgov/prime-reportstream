import React, {
    createContext,
    useCallback,
    useContext,
    useEffect,
    useMemo,
    useRef,
    useState,
} from "react";
import OktaAuth, {
    CustomUserClaims,
    UserClaims,
    AuthState,
} from "@okta/okta-auth-js";
import { Security, useOktaAuth } from "@okta/okta-react";

import {
    getUserPermissions,
    RSUserPermissions,
} from "../utils/PermissionsUtils";
import {
    MembershipSettings,
    membershipsFromToken,
    MemberType,
    RSUserClaims,
} from "../utils/OrganizationUtils";
import type { AppConfig } from "../config";
import { updateApiSessions } from "../network/Apis";
import site from "../content/site.json";

export interface RSSessionContext {
    oktaAuth: OktaAuth;
    authState: AuthState;
    activeMembership?: MembershipSettings;
    _activeMembership?: MembershipSettings;
    user: {
        claims?: UserClaims<CustomUserClaims>;
        isAdminStrictCheck: boolean;
<<<<<<< HEAD
=======
        isUserTransceiver: boolean;
>>>>>>> 12eb307a
    } & RSUserPermissions;
    logout: () => void;
    setActiveMembership: (value: Partial<MembershipSettings> | null) => void;
    config: AppConfig;
    site: typeof site;
}

export const SessionContext = createContext<RSSessionContext>({
    activeMembership: {} as MembershipSettings,
    logout: () => void 0,
    setActiveMembership: () => void 0,
} as any);

export interface SessionProviderProps
    extends React.ComponentProps<typeof Security> {
    config: AppConfig;
}

function SessionProvider({ children, config, ...props }: SessionProviderProps) {
    return (
        <Security {...props}>
            <SessionAuthStateGate config={config}>
                {children}
            </SessionAuthStateGate>
        </Security>
    );
}

export interface SessionAuthStateGateProps
    extends React.PropsWithChildren<Pick<SessionProviderProps, "config">> {}

function SessionAuthStateGate({ children, config }: SessionAuthStateGateProps) {
    const { authState, ...props } = useOktaAuth();

    if (!authState) return null;

    return (
        <SessionProviderBase authState={authState} config={config} {...props}>
            {children}
        </SessionProviderBase>
    );
}

export interface SessionProviderBaseProps
    extends React.PropsWithChildren<
        Omit<ReturnType<typeof useOktaAuth>, "authState">
    > {
    authState: AuthState;
    config: AppConfig;
}

export function SessionProviderBase({
    children,
    oktaAuth,
    authState,
    config,
}: SessionProviderBaseProps) {
    const initActiveMembership = useRef(
        JSON.parse(
            sessionStorage.getItem("__deprecatedActiveMembership") ?? "null",
        ),
    );
    const [_activeMembership, setActiveMembership] = useState(
        initActiveMembership.current,
    );
    const activeMembership = useMemo<MembershipSettings | undefined>(() => {
        const actualMembership = membershipsFromToken(
            authState?.accessToken?.claims,
        );

        if (actualMembership == null || !authState.isAuthenticated)
            return undefined;

        return { ...actualMembership, ...(_activeMembership ?? {}) };
    }, [authState, _activeMembership]);

    const logout = useCallback(async () => {
        try {
            await oktaAuth.signOut({
                postLogoutRedirectUri: `${window.location.origin}/`,
            });
        } catch (e) {
            console.trace(e);
        }
    }, [oktaAuth]);

    const context = useMemo(() => {
        return {
            oktaAuth,
            authState,
            activeMembership,
            user: {
                claims: authState.idToken?.claims,
                ...getUserPermissions(
                    authState?.accessToken?.claims as RSUserClaims,
                ),
                /* This logic is a for when admins have other orgs present on their Okta claims
                 * that interfere with the activeMembership.memberType "soft" check */
                isAdminStrictCheck:
                    activeMembership?.memberType === MemberType.PRIME_ADMIN,
            },
            logout,
            _activeMembership,
            setActiveMembership,
            config,
            site,
        };
    }, [
        oktaAuth,
        authState,
        activeMembership,
        logout,
        _activeMembership,
        config,
    ]);

    useEffect(() => {
        updateApiSessions({
            token: authState.accessToken?.accessToken ?? "",
            organization: activeMembership?.parsedName ?? "",
        });
    }, [activeMembership?.parsedName, authState.accessToken?.accessToken]);

    useEffect(() => {
        if (!authState.isAuthenticated && _activeMembership) {
            setActiveMembership(undefined);
        }

        if (!activeMembership) {
            sessionStorage.removeItem("__deprecatedActiveMembership");
            sessionStorage.removeItem("__deprecatedFetchInit");
        } else {
            sessionStorage.setItem(
                "__deprecatedActiveMembership",
                JSON.stringify(activeMembership),
            );
            sessionStorage.setItem(
                "__deprecatedFetchInit",
                JSON.stringify({
                    token: authState?.accessToken?.accessToken,
                    organization: activeMembership?.parsedName,
                }),
            );
        }
    }, [_activeMembership, activeMembership, authState]);

    useEffect(() => {}, [authState]);

    return (
        <SessionContext.Provider value={context}>
            {children}
        </SessionContext.Provider>
    );
}

export const useSessionContext = () => useContext(SessionContext);

export default SessionProvider;<|MERGE_RESOLUTION|>--- conflicted
+++ resolved
@@ -36,10 +36,7 @@
     user: {
         claims?: UserClaims<CustomUserClaims>;
         isAdminStrictCheck: boolean;
-<<<<<<< HEAD
-=======
         isUserTransceiver: boolean;
->>>>>>> 12eb307a
     } & RSUserPermissions;
     logout: () => void;
     setActiveMembership: (value: Partial<MembershipSettings> | null) => void;
