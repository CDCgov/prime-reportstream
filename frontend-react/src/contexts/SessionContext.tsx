--- conflicted
+++ resolved
@@ -16,13 +16,10 @@
     dispatch: React.Dispatch<MembershipAction>;
     initialized: boolean;
     isAdminStrictCheck?: boolean;
-<<<<<<< HEAD
     isUserAdmin: boolean;
     isUserSender: boolean;
     isUserReceiver: boolean;
-=======
     user?: UserClaims<CustomUserClaims>;
->>>>>>> 002c1543
 }
 
 export type OktaHook = (_init?: Partial<IOktaContext>) => IOktaContext;
