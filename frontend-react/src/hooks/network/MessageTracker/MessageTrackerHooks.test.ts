import { act, waitFor } from "@testing-library/react";

import {
    messageTrackerServer,
    MOCK_MESSAGE_SENDER_DATA,
} from "../../../__mocks__/MessageTrackerMockServer";
import { mockSessionContentReturnValue } from "../../../contexts/__mocks__/SessionContext";
import { renderHook } from "../../../utils/CustomRenderUtils";
import { MemberType } from "../../../utils/OrganizationUtils";

import { useMessageSearch, useMessageDetails } from "./MessageTrackerHooks";

beforeAll(() => messageTrackerServer.listen());
afterEach(() => messageTrackerServer.resetHandlers());
afterAll(() => messageTrackerServer.close());

describe("useMessageSearch", () => {
    test("returns expected data values when fetching messages", async () => {
        mockSessionContentReturnValue({
            authState: {
                accessToken: { accessToken: "TOKEN" },
            } as any,
            activeMembership: {
                memberType: MemberType.RECEIVER,
                parsedName: "testOrg",
            },

            user: {
                isUserAdmin: false,
                isUserReceiver: true,
                isUserSender: false,
<<<<<<< HEAD
=======
                isUserTransceiver: false,
>>>>>>> 12eb307a
            } as any,
        });

        const { result } = renderHook(() => useMessageSearch());
        let messages;
        await act(async () => {
            messages = await result.current.mutateAsync("alaska1");
            expect(messages.length).toEqual(3);
            expect(messages[0].reportId).toEqual(
                MOCK_MESSAGE_SENDER_DATA[0].reportId,
            );
            expect(messages[1].reportId).toEqual(
                MOCK_MESSAGE_SENDER_DATA[1].reportId,
            );
            expect(messages[2].reportId).toEqual(
                MOCK_MESSAGE_SENDER_DATA[2].reportId,
            );
        });
    });
});

describe("useMessageDetails", () => {
    test("returns expected data values when fetching message details", async () => {
        mockSessionContentReturnValue({
            authState: {
                accessToken: { accessToken: "TOKEN" },
            } as any,
            activeMembership: {
                memberType: MemberType.RECEIVER,
                parsedName: "testOrg",
            },

            user: {
                isUserAdmin: false,
                isUserReceiver: true,
                isUserSender: false,
<<<<<<< HEAD
=======
                isUserTransceiver: false,
>>>>>>> 12eb307a
            } as any,
        });

        const { result } = renderHook(() => useMessageDetails("11"));
        await waitFor(() =>
            expect(result.current.messageDetails?.id).toEqual(11),
        );
    });
});<|MERGE_RESOLUTION|>--- conflicted
+++ resolved
@@ -29,10 +29,7 @@
                 isUserAdmin: false,
                 isUserReceiver: true,
                 isUserSender: false,
-<<<<<<< HEAD
-=======
                 isUserTransceiver: false,
->>>>>>> 12eb307a
             } as any,
         });
 
@@ -69,10 +66,7 @@
                 isUserAdmin: false,
                 isUserReceiver: true,
                 isUserSender: false,
-<<<<<<< HEAD
-=======
                 isUserTransceiver: false,
->>>>>>> 12eb307a
             } as any,
         });
 
