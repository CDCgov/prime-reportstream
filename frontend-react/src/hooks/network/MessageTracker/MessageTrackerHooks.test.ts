import { act, waitFor } from "@testing-library/react";

import {
    messageTrackerServer,
    MOCK_MESSAGE_SENDER_DATA,
} from "../../../__mocks__/MessageTrackerMockServer";
import { mockSessionContentReturnValue } from "../../../contexts/__mocks__/SessionContext";
<<<<<<< HEAD
import { AppWrapper, renderHook } from "../../../utils/CustomRenderUtils";
=======
import { renderHook } from "../../../utils/CustomRenderUtils";
>>>>>>> 00064c98
import { MemberType } from "../../../utils/OrganizationUtils";

import { useMessageSearch, useMessageDetails } from "./MessageTrackerHooks";

beforeAll(() => messageTrackerServer.listen());
afterEach(() => messageTrackerServer.resetHandlers());
afterAll(() => messageTrackerServer.close());

describe("useMessageSearch", () => {
    test("returns expected data values when fetching messages", async () => {
        mockSessionContentReturnValue({
            authState: {
                accessToken: { accessToken: "TOKEN" },
            } as any,
            activeMembership: {
                memberType: MemberType.RECEIVER,
                parsedName: "testOrg",
            },
<<<<<<< HEAD

            isUserAdmin: false,
            isUserReceiver: true,
            isUserSender: false,
            environment: "test",
        });
=======
>>>>>>> 00064c98

            user: {
                isUserAdmin: false,
                isUserReceiver: true,
                isUserSender: false,
                isUserTransceiver: false,
            } as any,
        });

        const { result } = renderHook(() => useMessageSearch());
        let messages;
        await act(async () => {
            messages = await result.current.mutateAsync("alaska1");
            expect(messages.length).toEqual(3);
            expect(messages[0].reportId).toEqual(
                MOCK_MESSAGE_SENDER_DATA[0].reportId,
            );
            expect(messages[1].reportId).toEqual(
                MOCK_MESSAGE_SENDER_DATA[1].reportId,
            );
            expect(messages[2].reportId).toEqual(
                MOCK_MESSAGE_SENDER_DATA[2].reportId,
            );
        });
    });
});

describe("useMessageDetails", () => {
    test("returns expected data values when fetching message details", async () => {
        mockSessionContentReturnValue({
            authState: {
                accessToken: { accessToken: "TOKEN" },
            } as any,
            activeMembership: {
                memberType: MemberType.RECEIVER,
                parsedName: "testOrg",
            },
<<<<<<< HEAD

            isUserAdmin: false,
            isUserReceiver: true,
            isUserSender: false,
            environment: "test",
        });
=======
>>>>>>> 00064c98

            user: {
                isUserAdmin: false,
                isUserReceiver: true,
                isUserSender: false,
                isUserTransceiver: false,
            } as any,
        });

        const { result } = renderHook(() => useMessageDetails("11"));
        await waitFor(() =>
            expect(result.current.messageDetails?.id).toEqual(11),
        );
    });
});<|MERGE_RESOLUTION|>--- conflicted
+++ resolved
@@ -5,11 +5,7 @@
     MOCK_MESSAGE_SENDER_DATA,
 } from "../../../__mocks__/MessageTrackerMockServer";
 import { mockSessionContentReturnValue } from "../../../contexts/__mocks__/SessionContext";
-<<<<<<< HEAD
-import { AppWrapper, renderHook } from "../../../utils/CustomRenderUtils";
-=======
 import { renderHook } from "../../../utils/CustomRenderUtils";
->>>>>>> 00064c98
 import { MemberType } from "../../../utils/OrganizationUtils";
 
 import { useMessageSearch, useMessageDetails } from "./MessageTrackerHooks";
@@ -28,15 +24,6 @@
                 memberType: MemberType.RECEIVER,
                 parsedName: "testOrg",
             },
-<<<<<<< HEAD
-
-            isUserAdmin: false,
-            isUserReceiver: true,
-            isUserSender: false,
-            environment: "test",
-        });
-=======
->>>>>>> 00064c98
 
             user: {
                 isUserAdmin: false,
@@ -74,15 +61,6 @@
                 memberType: MemberType.RECEIVER,
                 parsedName: "testOrg",
             },
-<<<<<<< HEAD
-
-            isUserAdmin: false,
-            isUserReceiver: true,
-            isUserSender: false,
-            environment: "test",
-        });
-=======
->>>>>>> 00064c98
 
             user: {
                 isUserAdmin: false,
