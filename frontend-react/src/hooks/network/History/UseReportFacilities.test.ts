--- conflicted
+++ resolved
@@ -21,19 +21,12 @@
                 parsedName: "testOrg",
             },
 
-<<<<<<< HEAD
-            isUserAdmin: false,
-            isUserReceiver: true,
-            isUserSender: false,
-            environment: "test",
-=======
             user: {
                 isUserAdmin: false,
                 isUserReceiver: true,
                 isUserSender: false,
                 isUserTransceiver: false,
             } as any,
->>>>>>> 00064c98
         });
         const { result } = renderHook(() => useReportsFacilities("123"), {
             wrapper: AppWrapper(),
