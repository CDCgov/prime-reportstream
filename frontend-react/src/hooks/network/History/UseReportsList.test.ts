import { mockSessionContentReturnValue } from "../../../contexts/__mocks__/SessionContext";
import { deliveryServer } from "../../../__mocks__/DeliveriesMockServer";
import { renderHook } from "../../../utils/CustomRenderUtils";
import { MemberType } from "../../../utils/OrganizationUtils";

import { useOrgDeliveries } from "./DeliveryHooks";

describe("useReportsList", () => {
    beforeAll(() => deliveryServer.listen());
    afterEach(() => deliveryServer.resetHandlers());
    afterAll(() => deliveryServer.close());
    test("returns expected data", async () => {
        mockSessionContentReturnValue({
            authState: {
                accessToken: { accessToken: "TOKEN" },
            } as any,
            activeMembership: {
                memberType: MemberType.RECEIVER,
                parsedName: "testOrg",
            },

<<<<<<< HEAD
            isUserAdmin: false,
            isUserReceiver: true,
            isUserSender: false,
            environment: "test",
=======
            user: {
                isUserAdmin: false,
                isUserReceiver: true,
                isUserSender: false,
                isUserTransceiver: false,
            } as any,
>>>>>>> 00064c98
        });

        const { result } = renderHook(() => useOrgDeliveries("testService"));
        const fetchResults = await result.current.fetchResults(" ", 10);
        expect(fetchResults).toHaveLength(3);
        expect(result.current.filterManager.pageSettings.currentPage).toEqual(
            1,
        );
        expect(result.current.filterManager.pageSettings.size).toEqual(10);
        expect(result.current.filterManager.rangeSettings.from).toEqual(
            "2000-01-01T00:00:00.000Z",
        );
        expect(result.current.filterManager.rangeSettings.to).toEqual(
            "3000-01-01T00:00:00.000Z",
        );
        expect(result.current.filterManager.sortSettings.order).toEqual("DESC");
    });
});<|MERGE_RESOLUTION|>--- conflicted
+++ resolved
@@ -19,19 +19,12 @@
                 parsedName: "testOrg",
             },
 
-<<<<<<< HEAD
-            isUserAdmin: false,
-            isUserReceiver: true,
-            isUserSender: false,
-            environment: "test",
-=======
             user: {
                 isUserAdmin: false,
                 isUserReceiver: true,
                 isUserSender: false,
                 isUserTransceiver: false,
             } as any,
->>>>>>> 00064c98
         });
 
         const { result } = renderHook(() => useOrgDeliveries("testService"));
