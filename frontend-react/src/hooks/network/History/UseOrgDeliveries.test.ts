import { mockSessionContentReturnValue } from "../../../contexts/__mocks__/SessionContext";
import { deliveryServer } from "../../../__mocks__/DeliveriesMockServer";
import { Organizations } from "../../UseAdminSafeOrganizationName";
import { renderHook } from "../../../utils/CustomRenderUtils";
import { MemberType } from "../../../utils/OrganizationUtils";

import { useOrgDeliveries } from "./DeliveryHooks";

describe("useReportsList", () => {
    describe("when requesting as a receiver", () => {
        beforeAll(() => deliveryServer.listen());
        afterEach(() => deliveryServer.resetHandlers());
        afterAll(() => deliveryServer.close());
        beforeEach(() => {
            mockSessionContentReturnValue({
                authState: {
                    accessToken: { accessToken: "TOKEN" },
                } as any,
                activeMembership: {
                    memberType: MemberType.RECEIVER,
                    parsedName: "testOrg",
                },

                user: {
                    isUserAdmin: false,
                    isUserReceiver: true,
                    isUserSender: false,
<<<<<<< HEAD
=======
                    isUserTransceiver: false,
>>>>>>> 12eb307a
                } as any,
            });
        });

        test("fetchResults returns an array of deliveries", async () => {
            const { result } = renderHook(() =>
                useOrgDeliveries("testService"),
            );
            const results = await result.current.fetchResults(" ", 10);

            expect(results).toHaveLength(3);
        });
    });

    describe("when requesting as an admin", () => {
        beforeAll(() => deliveryServer.listen());
        afterEach(() => deliveryServer.resetHandlers());
        afterAll(() => deliveryServer.close());
        beforeEach(() => {
            mockSessionContentReturnValue({
                authState: {
                    accessToken: { accessToken: "TOKEN" },
                } as any,
                activeMembership: {
                    memberType: MemberType.PRIME_ADMIN,
                    parsedName: Organizations.PRIMEADMINS,
                },

                user: {
                    isUserAdmin: true,
                    isUserReceiver: false,
                    isUserSender: false,
<<<<<<< HEAD
=======
                    isUserTransceiver: false,
>>>>>>> 12eb307a
                } as any,
            });
        });

        test("fetchResults returns an empty array", async () => {
            const { result } = renderHook(() =>
                useOrgDeliveries("testService"),
            );
            const results = await result.current.fetchResults(" ", 10);

            expect(results).toHaveLength(0);
        });
    });
});<|MERGE_RESOLUTION|>--- conflicted
+++ resolved
@@ -25,10 +25,7 @@
                     isUserAdmin: false,
                     isUserReceiver: true,
                     isUserSender: false,
-<<<<<<< HEAD
-=======
                     isUserTransceiver: false,
->>>>>>> 12eb307a
                 } as any,
             });
         });
@@ -61,10 +58,7 @@
                     isUserAdmin: true,
                     isUserReceiver: false,
                     isUserSender: false,
-<<<<<<< HEAD
-=======
                     isUserTransceiver: false,
->>>>>>> 12eb307a
                 } as any,
             });
         });
