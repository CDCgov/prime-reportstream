--- conflicted
+++ resolved
@@ -2,11 +2,7 @@
 
 import { dataDashboardServer } from "../../../__mocks__/DataDashboardMockServer";
 import { mockSessionContentReturnValue } from "../../../contexts/__mocks__/SessionContext";
-<<<<<<< HEAD
-import { AppWrapper, renderHook } from "../../../utils/CustomRenderUtils";
-=======
 import { renderHook } from "../../../utils/CustomRenderUtils";
->>>>>>> 00064c98
 import { MemberType } from "../../../utils/OrganizationUtils";
 
 import useReceiverDeliveries from "./UseReceiverDeliveries";
@@ -24,19 +20,12 @@
                 } as any,
                 activeMembership: undefined,
 
-<<<<<<< HEAD
-                isUserAdmin: false,
-                isUserReceiver: false,
-                isUserSender: false,
-                environment: "test",
-=======
                 user: {
                     isUserAdmin: false,
                     isUserReceiver: false,
                     isUserSender: false,
                     isUserTransceiver: false,
                 } as any,
->>>>>>> 00064c98
             });
         });
 
@@ -58,19 +47,12 @@
                     service: "testService",
                 },
 
-<<<<<<< HEAD
-                isUserAdmin: false,
-                isUserReceiver: true,
-                isUserSender: false,
-                environment: "test",
-=======
                 user: {
                     isUserAdmin: false,
                     isUserReceiver: true,
                     isUserSender: false,
                     isUserTransceiver: false,
                 } as any,
->>>>>>> 00064c98
             });
         });
 
