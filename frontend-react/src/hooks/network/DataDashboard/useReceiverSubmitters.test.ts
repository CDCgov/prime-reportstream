--- conflicted
+++ resolved
@@ -24,10 +24,7 @@
                     isUserAdmin: false,
                     isUserReceiver: false,
                     isUserSender: false,
-<<<<<<< HEAD
-=======
                     isUserTransceiver: false,
->>>>>>> 12eb307a
                 } as any,
             });
         });
@@ -55,10 +52,7 @@
                     isUserAdmin: false,
                     isUserReceiver: true,
                     isUserSender: false,
-<<<<<<< HEAD
-=======
                     isUserTransceiver: false,
->>>>>>> 12eb307a
                 } as any,
             });
         });
