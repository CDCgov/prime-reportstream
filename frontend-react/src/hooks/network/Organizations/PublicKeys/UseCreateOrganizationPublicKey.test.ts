import {
    dummyPublicKey,
    orgServer,
} from "../../../../__mocks__/OrganizationMockServer";
import { renderHook } from "../../../../utils/CustomRenderUtils";
import { mockSessionContentReturnValue } from "../../../../contexts/__mocks__/SessionContext";
import { MemberType } from "../../../../utils/OrganizationUtils";

import useCreateOrganizationPublicKey from "./UseCreateOrganizationPublicKey";

describe("useCreateOrganizationPublicKey", () => {
    beforeAll(() => orgServer.listen());
    afterEach(() => orgServer.resetHandlers());
    afterAll(() => orgServer.close());

    const renderWithAppWrapper = () =>
        renderHook(() => useCreateOrganizationPublicKey());

    describe("when authorized, 200", () => {
        beforeEach(() => {
            mockSessionContentReturnValue({
                authState: {
                    accessToken: { accessToken: "TOKEN" },
                } as any,
                activeMembership: {
                    memberType: MemberType.SENDER,
                    parsedName: "testOrg",
                    service: "testOrgPublicKey",
                },

                user: {
                    isUserAdmin: false,
                    isUserReceiver: false,
                    isUserSender: true,
<<<<<<< HEAD
=======
                    isUserTransceiver: false,
>>>>>>> 12eb307a
                } as any,
            });
        });

        test("posts to /public-keys API and returns response", async () => {
            const { result } = renderWithAppWrapper();
            expect(result.current.isPending).toEqual(false);
            expect(result.current.isError).toEqual(false);

            const mutateAsyncResult = await result.current.mutateAsync({
                kid: "testOrg.elr-0",
                sender: "elr-0",
            });
            expect(mutateAsyncResult).toEqual(dummyPublicKey);
        });
    });

    describe("when unauthorized, 401", () => {
        beforeEach(() => {
            mockSessionContentReturnValue({
                authState: {
                    accessToken: "",
                } as any,
                activeMembership: {
                    memberType: MemberType.SENDER,
                    parsedName: "testOrg",
                    service: "testOrgPublicKey",
                },

                user: {
                    isUserAdmin: false,
                    isUserReceiver: false,
                    isUserSender: true,
<<<<<<< HEAD
=======
                    isUserTransceiver: false,
>>>>>>> 12eb307a
                } as any,
            });
        });

        test("does not post to /public-keys API and throws 401", async () => {
            const { result } = renderWithAppWrapper();
            expect(result.current.isPending).toEqual(false);
            expect(result.current.isError).toEqual(false);

            await expect(
                async () =>
                    await result.current.mutateAsync({
                        kid: "testOrg.elr-0",
                        sender: "elr-0",
                    }),
            ).rejects.toThrowError("Request failed with status code 401");
        });
    });
});<|MERGE_RESOLUTION|>--- conflicted
+++ resolved
@@ -32,10 +32,7 @@
                     isUserAdmin: false,
                     isUserReceiver: false,
                     isUserSender: true,
-<<<<<<< HEAD
-=======
                     isUserTransceiver: false,
->>>>>>> 12eb307a
                 } as any,
             });
         });
@@ -69,10 +66,7 @@
                     isUserAdmin: false,
                     isUserReceiver: false,
                     isUserSender: true,
-<<<<<<< HEAD
-=======
                     isUserTransceiver: false,
->>>>>>> 12eb307a
                 } as any,
             });
         });
