--- conflicted
+++ resolved
@@ -51,12 +51,6 @@
 export interface MembershipState {
     // null here points specifically to an uninitialized state
     activeMembership?: MembershipSettings | null;
-<<<<<<< HEAD
-    // Key is the OKTA group name, settings has parsedName
-    /* TODO Remove - we do not anticipate a need for one user having multiple Okta groups */
-    memberships?: Map<string, MembershipSettings>;
-=======
->>>>>>> 7b019ced
     initialized?: boolean;
 }
 
@@ -107,23 +101,6 @@
     };
 };
 
-<<<<<<< HEAD
-/* TODO Remove - we do not anticipate a need for one user having multiple Okta groups */
-export const makeMembershipMapFromToken = (
-    token: AccessToken
-): Map<string, MembershipSettings> => {
-    // Extracts claims from token
-    const organizationClaim = getOktaGroups(token);
-    const settings: Map<string, MembershipSettings> = new Map();
-    // Creates map from claims
-    organizationClaim.forEach((org: string) => {
-        settings.set(org, getSettingsFromOrganization(org));
-    });
-    return settings;
-};
-
-=======
->>>>>>> 7b019ced
 const defaultState: MembershipState = {
     // note that active will be set to {} rather than undefined in most real world cases on initialization
     // see `calculateMembershipsWithOverride` for logic
