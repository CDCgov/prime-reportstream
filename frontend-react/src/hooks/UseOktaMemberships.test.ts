--- conflicted
+++ resolved
@@ -19,33 +19,6 @@
 const mockStoreOrganizationOverride = jest.fn();
 const mockUpdateApiSessions = jest.fn();
 
-<<<<<<< HEAD
-const fakeMemberships = new Map([
-    [
-        "DHPrimeAdmins",
-        {
-            parsedName: "PrimeAdmins",
-            memberType: MemberType.PRIME_ADMIN,
-        },
-    ],
-    [
-        "DHSender_ignore",
-        {
-            parsedName: "ignore",
-            memberType: MemberType.SENDER,
-        },
-    ],
-    [
-        "DHmd_phd",
-        {
-            parsedName: "md-phd",
-            memberType: MemberType.RECEIVER,
-        },
-    ],
-]);
-
-=======
->>>>>>> 7b019ced
 jest.mock("../utils/SessionStorageTools", () => {
     return {
         storeSessionMembershipState: (value: string) =>
@@ -184,40 +157,6 @@
             );
         });
 
-<<<<<<< HEAD
-        test("can partially override membership as admin", () => {
-            const fakeAuthState = fakeAuthStateForOrgs(["DHPrimeAdmins"]);
-            const { result } = renderHook(() =>
-                useOktaMemberships(fakeAuthState)
-            );
-
-            expect(result.current.state.activeMembership).toEqual({
-                parsedName: "PrimeAdmins",
-                memberType: MemberType.PRIME_ADMIN,
-            });
-            act(() =>
-                result.current.dispatch({
-                    type: MembershipActionType.UPDATE_MEMBERSHIP,
-                    payload: {
-                        memberType: MemberType.SENDER,
-                    },
-                })
-            );
-            expect(result.current.state.activeMembership).toEqual({
-                parsedName: "PrimeAdmins",
-                memberType: MemberType.SENDER,
-            });
-
-            expect(mockStoreOrganizationOverride).toHaveBeenCalledWith(
-                JSON.stringify({
-                    parsedName: "PrimeAdmins",
-                    memberType: MemberType.SENDER,
-                })
-            );
-        });
-
-=======
->>>>>>> 7b019ced
         test("can be reset", () => {
             const fakeAuthState = fakeAuthStateForOrgs(["DHmy-organization"]);
             const { result } = renderHook(() =>
