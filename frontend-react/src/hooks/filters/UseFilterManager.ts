--- conflicted
+++ resolved
@@ -64,7 +64,6 @@
     return range; // fallback to just the range value
 };
 
-<<<<<<< HEAD
 const getRange = (
     order: SortOrder,
     lowValue: string,
@@ -76,10 +75,7 @@
     return { start: highValue, end: lowValue };
 };
 
-const useFilterManager = (): FilterManager => {
-=======
 const useFilterManager = (defaults?: FilterManagerDefaults): FilterManager => {
->>>>>>> 5bdb3a54
     const { settings: rangeSettings, update: updateRange } = useDateRange();
     const { settings: sortSettings, update: updateSort } = useSortOrder(
         defaults?.sortDefaults
