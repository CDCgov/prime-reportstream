--- conflicted
+++ resolved
@@ -430,36 +430,11 @@
         );
     }
 
-<<<<<<< HEAD
-    test("Returns empty pagination props when there are no results", async () => {
-        const mockFetchResults = vi.fn().mockResolvedValueOnce([]);
-        const { result } = doRenderHook({
-            startCursor: "0",
-            isCursorInclusive: false,
-            pageSize: 10,
-            fetchResults: mockFetchResults,
-            extractCursor,
-        });
-        // The request on the first page should check for the presence of up to
-        // seven pages.
-        await waitFor(() =>
-            expect(mockFetchResults).toHaveBeenLastCalledWith("0", 61, {}),
-        );
-        expect(result.current.paginationProps).toMatchObject({
-            currentPageNum: 0,
-            isPaginationLoading: false,
-            resultLength: 0,
-            slots: [],
-        });
-        expect(result.current.currentPageResults).toStrictEqual([]);
-    });
-=======
     test(
         "Returns empty pagination props when there are no results",
         { retry: 3 },
         async () => {
             const mockFetchResults = vi.fn().mockResolvedValueOnce([]);
-            mockUseAppInsightsContextImplementation();
             const { result } = doRenderHook({
                 startCursor: "0",
                 isCursorInclusive: false,
@@ -481,7 +456,6 @@
             expect(result.current.currentPageResults).toStrictEqual([]);
         },
     );
->>>>>>> cedbd06f
 
     test("Fetches results and updates the available slots and page of results", async () => {
         const results = createSampleRecords(40);
@@ -509,57 +483,6 @@
         );
     });
 
-<<<<<<< HEAD
-    test("Setting a page fetches a new batch of results and updates the state", async () => {
-        const results1 = createSampleRecords(61);
-        const results2 = createSampleRecords(21, 61);
-        const mockFetchResults = vi
-            .fn()
-            .mockResolvedValueOnce(results1)
-            .mockResolvedValueOnce(results2);
-        const { result } = doRenderHook({
-            startCursor: "0",
-            isCursorInclusive: false,
-            pageSize: 10,
-            fetchResults: mockFetchResults,
-            extractCursor,
-        });
-        await waitFor(() =>
-            expect(result.current.paginationProps).toBeDefined(),
-        );
-        expect(result.current.paginationProps?.currentPageNum).toBe(1);
-        expect(result.current.paginationProps?.slots).toStrictEqual([
-            1,
-            2,
-            3,
-            4,
-            5,
-            6,
-            OVERFLOW_INDICATOR,
-        ]);
-
-        act(() => {
-            result.current.paginationProps?.setSelectedPage(6);
-        });
-        expect(result.current.isLoading).toBe(true);
-        await waitFor(() =>
-            expect(
-                result.current.paginationProps?.currentPageNum,
-            ).toBeGreaterThan(1),
-        );
-        expect(mockFetchResults).toHaveBeenLastCalledWith("60", 21, {});
-        expect(result.current.paginationProps?.currentPageNum).toBe(6);
-        expect(result.current.paginationProps?.slots).toStrictEqual([
-            1,
-            OVERFLOW_INDICATOR,
-            5,
-            6,
-            7,
-            8,
-            OVERFLOW_INDICATOR,
-        ]);
-        expect(result.current.isLoading).toBe(false);
-=======
     test(
         "Setting a page fetches a new batch of results and updates the state",
         { retry: 3 },
@@ -570,7 +493,6 @@
                 .fn()
                 .mockResolvedValueOnce(results1)
                 .mockResolvedValueOnce(results2);
-            mockUseAppInsightsContextImplementation();
             const { result } = doRenderHook({
                 startCursor: "0",
                 isCursorInclusive: false,
@@ -591,7 +513,6 @@
                 6,
                 OVERFLOW_INDICATOR,
             ]);
->>>>>>> cedbd06f
 
             act(() => {
                 result.current.paginationProps?.setSelectedPage(6);
@@ -673,24 +594,6 @@
         },
     );
 
-<<<<<<< HEAD
-    test("Changing the fetchResults function resets the state", async () => {
-        const mockFetchResults1 = vi
-            .fn()
-            .mockResolvedValueOnce(createSampleRecords(11))
-            .mockResolvedValueOnce(createSampleRecords(1, 11));
-        const mockFetchResults2 = vi
-            .fn()
-            .mockResolvedValueOnce(createSampleRecords(1));
-        const initialProps = {
-            startCursor: "1",
-            isCursorInclusive: false,
-            pageSize: 10,
-            fetchResults: mockFetchResults1,
-            extractCursor,
-        };
-        const { result, rerender } = doRenderHook(initialProps);
-=======
     test(
         "Changing the fetchResults function resets the state",
         { retry: 3 },
@@ -709,9 +612,7 @@
                 fetchResults: mockFetchResults1,
                 extractCursor,
             };
-            mockUseAppInsightsContextImplementation();
             const { result, rerender } = doRenderHook(initialProps);
->>>>>>> cedbd06f
 
             // Set the results and move to the second page.
             await waitFor(() =>
