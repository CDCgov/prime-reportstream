import { act, waitFor } from "@testing-library/react";
import { range } from "lodash";

import usePagination, {
    CursorExtractor,
    getSlots,
    PaginationState,
    ProcessResultsPayload,
    processResultsReducer,
    setSelectedPageReducer,
    UsePaginationProps,
} from "./UsePagination";
import { OVERFLOW_INDICATOR } from "../components/Table/Pagination";
import useAppInsightsContext from "../hooks/useAppInsightsContext";
import { renderHook } from "../utils/CustomRenderUtils";

<<<<<<< HEAD
const mockUseAppInsightsContext = jest.mocked(useAppInsightsContext);
const mockAppInsights = mockUseAppInsightsContext();
=======
const mockTrackEvent = vi.fn();

const mockUseAppInsightsContext = vi.spyOn(
    AppInsightsContext,
    "useAppInsightsContext",
);

function mockUseAppInsightsContextImplementation(obj?: any) {
    return mockUseAppInsightsContext.mockImplementation(() => ({
        appInsights: {
            trackEvent: mockTrackEvent,
        },
        ...obj,
    }));
}
>>>>>>> 868f0877

interface SampleRecord {
    cursor: string;
}
const extractCursor: CursorExtractor<SampleRecord> = (r) => r.cursor;

function createSampleRecords(
    numRecords: number,
    startCursor = 1,
): SampleRecord[] {
    return range(startCursor, startCursor + numRecords).map(
        (c) =>
            ({
                cursor: c.toString(),
            }) as SampleRecord,
    );
}

describe("getSlots", () => {
    test("when the set is unbounded", () => {
        expect(getSlots(1)).toStrictEqual([
            1,
            2,
            3,
            4,
            5,
            6,
            OVERFLOW_INDICATOR,
        ]);
        expect(getSlots(2)).toStrictEqual([
            1,
            2,
            3,
            4,
            5,
            6,
            OVERFLOW_INDICATOR,
        ]);
        expect(getSlots(3)).toStrictEqual([
            1,
            2,
            3,
            4,
            5,
            6,
            OVERFLOW_INDICATOR,
        ]);
        expect(getSlots(4)).toStrictEqual([
            1,
            2,
            3,
            4,
            5,
            6,
            OVERFLOW_INDICATOR,
        ]);
        expect(getSlots(5)).toStrictEqual([
            1,
            OVERFLOW_INDICATOR,
            4,
            5,
            6,
            7,
            OVERFLOW_INDICATOR,
        ]);
        expect(getSlots(20)).toStrictEqual([
            1,
            OVERFLOW_INDICATOR,
            19,
            20,
            21,
            22,
            OVERFLOW_INDICATOR,
        ]);
    });

    test("when the set is bounded", () => {
        expect(getSlots(2, 8)).toStrictEqual([
            1,
            2,
            3,
            4,
            5,
            OVERFLOW_INDICATOR,
            8,
        ]);
        expect(getSlots(4, 10)).toStrictEqual([
            1,
            2,
            3,
            4,
            5,
            OVERFLOW_INDICATOR,
            10,
        ]);
        expect(getSlots(6, 10)).toStrictEqual([
            1,
            OVERFLOW_INDICATOR,
            5,
            6,
            7,
            OVERFLOW_INDICATOR,
            10,
        ]);
        expect(getSlots(7, 10)).toStrictEqual([
            1,
            OVERFLOW_INDICATOR,
            6,
            7,
            8,
            9,
            10,
        ]);
        expect(getSlots(8, 10)).toStrictEqual([
            1,
            OVERFLOW_INDICATOR,
            6,
            7,
            8,
            9,
            10,
        ]);
        expect(getSlots(9, 10)).toStrictEqual([
            1,
            OVERFLOW_INDICATOR,
            6,
            7,
            8,
            9,
            10,
        ]);
        expect(getSlots(10, 10)).toStrictEqual([
            1,
            OVERFLOW_INDICATOR,
            6,
            7,
            8,
            9,
            10,
        ]);
    });

    test("when there are no more than seven pages", () => {
        expect(getSlots(1, 1)).toStrictEqual([1]);

        expect(getSlots(1, 2)).toStrictEqual([1, 2]);
        expect(getSlots(2, 2)).toStrictEqual([1, 2]);

        expect(getSlots(1, 3)).toStrictEqual([1, 2, 3]);
        expect(getSlots(2, 3)).toStrictEqual([1, 2, 3]);
        expect(getSlots(3, 3)).toStrictEqual([1, 2, 3]);

        expect(getSlots(1, 7)).toStrictEqual([1, 2, 3, 4, 5, 6, 7]);
        expect(getSlots(2, 7)).toStrictEqual([1, 2, 3, 4, 5, 6, 7]);
        expect(getSlots(3, 7)).toStrictEqual([1, 2, 3, 4, 5, 6, 7]);
        expect(getSlots(4, 7)).toStrictEqual([1, 2, 3, 4, 5, 6, 7]);
        expect(getSlots(5, 7)).toStrictEqual([1, 2, 3, 4, 5, 6, 7]);
        expect(getSlots(6, 7)).toStrictEqual([1, 2, 3, 4, 5, 6, 7]);
        expect(getSlots(7, 7)).toStrictEqual([1, 2, 3, 4, 5, 6, 7]);
    });
});

describe("processResultsReducer", () => {
    function getInitialState(): PaginationState<SampleRecord> {
        return {
            currentPageNum: 1,
            extractCursor,
            isCursorInclusive: false,
            isLoading: true,
            pageSize: 10,
            pageCursorMap: { 1: "0" },
            pageResultsMap: {},
        };
    }

    test("with all of the requested results", () => {
        const state: PaginationState<SampleRecord> = getInitialState();
        const results = createSampleRecords(61);
        const payload: ProcessResultsPayload<SampleRecord> = {
            results,
            requestConfig: {
                selectedPageNum: 1,
                cursorPageNum: 1,
                numResults: 61,
                cursor: "0",
            },
        };
        expect(processResultsReducer(state, payload)).toStrictEqual({
            ...state,
            isLoading: false,
            pageResultsMap: {
                1: results.slice(0, 10),
                2: results.slice(10, 20),
                3: results.slice(20, 30),
                4: results.slice(30, 40),
                5: results.slice(40, 50),
                6: results.slice(50, 60),
            },
            pageCursorMap: {
                1: "0",
                2: "10",
                3: "20",
                4: "30",
                5: "40",
                6: "50",
                7: "60",
            },
            finalPageNum: undefined,
            resultLength: 61,
        });
    });

    test("with fewer than the requested number of results", () => {
        const state: PaginationState<SampleRecord> = getInitialState();
        const results = createSampleRecords(30);
        const payload: ProcessResultsPayload<SampleRecord> = {
            results,
            requestConfig: {
                selectedPageNum: 1,
                cursorPageNum: 1,
                numResults: 61,
                cursor: "0",
            },
        };
        expect(processResultsReducer(state, payload)).toStrictEqual({
            ...state,
            isLoading: false,
            pageResultsMap: {
                1: results.slice(0, 10),
                2: results.slice(10, 20),
                3: results.slice(20),
            },
            pageCursorMap: {
                1: "0",
                2: "10",
                3: "20",
            },
            finalPageNum: 3,
            resultLength: 30,
        });
    });

    test("stores inclusive cursors from the first result on the page", () => {
        const state: PaginationState<SampleRecord> = {
            ...getInitialState(),
            isCursorInclusive: true,
        };
        const results = createSampleRecords(61);
        const payload: ProcessResultsPayload<SampleRecord> = {
            results,
            requestConfig: {
                selectedPageNum: 1,
                cursorPageNum: 1,
                numResults: 61,
                cursor: "0",
            },
        };
        expect(processResultsReducer(state, payload)).toStrictEqual({
            ...state,
            isLoading: false,
            pageResultsMap: {
                1: results.slice(0, 10),
                2: results.slice(10, 20),
                3: results.slice(20, 30),
                4: results.slice(30, 40),
                5: results.slice(40, 50),
                6: results.slice(50, 60),
            },
            pageCursorMap: {
                1: "0",
                2: "11",
                3: "21",
                4: "31",
                5: "41",
                6: "51",
                7: "61",
            },
            finalPageNum: undefined,
            resultLength: 61,
        });
    });
});

describe("setSelectedPageReducer", () => {
    test("with no stored data", () => {
        const state: PaginationState<SampleRecord> = {
            currentPageNum: 1,
            extractCursor,
            isCursorInclusive: false,
            isLoading: false,
            pageSize: 10,
            pageCursorMap: { 1: "0" },
            pageResultsMap: {},
        };
        expect(setSelectedPageReducer(state, 1)).toStrictEqual({
            ...state,
            isLoading: true,
            requestConfig: {
                numResults: 61,
                cursor: "0",
                cursorPageNum: 1,
                selectedPageNum: 1,
            },
        } as PaginationState<SampleRecord>);
    });

    test("when some of the data has been fetched", () => {
        const state: PaginationState<SampleRecord> = {
            currentPageNum: 1,
            extractCursor,
            isCursorInclusive: false,
            isLoading: false,
            pageSize: 10,
            pageCursorMap: {
                1: "0",
                2: "10",
                3: "20",
                4: "30",
                5: "40",
                6: "50",
                7: "60",
            },
            pageResultsMap: { 1: [], 2: [], 3: [], 4: [], 5: [], 6: [] },
        };
        expect(setSelectedPageReducer(state, 6)).toStrictEqual({
            ...state,
            isLoading: true,
            requestConfig: {
                numResults: 21,
                cursor: "60",
                cursorPageNum: 7,
                selectedPageNum: 6,
            },
        } as PaginationState<SampleRecord>);
    });

    test("when going to a previous page", () => {
        const state: PaginationState<SampleRecord> = {
            currentPageNum: 5,
            extractCursor,
            isCursorInclusive: false,
            isLoading: false,
            pageSize: 10,
            pageCursorMap: {
                1: "0",
                2: "10",
                3: "20",
                4: "30",
                5: "40",
                6: "50",
                7: "60",
                8: "70",
            },
            pageResultsMap: { 1: [], 2: [], 3: [], 4: [], 5: [], 6: [], 7: [] },
        };
        expect(setSelectedPageReducer(state, 4)).toStrictEqual({
            ...state,
            currentPageNum: 4,
            requestConfig: undefined,
        } as PaginationState<SampleRecord>);
    });

    test("when all of the data has been fetched", () => {
        const state: PaginationState<SampleRecord> = {
            currentPageNum: 7,
            extractCursor,
            isCursorInclusive: false,
            isLoading: false,
            pageSize: 10,
            pageCursorMap: {
                1: "0",
                2: "10",
                3: "20",
                4: "30",
                5: "40",
                6: "50",
                7: "60",
                8: "70",
                9: "80",
                10: "90",
            },
            pageResultsMap: {
                1: [],
                2: [],
                3: [],
                4: [],
                5: [],
                6: [],
                7: [],
                8: [],
                9: [],
                10: [],
            },
            finalPageNum: 10,
        };
        expect(setSelectedPageReducer(state, 10)).toStrictEqual({
            ...state,
            currentPageNum: 10,
            requestConfig: undefined,
        } as PaginationState<SampleRecord>);
    });
});

describe("usePagination", () => {
    function doRenderHook(initialProps: UsePaginationProps<SampleRecord>) {
        return renderHook(
            (props: UsePaginationProps<SampleRecord>) =>
                usePagination<SampleRecord>(props),
            {
                initialProps,
            },
        );
    }

    test("Returns empty pagination props when there are no results", async () => {
<<<<<<< HEAD
        const mockFetchResults = jest.fn().mockResolvedValueOnce([]);
=======
        const mockFetchResults = vi.fn().mockResolvedValueOnce([]);
        mockUseAppInsightsContextImplementation();
>>>>>>> 868f0877
        const { result } = doRenderHook({
            startCursor: "0",
            isCursorInclusive: false,
            pageSize: 10,
            fetchResults: mockFetchResults,
            extractCursor,
        });
        // The request on the first page should check for the presence of up to
        // seven pages.
        await waitFor(() =>
            expect(mockFetchResults).toHaveBeenLastCalledWith("0", 61),
        );
        expect(result.current.paginationProps).toMatchObject({
            currentPageNum: 0,
            isPaginationLoading: false,
            resultLength: 0,
            slots: [],
        });
        expect(result.current.currentPageResults).toStrictEqual([]);
    });

    test("Fetches results and updates the available slots and page of results", async () => {
        const results = createSampleRecords(40);
<<<<<<< HEAD
        const mockFetchResults = jest.fn().mockResolvedValueOnce(results);
=======
        const mockFetchResults = vi.fn().mockResolvedValueOnce(results);
        mockUseAppInsightsContextImplementation();
>>>>>>> 868f0877
        const { result } = doRenderHook({
            startCursor: "0",
            isCursorInclusive: false,
            pageSize: 10,
            fetchResults: mockFetchResults,
            extractCursor,
        });
        // The request on the first page should check for the presence of up to
        // seven pages.
        await waitFor(() =>
            expect(mockFetchResults).toHaveBeenLastCalledWith("0", 61),
        );
        await waitFor(() =>
            expect(result.current.paginationProps?.currentPageNum).toBe(1),
        );
        expect(result.current.paginationProps?.slots).toStrictEqual([
            1, 2, 3, 4,
        ]);
        expect(result.current.currentPageResults).toStrictEqual(
            results.slice(0, 10),
        );
    });

    test("Setting a page fetches a new batch of results and updates the state", async () => {
        const results1 = createSampleRecords(61);
        const results2 = createSampleRecords(21, 61);
        const mockFetchResults = vi
            .fn()
            .mockResolvedValueOnce(results1)
            .mockResolvedValueOnce(results2);
        const { result } = doRenderHook({
            startCursor: "0",
            isCursorInclusive: false,
            pageSize: 10,
            fetchResults: mockFetchResults,
            extractCursor,
        });
        await waitFor(() =>
            expect(result.current.paginationProps).toBeDefined(),
        );
        expect(result.current.paginationProps?.currentPageNum).toBe(1);
        expect(result.current.paginationProps?.slots).toStrictEqual([
            1,
            2,
            3,
            4,
            5,
            6,
            OVERFLOW_INDICATOR,
        ]);

        act(() => {
            result.current.paginationProps?.setSelectedPage(6);
        });
        expect(result.current.isLoading).toBe(true);
        await waitFor(() =>
            expect(
                result.current.paginationProps?.currentPageNum,
            ).toBeGreaterThan(1),
        );
        expect(mockFetchResults).toHaveBeenLastCalledWith("60", 21);
        expect(result.current.paginationProps?.currentPageNum).toBe(6);
        expect(result.current.paginationProps?.slots).toStrictEqual([
            1,
            OVERFLOW_INDICATOR,
            5,
            6,
            7,
            8,
            OVERFLOW_INDICATOR,
        ]);
        expect(result.current.isLoading).toBe(false);

        // The current page of results is still from the first fetch. The second
        // fetch was needed to extend the pagination, not get the results for
        // the current page.
        expect(result.current.currentPageResults).toStrictEqual(
            results1.slice(50, 60),
        );
    });

<<<<<<< HEAD
    test("Changing the initial start cursor resets the state", async () => {
        const mockFetchResults = jest
            .fn()
            .mockResolvedValueOnce(createSampleRecords(11))
            .mockResolvedValueOnce(createSampleRecords(11));
        const { result, rerender } = doRenderHook({
            startCursor: "0",
            isCursorInclusive: false,
            pageSize: 10,
            fetchResults: mockFetchResults,
            extractCursor,
        });

        // Wait for the fetch promise to resolve, then check the slots and move
        // to the next page.
        await waitFor(() =>
            expect(result.current.paginationProps).toBeDefined(),
        );
        expect(mockFetchResults).toHaveBeenLastCalledWith("0", 61);
        expect(result.current.paginationProps?.slots).toStrictEqual([1, 2]);
        act(() => {
            result.current.paginationProps?.setSelectedPage(2);
        });
        // The current page should update right away since we don't need to
        // fetch any more results.
        expect(result.current.paginationProps?.currentPageNum).toBe(2);

        // Rerender with a new start cursor.
        rerender({
            startCursor: "9999",
            isCursorInclusive: false,
            pageSize: 10,
            fetchResults: mockFetchResults,
            extractCursor,
        });
        await waitFor(() =>
            expect(result.current.paginationProps).toBeDefined(),
        );
        // After a reset, the fetch count should reflect an initial request,
        // which needs to check for the presence of up to five pages.
        expect(mockFetchResults).toHaveBeenLastCalledWith("9999", 61);
        expect(result.current.paginationProps?.currentPageNum).toBe(1);
    });
=======
    // Flaky test, retry 3 times
    test(
        "Changing the initial start cursor resets the state",
        { retry: 3 },
        async () => {
            const mockFetchResults = vi
                .fn()
                .mockResolvedValueOnce(createSampleRecords(11))
                .mockResolvedValueOnce(createSampleRecords(11));
            mockUseAppInsightsContextImplementation();
            const { result, rerender } = doRenderHook({
                startCursor: "0",
                isCursorInclusive: false,
                pageSize: 10,
                fetchResults: mockFetchResults,
                extractCursor,
            });

            // Wait for the fetch promise to resolve, then check the slots and move
            // to the next page.
            await waitFor(() =>
                expect(result.current.paginationProps).toBeDefined(),
            );
            expect(mockFetchResults).toHaveBeenLastCalledWith("0", 61);
            expect(result.current.paginationProps?.slots).toStrictEqual([1, 2]);
            act(() => {
                result.current.paginationProps?.setSelectedPage(2);
            });
            // The current page should update right away since we don't need to
            // fetch any more results.
            expect(result.current.paginationProps?.currentPageNum).toBe(2);

            // Rerender with a new start cursor.
            rerender({
                startCursor: "9999",
                isCursorInclusive: false,
                pageSize: 10,
                fetchResults: mockFetchResults,
                extractCursor,
            });
            await waitFor(() =>
                expect(result.current.paginationProps).toBeDefined(),
            );
            // After a reset, the fetch count should reflect an initial request,
            // which needs to check for the presence of up to five pages.
            expect(mockFetchResults).toHaveBeenLastCalledWith("9999", 61);
            expect(result.current.paginationProps?.currentPageNum).toBe(1);
        },
    );
>>>>>>> 868f0877

    test("Changing the fetchResults function resets the state", async () => {
        const mockFetchResults1 = vi
            .fn()
            .mockResolvedValueOnce(createSampleRecords(11))
            .mockResolvedValueOnce(createSampleRecords(1, 11));
        const mockFetchResults2 = vi
            .fn()
            .mockResolvedValueOnce(createSampleRecords(1));
        const initialProps = {
            startCursor: "1",
            isCursorInclusive: false,
            pageSize: 10,
            fetchResults: mockFetchResults1,
            extractCursor,
        };
        const { result, rerender } = doRenderHook(initialProps);

        // Set the results and move to the second page.
        await waitFor(() =>
            expect(result.current.paginationProps).toBeDefined(),
        );
        act(() => {
            result.current.paginationProps?.setSelectedPage(2);
        });
        expect(result.current.paginationProps?.slots).toStrictEqual([1, 2]);
        expect(result.current.paginationProps?.currentPageNum).toBe(2);

        // Rerender with a new fetch results callback to create the list request
        // parameters, e.g. when the sort order changes.
        rerender({
            ...initialProps,
            fetchResults: mockFetchResults2,
        });
        await waitFor(() =>
            expect(
                result.current.paginationProps?.currentPageNum,
            ).toBeDefined(),
        );
        // The initial request should check for the presence of up to five pages.
        expect(mockFetchResults2).toHaveBeenLastCalledWith("1", 61);
        expect(result.current.paginationProps?.currentPageNum).toBe(1);
    });

    test("Calls appInsights?.trackEvent with page size and page number.", async () => {
        const mockFetchResults = vi
            .fn()
            .mockResolvedValueOnce(createSampleRecords(11))
            .mockResolvedValueOnce(createSampleRecords(11));
        const { result } = doRenderHook({
            startCursor: "0",
            isCursorInclusive: false,
            pageSize: 10,
            fetchResults: mockFetchResults,
            extractCursor,
            analyticsEventName: "Test Analytics Event",
        });

        // Wait for the fetch promise to resolve, then check the slots and move
        // to the next page.
        await waitFor(() =>
            expect(result.current.paginationProps).toBeDefined(),
        );
        expect(mockFetchResults).toHaveBeenLastCalledWith("0", 61);
        expect(result.current.paginationProps?.slots).toStrictEqual([1, 2]);
        expect(mockAppInsights.trackEvent).not.toHaveBeenCalled();

        act(() => {
            result.current.paginationProps?.setSelectedPage(2);
        });

        expect(mockAppInsights.trackEvent).toHaveBeenCalledWith({
            name: "Test Analytics Event",
            properties: {
                tablePagination: {
                    pageSize: 10,
                    pageNumber: 2,
                },
            },
        });
    });
});<|MERGE_RESOLUTION|>--- conflicted
+++ resolved
@@ -14,10 +14,6 @@
 import useAppInsightsContext from "../hooks/useAppInsightsContext";
 import { renderHook } from "../utils/CustomRenderUtils";
 
-<<<<<<< HEAD
-const mockUseAppInsightsContext = jest.mocked(useAppInsightsContext);
-const mockAppInsights = mockUseAppInsightsContext();
-=======
 const mockTrackEvent = vi.fn();
 
 const mockUseAppInsightsContext = vi.spyOn(
@@ -33,7 +29,6 @@
         ...obj,
     }));
 }
->>>>>>> 868f0877
 
 interface SampleRecord {
     cursor: string;
@@ -449,12 +444,8 @@
     }
 
     test("Returns empty pagination props when there are no results", async () => {
-<<<<<<< HEAD
-        const mockFetchResults = jest.fn().mockResolvedValueOnce([]);
-=======
         const mockFetchResults = vi.fn().mockResolvedValueOnce([]);
         mockUseAppInsightsContextImplementation();
->>>>>>> 868f0877
         const { result } = doRenderHook({
             startCursor: "0",
             isCursorInclusive: false,
@@ -478,12 +469,8 @@
 
     test("Fetches results and updates the available slots and page of results", async () => {
         const results = createSampleRecords(40);
-<<<<<<< HEAD
-        const mockFetchResults = jest.fn().mockResolvedValueOnce(results);
-=======
         const mockFetchResults = vi.fn().mockResolvedValueOnce(results);
         mockUseAppInsightsContextImplementation();
->>>>>>> 868f0877
         const { result } = doRenderHook({
             startCursor: "0",
             isCursorInclusive: false,
@@ -565,51 +552,6 @@
         );
     });
 
-<<<<<<< HEAD
-    test("Changing the initial start cursor resets the state", async () => {
-        const mockFetchResults = jest
-            .fn()
-            .mockResolvedValueOnce(createSampleRecords(11))
-            .mockResolvedValueOnce(createSampleRecords(11));
-        const { result, rerender } = doRenderHook({
-            startCursor: "0",
-            isCursorInclusive: false,
-            pageSize: 10,
-            fetchResults: mockFetchResults,
-            extractCursor,
-        });
-
-        // Wait for the fetch promise to resolve, then check the slots and move
-        // to the next page.
-        await waitFor(() =>
-            expect(result.current.paginationProps).toBeDefined(),
-        );
-        expect(mockFetchResults).toHaveBeenLastCalledWith("0", 61);
-        expect(result.current.paginationProps?.slots).toStrictEqual([1, 2]);
-        act(() => {
-            result.current.paginationProps?.setSelectedPage(2);
-        });
-        // The current page should update right away since we don't need to
-        // fetch any more results.
-        expect(result.current.paginationProps?.currentPageNum).toBe(2);
-
-        // Rerender with a new start cursor.
-        rerender({
-            startCursor: "9999",
-            isCursorInclusive: false,
-            pageSize: 10,
-            fetchResults: mockFetchResults,
-            extractCursor,
-        });
-        await waitFor(() =>
-            expect(result.current.paginationProps).toBeDefined(),
-        );
-        // After a reset, the fetch count should reflect an initial request,
-        // which needs to check for the presence of up to five pages.
-        expect(mockFetchResults).toHaveBeenLastCalledWith("9999", 61);
-        expect(result.current.paginationProps?.currentPageNum).toBe(1);
-    });
-=======
     // Flaky test, retry 3 times
     test(
         "Changing the initial start cursor resets the state",
@@ -659,7 +601,6 @@
             expect(result.current.paginationProps?.currentPageNum).toBe(1);
         },
     );
->>>>>>> 868f0877
 
     test("Changing the fetchResults function resets the state", async () => {
         const mockFetchResults1 = vi
