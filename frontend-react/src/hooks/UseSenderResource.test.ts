--- conflicted
+++ resolved
@@ -50,17 +50,11 @@
             isUserReceiver: false,
             isUserSender: true,
         });
-<<<<<<< HEAD
-        const { result, waitForNextUpdate } = renderHook(
-            () => useSenderResource(),
-            { wrapper: AppWrapper() }
-=======
         const { result } = renderHook(() => useSenderResource(), {
-            wrapper: QueryWrapper(),
+            wrapper: AppWrapper(),
         });
         await waitFor(() =>
             expect(result.current.senderDetail).toEqual(dummySender)
->>>>>>> c30dea25
         );
         expect(result.current.senderIsLoading).toEqual(false);
     });
