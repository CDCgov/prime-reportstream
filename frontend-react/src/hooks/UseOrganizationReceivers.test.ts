--- conflicted
+++ resolved
@@ -47,17 +47,11 @@
             isUserReceiver: true,
             isUserSender: false,
         });
-<<<<<<< HEAD
-        const { result, waitForNextUpdate } = renderHook(
-            () => useOrganizationReceivers(),
-            { wrapper: AppWrapper() }
-=======
         const { result } = renderHook(() => useOrganizationReceivers(), {
-            wrapper: QueryWrapper(),
+            wrapper: AppWrapper(),
         });
         await waitFor(() =>
             expect(result.current.data).toEqual(dummyReceivers)
->>>>>>> c30dea25
         );
         expect(result.current.isLoading).toEqual(false);
     });
