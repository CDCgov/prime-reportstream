--- conflicted
+++ resolved
@@ -4,13 +4,8 @@
 import { useAuthorizedFetch } from "../contexts/AuthorizedFetchContext";
 import { useSessionContext } from "../contexts/SessionContext";
 
-<<<<<<< HEAD
-=======
 import { Organizations } from "./UseAdminSafeOrganizationName";
 
-const { receivers } = servicesEndpoints;
-
->>>>>>> 8b92a1e5
 export const useOrganizationReceivers = () => {
     const { activeMembership } = useSessionContext();
     const parsedName = activeMembership?.parsedName;
