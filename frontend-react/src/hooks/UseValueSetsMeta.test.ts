--- conflicted
+++ resolved
@@ -2,11 +2,7 @@
 
 import { lookupTableServer } from "../__mocks__/LookupTableMockServer";
 import { LookupTables } from "../config/endpoints/lookupTables";
-<<<<<<< HEAD
-import { AppWrapper, renderHook } from "../utils/CustomRenderUtils";
-=======
 import { renderHook } from "../utils/CustomRenderUtils";
->>>>>>> 00064c98
 
 import { useValueSetsMeta } from "./UseValueSets";
 
