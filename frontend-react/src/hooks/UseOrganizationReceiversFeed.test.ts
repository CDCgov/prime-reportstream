--- conflicted
+++ resolved
@@ -1,19 +1,10 @@
 import { act, waitFor } from "@testing-library/react";
 
-<<<<<<< HEAD
-import { AppWrapper, renderHook } from "../utils/CustomRenderUtils";
-=======
 import { renderHook } from "../utils/CustomRenderUtils";
->>>>>>> 00064c98
 import {
     dummyActiveReceiver,
     dummyReceivers,
 } from "../__mocks__/OrganizationMockServer";
-<<<<<<< HEAD
-import { mockSessionContentReturnValue } from "../contexts/__mocks__/SessionContext";
-import { MemberType } from "../utils/OrganizationUtils";
-=======
->>>>>>> 00064c98
 
 import {
     sortAndFilterInactiveServices,
@@ -21,61 +12,6 @@
 } from "./UseOrganizationReceiversFeed";
 import { useOrganizationReceivers } from "./UseOrganizationReceivers";
 
-<<<<<<< HEAD
-describe("useOrganizationReceiversFeed", () => {
-    beforeAll(() => {
-        orgServer.listen();
-    });
-    afterEach(() => orgServer.resetHandlers());
-    afterAll(() => orgServer.close());
-    describe("with no active membership parsed name", () => {
-        beforeEach(() => {
-            mockSessionContentReturnValue({
-                authState: {
-                    accessToken: { accessToken: "TOKEN" },
-                } as any,
-                activeMembership: undefined,
-
-                isUserAdmin: false,
-                isUserReceiver: false,
-                isUserSender: false,
-                environment: "test",
-            });
-        });
-
-        test("is disabled and returns an empty array", () => {
-            const { result } = renderHook(
-                () => useOrganizationReceiversFeed(),
-                {
-                    wrapper: AppWrapper(),
-                },
-            );
-            expect(result.current.services).toEqual([]);
-            expect(result.current.setActiveService).toBeDefined();
-            expect(result.current.activeService).toEqual(undefined);
-            expect(result.current.loadingServices).toEqual(false);
-            expect(result.current.isDisabled).toEqual(true);
-        });
-    });
-
-    describe("with an admin parsed name", () => {
-        beforeEach(() => {
-            mockSessionContentReturnValue({
-                authState: {
-                    accessToken: { accessToken: "TOKEN" },
-                } as any,
-                activeMembership: {
-                    memberType: MemberType.PRIME_ADMIN,
-                    parsedName: Organizations.PRIMEADMINS,
-                },
-
-                isUserAdmin: true,
-                isUserReceiver: false,
-                isUserSender: false,
-                environment: "test",
-            });
-        });
-=======
 jest.mock<typeof import("./UseOrganizationReceivers")>(
     "./UseOrganizationReceivers",
     () => ({
@@ -83,30 +19,9 @@
         useOrganizationReceivers: jest.fn(),
     }),
 );
->>>>>>> 00064c98
 
 const mockUseOrganizationReceivers = jest.mocked(useOrganizationReceivers);
 
-<<<<<<< HEAD
-    describe("with a non-admin parsed name", () => {
-        beforeEach(() => {
-            mockSessionContentReturnValue({
-                authState: {
-                    accessToken: { accessToken: "TOKEN" },
-                } as any,
-                activeMembership: {
-                    memberType: MemberType.RECEIVER,
-                    parsedName: "testOrg",
-                    service: "testReceiver",
-                },
-
-                isUserAdmin: false,
-                isUserReceiver: true,
-                isUserSender: false,
-                environment: "test",
-            });
-        });
-=======
 describe("useOrganizationReceiversFeed", () => {
     function setMockUseOrganizationReceiversResult(
         mock: Partial<ReturnType<typeof useOrganizationReceivers>>,
@@ -115,7 +30,6 @@
             () => mock as any,
         );
     }
->>>>>>> 00064c98
 
     test("returns correct result", async () => {
         setMockUseOrganizationReceiversResult({
@@ -135,29 +49,8 @@
     });
 
     test("setActiveService sets an active receiver", async () => {
-<<<<<<< HEAD
-        mockSessionContentReturnValue({
-            authState: {
-                accessToken: { accessToken: "TOKEN" },
-            } as any,
-            activeMembership: {
-                memberType: MemberType.RECEIVER,
-                parsedName: "testOrg",
-                service: "testReceiver",
-            },
-
-            isUserAdmin: false,
-            isUserReceiver: true,
-            isUserSender: false,
-            environment: "test",
-        });
-        const { result } = renderHook(() => useOrganizationReceiversFeed(), {
-            wrapper: AppWrapper(),
-        });
-=======
         setMockUseOrganizationReceiversResult({ data: dummyReceivers });
         const { result } = renderHook(() => useOrganizationReceiversFeed());
->>>>>>> 00064c98
         await waitFor(() => expect(result.current.activeService).toBeDefined());
         expect(result.current.activeService).toEqual({
             name: "abc-1",
