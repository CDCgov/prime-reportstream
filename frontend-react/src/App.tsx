--- conflicted
+++ resolved
@@ -25,15 +25,11 @@
 import { logout } from "./utils/UserUtils";
 import TermsOfServiceForm from "./pages/tos-sign/TermsOfServiceForm";
 import Spinner from "./components/Spinner";
-<<<<<<< HEAD
-import Submissions from "./pages/Submissions";
-import { AdminMain } from "./pages/admin/AdminMain";
-import { AdminOrgEdit } from "./pages/admin/AdminOrgEdit";
-=======
 import Submissions from "./pages/submissions/Submissions";
 import { GettingStartedPublicHealthDepartments } from "./pages/getting-started/public-health-departments";
 import { GettingStartedTestingFacilities } from "./pages/getting-started/testing-facilities";
->>>>>>> a58a2f06
+import { AdminMain } from "./pages/admin/AdminMain";
+import { AdminOrgEdit } from "./pages/admin/AdminOrgEdit";
 
 const OKTA_AUTH = new OktaAuth(oktaAuthConfig);
 
@@ -97,80 +93,6 @@
                         {/* Changed from main to div to fix weird padding issue at the top
                         caused by USWDS styling | 01/22 merged styles from .content into main, don't see padding issues anymore? */}
                         <main id="main-content">
-<<<<<<< HEAD
-                            <div className="content">
-                                <Switch>
-                                    <Route
-                                        path="/"
-                                        exact={true}
-                                        component={Home}
-                                    />
-                                    <Route path="/about" component={About} />
-                                    <Route
-                                        path="/how-it-works"
-                                        component={HowItWorks}
-                                    />
-                                    <Route
-                                        path="/terms-of-service"
-                                        component={TermsOfService}
-                                    />
-                                    <Route
-                                        path="/login"
-                                        render={() => <Login />}
-                                    />
-                                    <Route
-                                        path="/login/callback"
-                                        component={LoginCallback}
-                                    />
-                                    <Route
-                                        path="/sign-tos"
-                                        component={TermsOfServiceForm}
-                                    />
-                                    <AuthorizedRoute
-                                        path="/daily-data"
-                                        authorize={PERMISSIONS.RECEIVER}
-                                        component={Daily}
-                                    />
-                                    <AuthorizedRoute
-                                        path="/upload"
-                                        authorize={PERMISSIONS.SENDER}
-                                        component={Upload}
-                                    />
-                                    <AuthorizedRoute
-                                        path="/submissions"
-                                        authorize={PERMISSIONS.PRIME_ADMIN}
-                                        component={Submissions}
-                                    />
-                                    <AuthorizedRoute
-                                        path="/admin/settings"
-                                        authorize={PERMISSIONS.PRIME_ADMIN}
-                                        component={AdminMain}
-                                    />
-                                    <AuthorizedRoute
-                                        path="/admin/orgsettings/:orgname"
-                                        authorize={PERMISSIONS.PRIME_ADMIN}
-                                        component={AdminOrgEdit}
-                                    />
-                                    <AuthorizedRoute
-                                        path="/admin/orgsendersettings/:orgname"
-                                        authorize={PERMISSIONS.PRIME_ADMIN}
-                                        component={AdminOrgEdit}
-                                    />
-                                    <SecureRoute
-                                        path="/report-details"
-                                        component={Details}
-                                    />
-                                    {/* Handles any undefined route */}
-                                    <Route
-                                        render={() => (
-                                            <ErrorPage
-                                                code={CODES.NOT_FOUND_404}
-                                            />
-                                        )}
-                                    />
-                                </Switch>
-                            </div>
-=======
                             <Switch>
                                 <Route path="/" exact={true} component={Home} />
                                 <Route
@@ -215,6 +137,21 @@
                                     authorize={PERMISSIONS.PRIME_ADMIN}
                                     component={Submissions}
                                 />
+                                <AuthorizedRoute
+                                    path="/admin/settings"
+                                    authorize={PERMISSIONS.PRIME_ADMIN}
+                                    component={AdminMain}
+                                />
+                                <AuthorizedRoute
+                                    path="/admin/orgsettings/:orgname"
+                                    authorize={PERMISSIONS.PRIME_ADMIN}
+                                    component={AdminOrgEdit}
+                                />
+                                <AuthorizedRoute
+                                    path="/admin/orgsendersettings/:orgname"
+                                    authorize={PERMISSIONS.PRIME_ADMIN}
+                                    component={AdminOrgEdit}
+                                />
                                 <SecureRoute
                                     path="/report-details"
                                     component={Details}
@@ -226,7 +163,6 @@
                                     )}
                                 />
                             </Switch>
->>>>>>> a58a2f06
                         </main>
                     </GlobalContextProvider>
                     <footer className="usa-identifier footer">
