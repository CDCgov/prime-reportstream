<<<<<<< HEAD
import './App.css';
import {Home} from './pages/Home';
import {ReportStreamFooter} from './components/ReportStreamFooter';
import {Daily} from './pages/Daily';
import Upload from "./pages/Upload";
import {Documentation} from './pages/Documentation';
import {Details} from './pages/Details';
import {Login} from './pages/Login';
import {TermsOfService} from './pages/TermsOfService'
import { GovBanner } from '@trussworks/react-uswds'
import {ReportStreamHeader} from './components/ReportStreamHeader';
import React from 'react';
import {oktaSignInConfig, oktaAuthConfig} from './oktaConfig'
import { Route, useHistory, Switch } from 'react-router-dom';
import { OktaAuth, toRelativeUrl } from '@okta/okta-auth-js';
import { Security, SecureRoute, LoginCallback } from '@okta/okta-react';
import {AuthorizedRoute} from "./components/AuthorizedRoute";
import {PERMISSIONS} from "./resources/PermissionsResource";
import {permissionCheck, reportReceiver} from "./webreceiver-utils";
=======
import "./App.css";
import { Home } from "./pages/Home";
import { ReportStreamFooter } from "./components/ReportStreamFooter";
import { Daily } from "./pages/Daily";
import { Documentation } from "./pages/Documentation";
import { Details } from "./pages/Details";
import { Login } from "./pages/Login";
import { TermsOfService } from "./pages/TermsOfService";
import { GovBanner } from "@trussworks/react-uswds";
import { ReportStreamHeader } from "./components/ReportStreamHeader";
import { Suspense } from "react";
import { oktaSignInConfig, oktaAuthConfig } from "./oktaConfig";
import { Route, useHistory, Switch } from "react-router-dom";
import { OktaAuth, toRelativeUrl } from "@okta/okta-auth-js";
import { Security, SecureRoute, LoginCallback } from "@okta/okta-react";
import { NetworkErrorBoundary } from "rest-hooks";
import { SpinnerCircular } from "spinners-react";
>>>>>>> c7608569

const oktaAuth = new OktaAuth(oktaAuthConfig);

const App = () => {
    const history = useHistory();

<<<<<<< HEAD
  const customAuthHandler = () => {
    history.push('/login');
  };
  
  const restoreOriginalUri = async (oktaAuth, originalUri) => {
    // check if the user would have any data to receive via their organizations from the okta claim
    // direct them to the /upload page if they do not have an organization that receives data
    const authState = oktaAuth.authStateManager._authState;
    if (!reportReceiver(authState) && permissionCheck(PERMISSIONS['sender'], authState) ) {
      history.replace(toRelativeUrl(`${window.location.origin}/upload`, window.location.origin));
      return;
    }

    history.replace(toRelativeUrl(originalUri, window.location.origin));
  };

  return (
      <Security oktaAuth={oktaAuth} onAuthRequired={customAuthHandler} restoreOriginalUri={restoreOriginalUri} >
      <div className="content">
        <GovBanner aria-label="Official government website" />
        <ReportStreamHeader />      
        <Switch>
          <Route path='/' exact={true} component={Home} />
          <AuthorizedRoute path='/daily' authorize={PERMISSIONS['receiver']} component={Daily} />
          <AuthorizedRoute path='/upload' authorize={PERMISSIONS['sender']} component={Upload} />
          <Route path='/documentation' component={Documentation} />
          <SecureRoute path='/report-details' component={Details} />
          <Route path='/terms-of-service' component={TermsOfService} />
          <Route path='/login' render={() => <Login config={oktaSignInConfig} />} />
          <Route path='/login/callback' component={LoginCallback} />  
        </Switch>
      </div>
      <div className="footer">
        <ReportStreamFooter />
      </div>
    </Security>
  );
}
=======
    const customAuthHandler = () => {
        history.push("/login");
    };

    const restoreOriginalUri = async (_oktaAuth, originalUri) => {
        history.replace(toRelativeUrl(originalUri, window.location.origin));
    };

    return (
        <Security
            oktaAuth={oktaAuth}
            onAuthRequired={customAuthHandler}
            restoreOriginalUri={restoreOriginalUri}
        >
            <Suspense
                fallback={
                    <div id="div">
                        <div id="spinner">
                            <SpinnerCircular
                                color="rgba(57, 88, 172, 1)"
                                size="30%"
                            />
                        </div>
                    </div>
                }
            >
                <NetworkErrorBoundary
                    fallbackComponent={() => {
                        return <div></div>;
                    }}
                >
                    <div className="content">
                        <GovBanner aria-label="Official government website" />
                        <ReportStreamHeader />
                        <Switch>
                            <Route path="/" exact={true} component={Home} />
                            <SecureRoute path="/daily" component={Daily} />
                            <Route
                                path="/documentation"
                                component={Documentation}
                            />
                            <SecureRoute
                                path="/report-details"
                                component={Details}
                            />
                            <Route
                                path="/terms-of-service"
                                component={TermsOfService}
                            />
                            <Route
                                path="/login"
                                render={() => (
                                    <Login config={oktaSignInConfig} />
                                )}
                            />
                            <Route
                                path="/login/callback"
                                component={LoginCallback}
                            />
                        </Switch>
                        <div className="footer">
                            <ReportStreamFooter />
                        </div>
                    </div>
                </NetworkErrorBoundary>
            </Suspense>
        </Security>
    );
};
>>>>>>> c7608569

export default App;<|MERGE_RESOLUTION|>--- conflicted
+++ resolved
@@ -1,28 +1,8 @@
-<<<<<<< HEAD
-import './App.css';
-import {Home} from './pages/Home';
-import {ReportStreamFooter} from './components/ReportStreamFooter';
-import {Daily} from './pages/Daily';
-import Upload from "./pages/Upload";
-import {Documentation} from './pages/Documentation';
-import {Details} from './pages/Details';
-import {Login} from './pages/Login';
-import {TermsOfService} from './pages/TermsOfService'
-import { GovBanner } from '@trussworks/react-uswds'
-import {ReportStreamHeader} from './components/ReportStreamHeader';
-import React from 'react';
-import {oktaSignInConfig, oktaAuthConfig} from './oktaConfig'
-import { Route, useHistory, Switch } from 'react-router-dom';
-import { OktaAuth, toRelativeUrl } from '@okta/okta-auth-js';
-import { Security, SecureRoute, LoginCallback } from '@okta/okta-react';
-import {AuthorizedRoute} from "./components/AuthorizedRoute";
-import {PERMISSIONS} from "./resources/PermissionsResource";
-import {permissionCheck, reportReceiver} from "./webreceiver-utils";
-=======
 import "./App.css";
 import { Home } from "./pages/Home";
 import { ReportStreamFooter } from "./components/ReportStreamFooter";
 import { Daily } from "./pages/Daily";
+import Upload from "./pages/Upload";
 import { Documentation } from "./pages/Documentation";
 import { Details } from "./pages/Details";
 import { Login } from "./pages/Login";
@@ -36,58 +16,28 @@
 import { Security, SecureRoute, LoginCallback } from "@okta/okta-react";
 import { NetworkErrorBoundary } from "rest-hooks";
 import { SpinnerCircular } from "spinners-react";
->>>>>>> c7608569
+import {AuthorizedRoute} from "./components/AuthorizedRoute";
+import {PERMISSIONS} from "./resources/PermissionsResource";
+import {permissionCheck, reportReceiver} from "./webreceiver-utils";
 
 const oktaAuth = new OktaAuth(oktaAuthConfig);
 
 const App = () => {
     const history = useHistory();
 
-<<<<<<< HEAD
-  const customAuthHandler = () => {
-    history.push('/login');
-  };
-  
-  const restoreOriginalUri = async (oktaAuth, originalUri) => {
-    // check if the user would have any data to receive via their organizations from the okta claim
-    // direct them to the /upload page if they do not have an organization that receives data
-    const authState = oktaAuth.authStateManager._authState;
-    if (!reportReceiver(authState) && permissionCheck(PERMISSIONS['sender'], authState) ) {
-      history.replace(toRelativeUrl(`${window.location.origin}/upload`, window.location.origin));
-      return;
-    }
-
-    history.replace(toRelativeUrl(originalUri, window.location.origin));
-  };
-
-  return (
-      <Security oktaAuth={oktaAuth} onAuthRequired={customAuthHandler} restoreOriginalUri={restoreOriginalUri} >
-      <div className="content">
-        <GovBanner aria-label="Official government website" />
-        <ReportStreamHeader />      
-        <Switch>
-          <Route path='/' exact={true} component={Home} />
-          <AuthorizedRoute path='/daily' authorize={PERMISSIONS['receiver']} component={Daily} />
-          <AuthorizedRoute path='/upload' authorize={PERMISSIONS['sender']} component={Upload} />
-          <Route path='/documentation' component={Documentation} />
-          <SecureRoute path='/report-details' component={Details} />
-          <Route path='/terms-of-service' component={TermsOfService} />
-          <Route path='/login' render={() => <Login config={oktaSignInConfig} />} />
-          <Route path='/login/callback' component={LoginCallback} />  
-        </Switch>
-      </div>
-      <div className="footer">
-        <ReportStreamFooter />
-      </div>
-    </Security>
-  );
-}
-=======
     const customAuthHandler = () => {
         history.push("/login");
     };
 
     const restoreOriginalUri = async (_oktaAuth, originalUri) => {
+        // check if the user would have any data to receive via their organizations from the okta claim
+        // direct them to the /upload page if they do not have an organization that receives data
+        const authState = oktaAuth.authStateManager._authState;
+        if (!reportReceiver(authState) && permissionCheck(PERMISSIONS['sender'], authState) ) {
+            history.replace(toRelativeUrl(`${window.location.origin}/upload`, window.location.origin));
+            return;
+        }
+
         history.replace(toRelativeUrl(originalUri, window.location.origin));
     };
 
@@ -142,6 +92,8 @@
                                 path="/login/callback"
                                 component={LoginCallback}
                             />
+                            <AuthorizedRoute path='/daily' authorize={PERMISSIONS['receiver']} component={Daily} />
+                            <AuthorizedRoute path='/upload' authorize={PERMISSIONS['sender']} component={Upload} />
                         </Switch>
                         <div className="footer">
                             <ReportStreamFooter />
@@ -152,6 +104,5 @@
         </Security>
     );
 };
->>>>>>> c7608569
 
 export default App;