--- conflicted
+++ resolved
@@ -25,11 +25,8 @@
 import { CODES, ErrorPage } from "./pages/error/ErrorPage";
 import GlobalContextProvider from "./components/GlobalContextProvider";
 import { logout } from "./utils/UserUtils";
-<<<<<<< HEAD
 import TermsOfServiceForm from "./pages/tos-sign/TermsOfServiceForm";
-=======
 import Spinner from "./components/Spinner";
->>>>>>> 6fd04cf9
 
 const OKTA_AUTH = new OktaAuth(oktaAuthConfig);
 
@@ -73,7 +70,6 @@
             onAuthRequired={customAuthHandler}
             restoreOriginalUri={restoreOriginalUri}
         >
-<<<<<<< HEAD
             <NetworkErrorBoundary
                 fallbackComponent={() => {
                     return <div></div>;
@@ -140,73 +136,6 @@
                     <ReportStreamFooter />
                 </footer>
             </NetworkErrorBoundary>
-=======
-            <Suspense fallback={<Spinner fullPage />}>
-                <NetworkErrorBoundary
-                    fallbackComponent={() => <ErrorPage type="page" />}
-                >
-                    <GlobalContextProvider>
-                        <GovBanner aria-label="Official government website" />
-                        <ReportStreamHeader />
-                        <main id="main-content">
-                            <div className="content">
-                                <Switch>
-                                    <Route
-                                        path="/"
-                                        exact={true}
-                                        component={Home}
-                                    />
-                                    <Route path="/about" component={About} />
-                                    <Route
-                                        path="/how-it-works"
-                                        component={HowItWorks}
-                                    />
-                                    <Route
-                                        path="/terms-of-service"
-                                        component={TermsOfService}
-                                    />
-                                    <Route
-                                        path="/login"
-                                        render={() => (
-                                            <Login config={oktaSignInConfig} />
-                                        )}
-                                    />
-                                    <Route
-                                        path="/login/callback"
-                                        component={LoginCallback}
-                                    />
-                                    <AuthorizedRoute
-                                        path="/daily-data"
-                                        authorize={PERMISSIONS.RECEIVER}
-                                        component={Daily}
-                                    />
-                                    <AuthorizedRoute
-                                        path="/upload"
-                                        authorize={PERMISSIONS.SENDER}
-                                        component={Upload}
-                                    />
-                                    <SecureRoute
-                                        path="/report-details"
-                                        component={Details}
-                                    />
-                                    {/* Handles any undefined route */}
-                                    <Route
-                                        render={() => (
-                                            <ErrorPage
-                                                code={CODES.NOT_FOUND_404}
-                                            />
-                                        )}
-                                    />
-                                </Switch>
-                            </div>
-                        </main>
-                    </GlobalContextProvider>
-                    <footer className="usa-identifier footer">
-                        <ReportStreamFooter />
-                    </footer>
-                </NetworkErrorBoundary>
-            </Suspense>
->>>>>>> 6fd04cf9
         </Security>
     );
 };
