import { GovBanner } from "@trussworks/react-uswds";
import { OktaAuth, toRelativeUrl } from "@okta/okta-auth-js";
import { useOktaAuth } from "@okta/okta-react";
import { isIE } from "react-device-detect";
import { useIdleTimer } from "react-idle-timer";
import React, { Suspense } from "react";
import { NetworkErrorBoundary } from "rest-hooks";
import { ToastContainer } from "react-toastify";
import { useNavigate } from "react-router-dom";

import { ReportStreamFooter } from "./components/ReportStreamFooter";
import { ReportStreamHeader } from "./components/header/ReportStreamHeader";
import { oktaAuthConfig } from "./oktaConfig";
import { permissionCheck, PERMISSIONS } from "./utils/PermissionsUtils";
import { logout, initializeSessionBroadcastChannel } from "./utils/UserUtils";
import Spinner from "./components/Spinner";
import "react-toastify/dist/ReactToastify.css";
import SenderModeBanner from "./components/SenderModeBanner";
import { DAPHeader } from "./components/header/DAPHeader";
import { AppRouter } from "./AppRouter";
import { AppWrapper } from "./components/AppWrapper";
import { ErrorUnsupportedBrowser } from "./pages/error/legacy-content/ErrorUnsupportedBrowser";
import { ErrorPage } from "./pages/error/ErrorPage";
import config from "./config";
<<<<<<< HEAD
import { USLink } from "./components/USLink";
=======
import { useScrollToTop } from "./hooks/UseScrollToTop";
>>>>>>> 307a6e81

const OKTA_AUTH = new OktaAuth(oktaAuthConfig);

const { APP_ENV } = config;

initializeSessionBroadcastChannel(OKTA_AUTH); // for cross-tab login/logout

const App = () => {
    useScrollToTop();
    const navigate = useNavigate();
    const handleIdle = (): void => {
        logout(OKTA_AUTH);
    };
    const restoreOriginalUri = async (_oktaAuth: any, originalUri: string) => {
        // check if the user would have any data to receive via their organizations from the okta claim
        // direct them to the /upload page if they do not have an organization that receives data
        const authState = OKTA_AUTH.authStateManager._authState;
        /* PERMISSIONS REFACTOR: Redirect URL should be determined by active membership type */
        if (
            authState?.accessToken &&
            permissionCheck(PERMISSIONS.PRIME_ADMIN, authState.accessToken)
        ) {
            navigate(
                toRelativeUrl(
                    `${window.location.origin}/admin/settings`,
                    window.location.origin
                )
            );
            return;
        }
        if (
            authState?.accessToken &&
            permissionCheck(PERMISSIONS.SENDER, authState.accessToken)
        ) {
            navigate(
                toRelativeUrl(
                    `${window.location.origin}/upload`,
                    window.location.origin
                )
            );
            return;
        }
        navigate(toRelativeUrl(originalUri, window.location.origin));
    };

    useIdleTimer({
        timeout: 1000 * 60 * 15,
        onIdle: handleIdle,
        debounce: 500,
    });

    if (isIE) return <ErrorUnsupportedBrowser />;
    return (
        <AppWrapper
            oktaAuth={OKTA_AUTH}
            restoreOriginalUri={restoreOriginalUri}
            oktaHook={useOktaAuth}
        >
            <Suspense fallback={<Spinner size={"fullpage"} />}>
                <NetworkErrorBoundary
                    fallbackComponent={() => <ErrorPage type="page" />}
                >
                    <DAPHeader env={APP_ENV?.toString()} />
                    <USLink anchor className="usa-skipnav" href="#main-content">
                        Skip Nav
                    </USLink>
                    <GovBanner aria-label="Official government website" />
                    <SenderModeBanner />
                    <ReportStreamHeader />
                    {/* Changed from main to div to fix weird padding issue at the top
                            caused by USWDS styling | 01/22 merged styles from .content into main, don't see padding issues anymore? */}
                    <main id="main-content">
                        <AppRouter />
                    </main>
                    <ToastContainer limit={4} />
                    <footer className="usa-identifier footer">
                        <ReportStreamFooter />
                    </footer>
                </NetworkErrorBoundary>
            </Suspense>
        </AppWrapper>
    );
};

export default App;<|MERGE_RESOLUTION|>--- conflicted
+++ resolved
@@ -22,11 +22,8 @@
 import { ErrorUnsupportedBrowser } from "./pages/error/legacy-content/ErrorUnsupportedBrowser";
 import { ErrorPage } from "./pages/error/ErrorPage";
 import config from "./config";
-<<<<<<< HEAD
 import { USLink } from "./components/USLink";
-=======
 import { useScrollToTop } from "./hooks/UseScrollToTop";
->>>>>>> 307a6e81
 
 const OKTA_AUTH = new OktaAuth(oktaAuthConfig);
 
