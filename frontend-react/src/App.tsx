--- conflicted
+++ resolved
@@ -15,14 +15,11 @@
 import { Security, SecureRoute, LoginCallback } from "@okta/okta-react";
 import { NetworkErrorBoundary } from "rest-hooks";
 import { SpinnerCircular } from "spinners-react";
-<<<<<<< HEAD
+import { About } from "./pages/About";
 import {AuthorizedRoute} from "./components/AuthorizedRoute";
 import {PERMISSIONS} from "./resources/PermissionsResource";
 import {permissionCheck, reportReceiver} from "./webreceiver-utils";
 import Upload from "./pages/Upload";
-=======
-import { About } from "./pages/About";
->>>>>>> ff710225
 
 const oktaAuth = new OktaAuth(oktaAuthConfig);
 
