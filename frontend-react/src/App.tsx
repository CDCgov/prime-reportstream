import { GovBanner } from "@trussworks/react-uswds";
import { Route, Switch, useHistory } from "react-router-dom";
import { OktaAuth, toRelativeUrl } from "@okta/okta-auth-js";
import { LoginCallback, SecureRoute, Security } from "@okta/okta-react";
import { isIE } from "react-device-detect";
import { useIdleTimer } from "react-idle-timer";
import React, { Suspense } from "react";
import { NetworkErrorBoundary } from "rest-hooks";
import { ToastContainer } from "react-toastify";

import { Home } from "./pages/home/Home";
import { ReportStreamFooter } from "./components/ReportStreamFooter";
import Daily from "./pages/daily/Daily";
import { HowItWorks } from "./pages/how-it-works/HowItWorks";
import { Details } from "./pages/details/Details";
import { Login } from "./pages/Login";
import { TermsOfService } from "./pages/TermsOfService";
import { ReportStreamHeader } from "./components/header/ReportStreamHeader";
import { oktaAuthConfig } from "./oktaConfig";
import { AuthorizedRoute } from "./components/AuthorizedRoute";
import { PERMISSIONS } from "./resources/PermissionsResource";
import { permissionCheck, reportReceiver } from "./webreceiver-utils";
import { Upload } from "./pages/Upload";
import { CODES, ErrorPage } from "./pages/error/ErrorPage";
import { logout } from "./utils/UserUtils";
import TermsOfServiceForm from "./pages/tos-sign/TermsOfServiceForm";
import Spinner from "./components/Spinner";
import Submissions from "./pages/submissions/Submissions";
import { GettingStartedPublicHealthDepartments } from "./pages/getting-started/public-health-departments";
import { GettingStartedTestingFacilities } from "./pages/getting-started/testing-facilities";
import { AdminMain } from "./pages/admin/AdminMain";
import { AdminOrgEdit } from "./pages/admin/AdminOrgEdit";
import { EditReceiverSettings } from "./components/Admin/EditReceiverSettings";
import { EditSenderSettings } from "./components/Admin/EditSenderSettings";
import "react-toastify/dist/ReactToastify.css";
import SubmissionDetails from "./pages/submissions/SubmissionDetails";
import { NewSetting } from "./components/Admin/NewSetting";
import { FeatureFlagUIComponent } from "./pages/misc/FeatureFlags";
import SenderModeBanner from "./components/SenderModeBanner";
import SessionProvider from "./contexts/SessionStorageContext";

const OKTA_AUTH = new OktaAuth(oktaAuthConfig);

const App = () => {
    // This is for sanity checking and can be removed
    console.log(
        `process.env.REACT_APP_CLIENT_ENV='${
            process.env?.REACT_APP_CLIENT_ENV || "missing"
        }'`
    );
    const history = useHistory();
    const customAuthHandler = (): void => {
        history.push("/login");
    };
    const handleIdle = (): void => {
        logout(OKTA_AUTH);
    };
    const restoreOriginalUri = async (_oktaAuth: any, originalUri: string) => {
        // check if the user would have any data to receive via their organizations from the okta claim
        // direct them to the /upload page if they do not have an organization that receives data
        const authState = OKTA_AUTH.authStateManager._authState;
        if (
            authState &&
            !reportReceiver(authState) &&
            permissionCheck(PERMISSIONS.SENDER, authState)
        ) {
            history.replace(
                toRelativeUrl(
                    `${window.location.origin}/upload`,
                    window.location.origin
                )
            );
            return;
        }
        history.replace(toRelativeUrl(originalUri, window.location.origin));
    };

    useIdleTimer({
        timeout: 1000 * 60 * 15,
        onIdle: handleIdle,
        debounce: 500,
    });

    if (isIE) return <ErrorPage code={CODES.UNSUPPORTED_BROWSER} />;
    return (
        <Security
            oktaAuth={OKTA_AUTH}
            onAuthRequired={customAuthHandler}
            restoreOriginalUri={restoreOriginalUri}
        >
            <Suspense fallback={<Spinner size={"fullpage"} />}>
                <NetworkErrorBoundary
                    fallbackComponent={() => <ErrorPage type="page" />}
                >
                    <SessionProvider>
                        <GovBanner aria-label="Official government website" />
                        <SenderModeBanner />
                        <ReportStreamHeader />
                        {/* Changed from main to div to fix weird padding issue at the top
                            caused by USWDS styling | 01/22 merged styles from .content into main, don't see padding issues anymore? */}
                        <main id="main-content">
                            <Switch>
                                <Route path="/" exact={true} component={Home} />
                                <Route
                                    path="/how-it-works"
                                    component={HowItWorks}
                                />
                                <Route
                                    path="/terms-of-service"
                                    component={TermsOfService}
                                />
                                <Route path="/login" render={() => <Login />} />
                                <Route
                                    path="/login/callback"
                                    component={LoginCallback}
                                />
                                <Route
                                    path="/sign-tos"
                                    component={TermsOfServiceForm}
                                />
                                <Route
                                    path="/getting-started/public-health-departments"
                                    component={
                                        GettingStartedPublicHealthDepartments
                                    }
                                />
                                <Route
                                    path="/getting-started/testing-facilities"
                                    component={GettingStartedTestingFacilities}
                                />
                                <AuthorizedRoute
                                    path="/daily-data"
                                    authorize={PERMISSIONS.RECEIVER}
                                    component={Daily}
                                />
                                <AuthorizedRoute
                                    path="/upload"
                                    authorize={PERMISSIONS.SENDER}
                                    component={Upload}
                                />
                                {/* TODO: AuthorizedRoute needs to take many potential auth groups.
                                 *  We should fix this when we refactor our permissions layer.
                                 */}
                                <AuthorizedRoute
                                    path="/submissions/:actionId"
                                    authorize={PERMISSIONS.SENDER}
                                    component={SubmissionDetails}
                                />
                                <AuthorizedRoute
                                    path="/submissions"
                                    authorize={PERMISSIONS.SENDER}
                                    component={Submissions}
                                />
                                <AuthorizedRoute
                                    path="/admin/settings"
                                    authorize={PERMISSIONS.PRIME_ADMIN}
                                    component={AdminMain}
                                />
                                <AuthorizedRoute
                                    path="/admin/orgsettings/org/:orgname"
                                    authorize={PERMISSIONS.PRIME_ADMIN}
                                    component={AdminOrgEdit}
                                />
                                <AuthorizedRoute
                                    path="/admin/orgreceiversettings/org/:orgname/receiver/:receivername/action/:action"
                                    authorize={PERMISSIONS.PRIME_ADMIN}
                                    component={EditReceiverSettings}
                                />
                                <AuthorizedRoute
                                    path="/admin/orgsendersettings/org/:orgname/sender/:sendername/action/:action"
                                    authorize={PERMISSIONS.PRIME_ADMIN}
                                    component={EditSenderSettings}
                                />
                                <AuthorizedRoute
                                    path="/admin/orgnewsetting/org/:orgname/settingtype/:settingtype"
                                    authorize={PERMISSIONS.PRIME_ADMIN}
                                    component={NewSetting}
                                />
                                <SecureRoute
                                    path="/report-details"
                                    component={Details}
                                />
                                <SecureRoute
                                    path="/features"
                                    component={FeatureFlagUIComponent}
                                />
                                {/* Handles any undefined route */}
                                <Route
                                    render={() => (
                                        <ErrorPage code={CODES.NOT_FOUND_404} />
                                    )}
                                />
                            </Switch>
                        </main>
<<<<<<< HEAD
                        <ToastContainer
                            autoClose={5000}
                            closeButton={false}
                            limit={2}
                            position="bottom-center"
                            hideProgressBar={true}
                        />
                        <footer className="usa-identifier footer">
                            <ReportStreamFooter />
                        </footer>
                    </SessionProvider>
=======
                        <ToastContainer limit={4} />
                    </GlobalContextProvider>
                    <footer className="usa-identifier footer">
                        <ReportStreamFooter />
                    </footer>
>>>>>>> 7f0b58f0
                </NetworkErrorBoundary>
            </Suspense>
        </Security>
    );
};

export default App;<|MERGE_RESOLUTION|>--- conflicted
+++ resolved
@@ -192,25 +192,11 @@
                                 />
                             </Switch>
                         </main>
-<<<<<<< HEAD
-                        <ToastContainer
-                            autoClose={5000}
-                            closeButton={false}
-                            limit={2}
-                            position="bottom-center"
-                            hideProgressBar={true}
-                        />
+                        <ToastContainer limit={4} />
                         <footer className="usa-identifier footer">
                             <ReportStreamFooter />
                         </footer>
-                    </SessionProvider>
-=======
-                        <ToastContainer limit={4} />
-                    </GlobalContextProvider>
-                    <footer className="usa-identifier footer">
-                        <ReportStreamFooter />
-                    </footer>
->>>>>>> 7f0b58f0
+                  </SessionProvider>
                 </NetworkErrorBoundary>
             </Suspense>
         </Security>
