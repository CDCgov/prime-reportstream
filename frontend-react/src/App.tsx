--- conflicted
+++ resolved
@@ -9,10 +9,6 @@
 
 import ScrollRestoration from "./components/ScrollRestoration";
 import { useScrollToTop } from "./hooks/UseScrollToTop";
-<<<<<<< HEAD
-import { OKTA_AUTH } from "./oktaConfig";
-=======
->>>>>>> 00064c98
 import { permissionCheck } from "./utils/PermissionsUtils";
 import { ErrorPage } from "./pages/error/ErrorPage";
 import { AuthorizedFetchProvider } from "./contexts/AuthorizedFetchContext";
@@ -29,14 +25,6 @@
 import { AppConfig } from "./config";
 
 import "react-toastify/dist/ReactToastify.css";
-<<<<<<< HEAD
-
-export interface AppProps {
-    Layout: React.ComponentType;
-    config: AppConfig;
-}
-
-=======
 
 export interface AppProps {
     Layout: React.ComponentType;
@@ -44,16 +32,11 @@
     oktaAuth: OktaAuth;
 }
 
->>>>>>> 00064c98
 /**
  * App entrypoint that bootstraps all needed systems. Expects a `Layout` component
  * prop that handles rendering content.
  */
-<<<<<<< HEAD
-function App(props: AppProps) {
-=======
 function App({ oktaAuth, config, ...props }: AppProps) {
->>>>>>> 00064c98
     const navigate = useNavigate();
     const restoreOriginalUri = useCallback(
         /**
@@ -85,22 +68,6 @@
         },
         [navigate],
     );
-<<<<<<< HEAD
-    return (
-        <SessionProvider
-            oktaAuth={OKTA_AUTH}
-            restoreOriginalUri={restoreOriginalUri}
-        >
-            <AppBase {...props} />
-        </SessionProvider>
-    );
-}
-
-const AppBase = ({ Layout, config }: AppProps) => {
-    const location = useLocation();
-    const { appInsights, setTelemetryCustomProperty } = useAppInsightsContext();
-    const { oktaAuth, authState } = useSessionContext();
-=======
 
     return (
         <QueryClientProvider client={appQueryClient}>
@@ -121,7 +88,6 @@
     const location = useLocation();
     const { appInsights, setTelemetryCustomProperty } = useAppInsightsContext();
     const { oktaAuth, authState, config } = useSessionContext();
->>>>>>> 00064c98
     const { email } = authState.idToken?.claims ?? {};
     const { logout, activeMembership } = useSessionContext();
     const sessionStartTime = useRef<number>(new Date().getTime());
@@ -209,27 +175,6 @@
 
     return (
         <HelmetProvider>
-<<<<<<< HEAD
-            <QueryClientProvider client={appQueryClient}>
-                <AuthorizedFetchProvider>
-                    <FeatureFlagProvider>
-                        <NetworkErrorBoundary fallbackComponent={Fallback}>
-                            <CacheProvider>
-                                <ScrollRestoration />
-                                <DAPScript
-                                    env={config.APP_ENV}
-                                    pathname={location.pathname}
-                                />
-                                <Suspense>
-                                    <Layout />
-                                </Suspense>
-                                <ReactQueryDevtools initialIsOpen={false} />
-                            </CacheProvider>
-                        </NetworkErrorBoundary>
-                    </FeatureFlagProvider>
-                </AuthorizedFetchProvider>
-            </QueryClientProvider>
-=======
             <AuthorizedFetchProvider>
                 <FeatureFlagProvider>
                     <NetworkErrorBoundary fallbackComponent={Fallback}>
@@ -247,7 +192,6 @@
                     </NetworkErrorBoundary>
                 </FeatureFlagProvider>
             </AuthorizedFetchProvider>
->>>>>>> 00064c98
         </HelmetProvider>
     );
 };
