<<<<<<< HEAD

=======
// @ts-nocheck // TODO: fix types in this file
import "./App.css";
>>>>>>> 0d1eca07
import { Home } from "./pages/home/Home";
import { ReportStreamFooter } from "./components/ReportStreamFooter";
import Daily from "./pages/daily/Daily";
import { HowItWorks } from "./pages/how-it-works/HowItWorks";
import { Details } from "./pages/details/Details";
import { Login } from "./pages/Login";
import { TermsOfService } from "./pages/TermsOfService";
import { GovBanner } from "@trussworks/react-uswds";
import { ReportStreamHeader } from "./components/ReportStreamHeader";

import { oktaSignInConfig, oktaAuthConfig } from "./oktaConfig";
import { Route, useHistory, Switch } from "react-router-dom";
import { OktaAuth, toRelativeUrl } from "@okta/okta-auth-js";
import { Security, SecureRoute, LoginCallback } from "@okta/okta-react";
import { NetworkErrorBoundary } from "rest-hooks";
import { isIE } from "react-device-detect";

import { About } from "./pages/About";
import { AuthorizedRoute } from "./components/AuthorizedRoute";
import { PERMISSIONS } from "./resources/PermissionsResource";
import { permissionCheck, reportReceiver } from "./webreceiver-utils";
import { Upload } from "./pages/Upload";
import { useIdleTimer } from "react-idle-timer";
import { CODES, ErrorPage } from "./pages/error/ErrorPage";

const OKTA_AUTH = new OktaAuth(oktaAuthConfig);

const App = () => {

    const history = useHistory();
    const customAuthHandler = () => {
        history.push("/login");
    };
    const restoreOriginalUri = async (_oktaAuth: any, originalUri: string) => {
        // check if the user would have any data to receive via their organizations from the okta claim
        // direct them to the /upload page if they do not have an organization that receives data
        const authState = OKTA_AUTH.authStateManager._authState;
        if (!reportReceiver(authState) && permissionCheck(PERMISSIONS.SENDER, authState)) {
            history.replace(toRelativeUrl(`${window.location.origin}/upload`, window.location.origin));
            return;
        }
        history.replace(toRelativeUrl(originalUri, window.location.origin));
    };
    const handleIdle = (): void => {
        if (OKTA_AUTH.authStateManager._authState.isAuthenticated) OKTA_AUTH.signOut();
    }

    useIdleTimer({
        timeout: 1000 * 60 * 15,
        onIdle: handleIdle,
        debounce: 500
    })

    if (isIE) return <ErrorPage code={CODES.UNSUPPORTED_BROWSER} />
    return (
        <Security
            oktaAuth={OKTA_AUTH}
            onAuthRequired={customAuthHandler}
            restoreOriginalUri={restoreOriginalUri}
        >
            <NetworkErrorBoundary
                fallbackComponent={() => {
                    return <div></div>;
                }}
            >
<<<<<<< HEAD
                <GovBanner aria-label="Official government website" />
                <ReportStreamHeader />
                <main id='main-content'>
                    <div className="content">
                        <Switch>
                            <Route path="/" exact={true} key={'home'} component={Home}/>
                            <Route path="/about" component={About} key={'about'}/>
                            <Route path="/how-it-works" component={HowItWorks} key={'howitworks'}/>
                            <Route path="/terms-of-service" component={TermsOfService} key={'TermsOfService'} />
                            <Route path="/login" key={'login'} render={() => (<Login config={oktaSignInConfig} />)} />
                            <Route path="/login/callback" key={'logincallback'} component={LoginCallback} />
                            <AuthorizedRoute path='/daily-data' key={'daily-data'} authorize={PERMISSIONS.RECEIVER} component={Daily} />
                            <AuthorizedRoute path='/upload' key={'upload'} authorize={PERMISSIONS.SENDER} component={Upload} />
                            <Suspense key={'sinner'} fallback={<Spinner fullPage />}>
                                <SecureRoute key={'report-details'} path="/report-details" component={Details} />
                            </Suspense>
                        </Switch>
                    </div>
                </main>
=======
                <div className="content">
                    <GovBanner aria-label="Official government website" />
                    <ReportStreamHeader />
                    <Switch>
                        <Route path="/" exact={true} component={Home} />
                        <Route path="/about" component={About} />
                        <Route path="/how-it-works" component={HowItWorks} />
                        <Route path="/terms-of-service" component={TermsOfService} />
                        <Route path="/login" render={() => (<Login config={oktaSignInConfig} />)} />
                        <Route path="/login/callback" component={LoginCallback} />
                        <AuthorizedRoute path='/daily-data' authorize={PERMISSIONS.RECEIVER} component={Daily} />
                        <AuthorizedRoute path='/upload' authorize={PERMISSIONS.SENDER} component={Upload} />
                        <SecureRoute path="/report-details" component={Details} />

                        {/* Handles any undefined route */}
                        <Route render={() => (<ErrorPage code={CODES.NOT_FOUND_404} />)} />

                    </Switch>
                </div>
>>>>>>> 0d1eca07
                <footer className="usa-identifier footer">
                    <ReportStreamFooter />
                </footer>
            </NetworkErrorBoundary>
        </Security>
    );
};

export default App;<|MERGE_RESOLUTION|>--- conflicted
+++ resolved
@@ -1,9 +1,4 @@
-<<<<<<< HEAD
-
-=======
 // @ts-nocheck // TODO: fix types in this file
-import "./App.css";
->>>>>>> 0d1eca07
 import { Home } from "./pages/home/Home";
 import { ReportStreamFooter } from "./components/ReportStreamFooter";
 import Daily from "./pages/daily/Daily";
@@ -69,30 +64,10 @@
                     return <div></div>;
                 }}
             >
-<<<<<<< HEAD
                 <GovBanner aria-label="Official government website" />
                 <ReportStreamHeader />
                 <main id='main-content'>
                     <div className="content">
-                        <Switch>
-                            <Route path="/" exact={true} key={'home'} component={Home}/>
-                            <Route path="/about" component={About} key={'about'}/>
-                            <Route path="/how-it-works" component={HowItWorks} key={'howitworks'}/>
-                            <Route path="/terms-of-service" component={TermsOfService} key={'TermsOfService'} />
-                            <Route path="/login" key={'login'} render={() => (<Login config={oktaSignInConfig} />)} />
-                            <Route path="/login/callback" key={'logincallback'} component={LoginCallback} />
-                            <AuthorizedRoute path='/daily-data' key={'daily-data'} authorize={PERMISSIONS.RECEIVER} component={Daily} />
-                            <AuthorizedRoute path='/upload' key={'upload'} authorize={PERMISSIONS.SENDER} component={Upload} />
-                            <Suspense key={'sinner'} fallback={<Spinner fullPage />}>
-                                <SecureRoute key={'report-details'} path="/report-details" component={Details} />
-                            </Suspense>
-                        </Switch>
-                    </div>
-                </main>
-=======
-                <div className="content">
-                    <GovBanner aria-label="Official government website" />
-                    <ReportStreamHeader />
                     <Switch>
                         <Route path="/" exact={true} component={Home} />
                         <Route path="/about" component={About} />
@@ -108,8 +83,8 @@
                         <Route render={() => (<ErrorPage code={CODES.NOT_FOUND_404} />)} />
 
                     </Switch>
-                </div>
->>>>>>> 0d1eca07
+                    </div>
+                </main>
                 <footer className="usa-identifier footer">
                     <ReportStreamFooter />
                 </footer>
