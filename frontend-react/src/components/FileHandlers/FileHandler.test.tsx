--- conflicted
+++ resolved
@@ -249,11 +249,7 @@
             mockUseFileHandler(WARNING_CSV_FILE_SELECTED);
             mockUseSenderSchemaOptions({
                 isLoading: false,
-<<<<<<< HEAD
-                schemaOptions: STANDARD_SCHEMA_OPTIONS,
-=======
                 data: STANDARD_SCHEMA_OPTIONS,
->>>>>>> 00064c98
             });
             mockUseWatersUploader({
                 isWorking: false,
@@ -291,11 +287,7 @@
             mockUseFileHandler(INVALID_CSV_FILE_SELECTED);
             mockUseSenderSchemaOptions({
                 isLoading: false,
-<<<<<<< HEAD
-                schemaOptions: STANDARD_SCHEMA_OPTIONS,
-=======
                 data: STANDARD_SCHEMA_OPTIONS,
->>>>>>> 00064c98
             });
             mockUseWatersUploader({
                 isWorking: false,
