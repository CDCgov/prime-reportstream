import React, { useCallback, useEffect, useMemo, useState } from "react";

import { showError } from "../AlertNotifications";
import { useSessionContext } from "../../contexts/SessionContext";
import { useSenderResource } from "../../hooks/UseSenderResource";
import { useOrganizationResource } from "../../hooks/UseOrganizationResource";
import { OverallStatus, WatersResponse } from "../../config/endpoints/waters";
import Spinner from "../Spinner"; // TODO: refactor to use suspense
import useFileHandler, {
    ErrorType,
    FileHandlerActionType,
    FileType,
} from "../../hooks/UseFileHandler";
import { parseCsvForError } from "../../utils/FileUtils";
import { useWatersUploader } from "../../hooks/network/WatersHooks";
import { NoServicesBanner } from "../alerts/NoServicesAlert";

import {
    FileErrorDisplay,
    FileQualityFilterDisplay,
    FileSuccessDisplay,
    FileWarningBanner,
    FileWarningsDisplay,
<<<<<<< HEAD
    NoServiceBanner,
=======
>>>>>>> 84475b82
} from "./FileHandlerMessaging";
import { FileHandlerForm } from "./FileHandlerForm";

const FileHandlerSpinner = ({ message }: { message: string }) => (
    <div className="grid-col flex-1 display-flex flex-column flex-align-center margin-top-4">
        <div className="grid-row">
            <Spinner />
        </div>
        <div className="grid-row">{message}</div>
    </div>
);

const SERVER_ERROR_MESSAGING = {
    heading: OverallStatus.ERROR,
    message: "There was a server error. Your file has not been accepted.",
};

const errorMessagingMap = {
    validation: {
        server: SERVER_ERROR_MESSAGING,
        file: {
            heading: "Your file has not passed validation",
            message: "Please review the errors below.",
        },
    },
    upload: {
        server: SERVER_ERROR_MESSAGING,
        file: {
            heading: "We found errors in your file",
            message:
                "Please resolve the errors below and upload your edited file. Your file has not been accepted.",
        },
    },
};

export enum FileHandlerType {
    UPLOAD = "upload",
    VALIDATION = "validation",
}

interface FileHandlerProps {
    headingText: string;
    handlerType: FileHandlerType;
    successMessage: string;
    resetText: string;
    submitText: string;
    showSuccessMetadata: boolean;
    showWarningBanner: boolean;
    warningText?: string;
}

const FileHandler = ({
    headingText,
    handlerType,
    successMessage,
    resetText,
    submitText,
    showSuccessMetadata,
    showWarningBanner,
    warningText,
}: FileHandlerProps) => {
    const { state, dispatch } = useFileHandler();
    const [fileContent, setFileContent] = useState("");

    const {
        fileInputResetValue,
        contentType,
        fileType,
        fileName,
        errors,
        destinations,
        reportId,
        successTimestamp,
        cancellable,
        errorType,
        warnings,
        localError,
        overallStatus,
        reportItems,
    } = state;

    useEffect(() => {
        if (localError) {
            showError(localError);
        }
    }, [localError]);

    const { activeMembership } = useSessionContext();
    const { organization, loading: organizationLoading } =
        useOrganizationResource();
    // need to fetch sender from API to grab cvs vs hl7 format info
    const { sender, loading: senderLoading } = useSenderResource();

    const parsedName = activeMembership?.parsedName;
    const senderName = activeMembership?.service;
    const client = `${parsedName}.${senderName}`;
    const validateOnly = useMemo(
        () => handlerType !== FileHandlerType.UPLOAD,
        [handlerType]
    );
    const uploaderCallback = useCallback(
        (data?: WatersResponse) => {
            dispatch({
                type: FileHandlerActionType.REQUEST_COMPLETE,
                payload: { response: data!! }, // Strong asserting that this won't be undefined
            });
        },
        [dispatch]
    );
    const { sendFile, isWorking } = useWatersUploader(
        uploaderCallback,
        validateOnly
    );

    const handleFileChange = async (
        event: React.ChangeEvent<HTMLInputElement>
    ) => {
        if (!event?.target?.files?.length) {
            // no files selected
            return;
        }
        const file = event.target.files.item(0);
        if (!file) {
            // shouldn't happen but keeps linter happy
            return;
        }
        // unfortunate that we have to do this a bit early in order to keep
        // async code out of the reducer, but oh well - DWS
        const content = await file.text();

        if (file.type === "csv" || file.type === "text/csv") {
            const localCsvError = parseCsvForError(file.name, content);
            if (localCsvError) {
                showError(localCsvError);
                return;
            }
        }

        setFileContent(content);

        dispatch({
            type: FileHandlerActionType.FILE_SELECTED,
            payload: { file },
        });
    };

    const handleSubmit = async (event: React.FormEvent<HTMLFormElement>) => {
        event.preventDefault();

        if (fileContent.length === 0) {
            showError(`No File Contents To ${submitText}`);
            return;
        }

        // initializes necessary state and sets `isSubmitting`
        dispatch({ type: FileHandlerActionType.PREPARE_FOR_REQUEST });
        await sendFile({
            contentType: contentType,
            fileContent: fileContent,
            fileName: fileName,
            client: client,
        });
    };

    const resetState = () => {
        setFileContent("");
        dispatch({ type: FileHandlerActionType.RESET });
    };

    const submitted = useMemo(
        () => !!(reportId || errors.length || overallStatus),
        [reportId, errors.length, overallStatus]
    );

    const successDescription = useMemo(() => {
        let suffix = "";
        if (handlerType === FileHandlerType.UPLOAD) {
            suffix = " and will be transmitted";
        }
        const schemaDescription =
            fileType === FileType.HL7
                ? "ReportStream standard HL7 v2.5.1"
                : "standard CSV";
        return `The file meets the ${schemaDescription} schema${suffix}.`;
    }, [fileType, handlerType]);

    const warningDescription = useMemo(() => {
        return handlerType === FileHandlerType.UPLOAD
            ? "Your file has been transmitted, but these warning areas can be addressed to enhance clarity."
            : "The following warnings were returned while processing your file. We recommend addressing warnings to enhance clarity.";
    }, [handlerType]);

    // default to FILE messaging here, partly to simplify typecheck
    const errorMessaging = useMemo(
        () => errorMessagingMap[handlerType][errorType || ErrorType.FILE],
        [errorType, handlerType]
    );

    const formLabel = useMemo(() => {
        if (!sender) {
            return "";
        }
        const fileTypeDescription =
            sender.format === "CSV" ? "a CSV" : "an HL7 v2.5.1";
        return `Select ${fileTypeDescription} formatted file to ${submitText.toLowerCase()}. Make sure that your file has a .${sender.format.toLowerCase()} extension.`;
    }, [sender, submitText]);

    // Array containing only qualityFilterMessages that have filteredReportItems.
    const qualityFilterMessages = useMemo(
        () => reportItems?.filter((d) => d.filteredReportItems.length > 0),
        [reportItems]
    );

    const hasQualityFilterMessages =
        destinations.length > 0 &&
        qualityFilterMessages &&
        qualityFilterMessages.length > 0;

    const isFileSuccess =
        (reportId || overallStatus === OverallStatus.VALID) &&
        !hasQualityFilterMessages;

    if (senderLoading || organizationLoading) {
        return <FileHandlerSpinner message="Loading..." />;
    }

    if (!sender) {
        return (
            <div className="grid-container usa-section margin-bottom-10">
                <h1 className="margin-top-0 margin-bottom-5">{headingText}</h1>
                <h2 className="font-sans-lg">{organization?.description}</h2>
<<<<<<< HEAD
                <NoServiceBanner
                    action={handlerType}
                    organization={
                        organization?.description || "your organization"
                    }
=======
                <NoServicesBanner
                    featureName={handlerType}
                    organization={organization?.description}
                    serviceType={"sender"}
>>>>>>> 84475b82
                />
            </div>
        );
    }

    return (
        <div className="grid-container usa-section margin-bottom-10">
            <h1 className="margin-top-0 margin-bottom-5">{headingText}</h1>
            <h2 className="font-sans-lg">{organization?.description}</h2>
            {isFileSuccess && (
                <>
                    <p
                        id="validatedFilename"
                        className="text-normal text-base margin-bottom-0"
                    >
                        File name
                    </p>
                    <p className="margin-top-05">{fileName}</p>
                </>
            )}
            {showWarningBanner && (
                <FileWarningBanner message={warningText || ""} />
            )}
            {warnings.length > 0 && (
                <FileWarningsDisplay
                    warnings={warnings}
                    heading=""
                    message={warningDescription}
                />
            )}
            {isFileSuccess && (
                <FileSuccessDisplay
                    extendedMetadata={{
                        destinations,
                        timestamp: successTimestamp,
                        reportId,
                    }}
                    heading={successMessage}
                    message={successDescription}
                    showExtendedMetadata={showSuccessMetadata}
                />
            )}
            {errors.length > 0 && (
                <FileErrorDisplay
                    fileName={fileName}
                    handlerType={handlerType}
                    errors={errors}
                    heading={errorMessaging.heading}
                    message={errorMessaging.message}
                />
            )}
            {hasQualityFilterMessages && (
                <FileQualityFilterDisplay
                    destinations={qualityFilterMessages}
                    heading=""
                    message={`The file does not meet the jurisdiction's schema. Please resolve the errors below.`}
                />
            )}
            {isWorking && <FileHandlerSpinner message="Processing file..." />}
            {!isWorking && (
                <FileHandlerForm
                    handleSubmit={handleSubmit}
                    handleFileChange={handleFileChange}
                    resetState={resetState}
                    fileInputResetValue={fileInputResetValue}
                    submitted={submitted}
                    cancellable={cancellable}
                    fileName={fileName}
                    formLabel={formLabel}
                    resetText={resetText}
                    submitText={submitText}
                />
            )}
        </div>
    );
};

export default FileHandler;<|MERGE_RESOLUTION|>--- conflicted
+++ resolved
@@ -21,11 +21,7 @@
     FileSuccessDisplay,
     FileWarningBanner,
     FileWarningsDisplay,
-<<<<<<< HEAD
-    NoServiceBanner,
-=======
->>>>>>> 84475b82
-} from "./FileHandlerMessaging";
+}
 import { FileHandlerForm } from "./FileHandlerForm";
 
 const FileHandlerSpinner = ({ message }: { message: string }) => (
@@ -256,18 +252,10 @@
             <div className="grid-container usa-section margin-bottom-10">
                 <h1 className="margin-top-0 margin-bottom-5">{headingText}</h1>
                 <h2 className="font-sans-lg">{organization?.description}</h2>
-<<<<<<< HEAD
-                <NoServiceBanner
-                    action={handlerType}
-                    organization={
-                        organization?.description || "your organization"
-                    }
-=======
                 <NoServicesBanner
                     featureName={handlerType}
                     organization={organization?.description}
                     serviceType={"sender"}
->>>>>>> 84475b82
                 />
             </div>
         );
