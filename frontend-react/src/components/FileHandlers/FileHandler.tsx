import React, { useCallback, useEffect, useMemo, useState } from "react";

import { showError } from "../AlertNotifications";
import { useSessionContext } from "../../contexts/SessionContext";
import { useSenderResource } from "../../hooks/UseSenderResource";
import Spinner from "../Spinner"; // TODO: refactor to use suspense
import useFileHandler, {
    ErrorType,
    FileHandlerActionType,
    FileType,
} from "../../hooks/UseFileHandler";
import { parseCsvForError } from "../../utils/FileUtils";
import { useWatersUploader } from "../../hooks/network/WatersHooks";
import { NoServicesBanner } from "../alerts/NoServicesAlert";
import { useOrganizationSettings } from "../../hooks/UseOrganizationSettings";
<<<<<<< HEAD
import { OverallStatus } from "../../config/api/types";
=======
import { EventName, trackAppInsightEvent } from "../../utils/Analytics";
>>>>>>> db305843

import {
    RequestLevel,
    FileQualityFilterDisplay,
    FileSuccessDisplay,
    FileWarningBanner,
    RequestedChangesDisplay,
} from "./FileHandlerMessaging";
import { FileHandlerForm } from "./FileHandlerForm";

const FileHandlerSpinner = ({ message }: { message: string }) => (
    <div className="grid-col flex-1 display-flex flex-column flex-align-center margin-top-4">
        <div className="grid-row">
            <Spinner />
        </div>
        <div className="grid-row">{message}</div>
    </div>
);

const SERVER_ERROR_MESSAGING = {
    heading: OverallStatus.ERROR,
    message: "There was a server error. Your file has not been accepted.",
};

const errorMessagingMap = {
    validation: {
        server: SERVER_ERROR_MESSAGING,
        file: {
            heading: "Your file has not passed validation",
            message: "Please review the errors below.",
        },
    },
    upload: {
        server: SERVER_ERROR_MESSAGING,
        file: {
            heading: "We found errors in your file",
            message:
                "Please resolve the errors below and upload your edited file. Your file has not been accepted.",
        },
    },
};

export enum FileHandlerType {
    UPLOAD = "upload",
    VALIDATION = "validation",
}

interface FileHandlerProps {
    headingText: string;
    handlerType: FileHandlerType;
    successMessage: string;
    resetText: string;
    submitText: string;
    showSuccessMetadata: boolean;
    showWarningBanner: boolean;
    warningText?: string;
}

const FileHandler = ({
    headingText,
    handlerType,
    successMessage,
    resetText,
    submitText,
    showSuccessMetadata,
    showWarningBanner,
    warningText,
}: FileHandlerProps) => {
    const { state, dispatch } = useFileHandler();
    const [fileContent, setFileContent] = useState("");

    const {
        fileInputResetValue,
        contentType,
        fileType,
        fileName,
        errors,
        destinations,
        reportId,
        successTimestamp,
        cancellable,
        errorType,
        warnings,
        localError,
        overallStatus,
        reportItems,
    } = state;

    useEffect(() => {
        if (localError) {
            showError(localError);
        }
    }, [localError]);

    const { activeMembership } = useSessionContext();
    // TODO: Transition from isLoading to Suspense component
    const { data: organization, isLoading: organizationLoading } =
        useOrganizationSettings();
    // need to fetch sender from API to grab cvs vs hl7 format info
    const { senderDetail: sender, senderIsLoading } = useSenderResource();

    const parsedName = activeMembership?.parsedName;
    const senderName = activeMembership?.service;
    const client = `${parsedName}.${senderName}`;
    const validateOnly = useMemo(
        () => handlerType !== FileHandlerType.UPLOAD,
        [handlerType]
    );
    const uploaderCallback = useCallback(
        (data?: WatersResponse) => {
            dispatch({
                type: FileHandlerActionType.REQUEST_COMPLETE,
                payload: { response: data!! }, // Strong asserting that this won't be undefined
            });
        },
        [dispatch]
    );
    const { sendFile, isWorking } = useWatersUploader(
        uploaderCallback,
        validateOnly
    );

    const handleFileChange = async (
        event: React.ChangeEvent<HTMLInputElement>
    ) => {
        if (!event?.target?.files?.length) {
            // no files selected
            return;
        }
        const file = event.target.files.item(0);
        if (!file) {
            // shouldn't happen but keeps linter happy
            return;
        }
        // unfortunate that we have to do this a bit early in order to keep
        // async code out of the reducer, but oh well - DWS
        const content = await file.text();

        if (file.type === "csv" || file.type === "text/csv") {
            const localCsvError = parseCsvForError(file.name, content);
            if (localCsvError) {
                showError(localCsvError);
                return;
            }
        }

        setFileContent(content);

        dispatch({
            type: FileHandlerActionType.FILE_SELECTED,
            payload: { file },
        });
    };

    const handleSubmit = async (event: React.FormEvent<HTMLFormElement>) => {
        event.preventDefault();

        if (fileContent.length === 0) {
            showError(`No File Contents To ${submitText}`);
            return;
        }

        // initializes necessary state and sets `isSubmitting`
        dispatch({ type: FileHandlerActionType.PREPARE_FOR_REQUEST });

        let eventData;

        try {
            const response = await sendFile({
                contentType: contentType,
                fileContent: fileContent,
                fileName: fileName,
                client: client,
            });

            eventData = {
                warningCount: response?.warnings?.length,
                errorCount: response?.errors?.length,
            };
        } catch (e: any) {
            if (e.data) {
                eventData = {
                    warningCount: e.data.warningCount,
                    errorCount: e.data.errorCount,
                };
            }
        }

        if (eventData && validateOnly) {
            trackAppInsightEvent(EventName.FILE_VALIDATOR, {
                fileValidator: {
                    schema: sender?.schemaName,
                    fileType: fileType,
                    sender: organization?.name,
                    ...eventData,
                },
            });
        }
    };

    const resetState = () => {
        setFileContent("");
        dispatch({ type: FileHandlerActionType.RESET });
    };

    const submitted = useMemo(
        () => !!(reportId || errors.length || overallStatus),
        [reportId, errors.length, overallStatus]
    );

    const successDescription = useMemo(() => {
        let suffix = "";
        if (handlerType === FileHandlerType.UPLOAD) {
            suffix = " and will be transmitted";
        }
        const schemaDescription =
            fileType === FileType.HL7
                ? "ReportStream standard HL7 v2.5.1"
                : "standard CSV";
        return `The file meets the ${schemaDescription} schema${suffix}.`;
    }, [fileType, handlerType]);

    const warningHeading = useMemo(() => {
        return handlerType === FileHandlerType.VALIDATION
            ? `${successMessage} with recommended edits`
            : "";
    }, [handlerType, successMessage]);

    const warningDescription = useMemo(() => {
        return handlerType === FileHandlerType.UPLOAD
            ? "Your file has been transmitted, but these warning areas can be addressed to enhance clarity."
            : "The following warnings were returned while processing your file. We recommend addressing warnings to enhance clarity.";
    }, [handlerType]);

    // default to FILE messaging here, partly to simplify typecheck
    const errorMessaging = useMemo(
        () => errorMessagingMap[handlerType][errorType || ErrorType.FILE],
        [errorType, handlerType]
    );

    const formLabel = useMemo(() => {
        if (!sender) {
            return "";
        }
        const fileTypeDescription =
            sender.format === "CSV" ? "a CSV" : "an HL7 v2.5.1";
        return `Select ${fileTypeDescription} formatted file to ${submitText.toLowerCase()}. Make sure that your file has a .${sender.format.toLowerCase()} extension.`;
    }, [sender, submitText]);

    // Array containing only qualityFilterMessages that have filteredReportItems.
    const qualityFilterMessages = useMemo(
        () => reportItems?.filter((d) => d.filteredReportItems.length > 0),
        [reportItems]
    );

    const hasQualityFilterMessages =
        destinations.length > 0 &&
        qualityFilterMessages &&
        qualityFilterMessages.length > 0;

    const isFileSuccess =
        (reportId || overallStatus === OverallStatus.VALID) &&
        !hasQualityFilterMessages;

    if (senderIsLoading || organizationLoading) {
        return <FileHandlerSpinner message="Loading..." />;
    }

    if (!sender) {
        return (
            <div className="grid-container usa-section margin-bottom-10">
                <h1 className="margin-top-0 margin-bottom-5">{headingText}</h1>
                <h2 className="font-sans-lg">{organization?.description}</h2>
                <NoServicesBanner
                    featureName={handlerType}
                    organization={organization?.description}
                    serviceType={"sender"}
                />
            </div>
        );
    }

    return (
        <div className="grid-container usa-section margin-bottom-10">
            <h1 className="margin-top-0 margin-bottom-5">{headingText}</h1>
            <h2 className="font-sans-lg">{organization?.description}</h2>
            {fileName && (
                <>
                    <p
                        id="validatedFilename"
                        className="text-normal text-base margin-bottom-0"
                    >
                        File name
                    </p>
                    <p className="margin-top-05">{fileName}</p>
                </>
            )}
            {showWarningBanner && (
                <FileWarningBanner message={warningText || ""} />
            )}
            {isFileSuccess && warnings.length === 0 && (
                <FileSuccessDisplay
                    extendedMetadata={{
                        destinations,
                        timestamp: successTimestamp,
                        reportId,
                    }}
                    heading={successMessage}
                    message={successDescription}
                    showExtendedMetadata={showSuccessMetadata}
                />
            )}
            {warnings.length > 0 && (
                <RequestedChangesDisplay
                    title={RequestLevel.WARNING}
                    data={warnings}
                    message={warningDescription}
                    heading={warningHeading}
                    handlerType={handlerType}
                />
            )}
            {errors.length > 0 && (
                <RequestedChangesDisplay
                    title={RequestLevel.ERROR}
                    data={errors}
                    message={errorMessaging.message}
                    heading={errorMessaging.heading}
                    handlerType={handlerType}
                />
            )}
            {hasQualityFilterMessages && (
                <FileQualityFilterDisplay
                    destinations={qualityFilterMessages}
                    heading=""
                    message={`The file does not meet the jurisdiction's schema. Please resolve the errors below.`}
                />
            )}
            {isWorking && <FileHandlerSpinner message="Processing file..." />}
            {!isWorking && (
                <FileHandlerForm
                    handleSubmit={handleSubmit}
                    handleFileChange={handleFileChange}
                    resetState={resetState}
                    fileInputResetValue={fileInputResetValue}
                    submitted={submitted}
                    cancellable={cancellable}
                    fileName={fileName}
                    formLabel={formLabel}
                    resetText={resetText}
                    submitText={submitText}
                />
            )}
        </div>
    );
};

export default FileHandler;<|MERGE_RESOLUTION|>--- conflicted
+++ resolved
@@ -13,11 +13,8 @@
 import { useWatersUploader } from "../../hooks/network/WatersHooks";
 import { NoServicesBanner } from "../alerts/NoServicesAlert";
 import { useOrganizationSettings } from "../../hooks/UseOrganizationSettings";
-<<<<<<< HEAD
 import { OverallStatus } from "../../config/api/types";
-=======
 import { EventName, trackAppInsightEvent } from "../../utils/Analytics";
->>>>>>> db305843
 
 import {
     RequestLevel,
