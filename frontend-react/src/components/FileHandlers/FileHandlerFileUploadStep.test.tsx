--- conflicted
+++ resolved
@@ -210,17 +210,10 @@
                     useWatersUploaderExports,
                     "useWatersUploader",
                 ).mockReturnValue({
-<<<<<<< HEAD
-                    isWorking: false,
-                    uploaderError: null,
-                    sendFile: () => Promise.resolve(mockSendValidFile),
-                });
-=======
                     isPending: false,
                     error: null,
                     mutateAsync: () => Promise.resolve(mockSendValidFile),
                 } as any);
->>>>>>> 00064c98
 
                 renderApp(
                     <FileHandlerFileUploadStep
@@ -290,15 +283,6 @@
                     useWatersUploaderExports,
                     "useWatersUploader",
                 ).mockReturnValue({
-<<<<<<< HEAD
-                    isWorking: false,
-                    uploaderError: null,
-                    sendFile: () =>
-                        Promise.reject({
-                            data: mockSendFileWithErrors,
-                        }),
-                });
-=======
                     isPending: false,
                     error: null,
                     mutateAsync: () =>
@@ -306,7 +290,6 @@
                             data: mockSendFileWithErrors,
                         }),
                 } as any);
->>>>>>> 00064c98
                 renderApp(
                     <FileHandlerFileUploadStep
                         {...DEFAULT_PROPS}
