--- conflicted
+++ resolved
@@ -1,11 +1,7 @@
 import React, { AnchorHTMLAttributes } from "react";
 import { Link, NavLink } from "react-router-dom";
 import classnames from "classnames";
-<<<<<<< HEAD
 import { ButtonProps } from "@trussworks/react-uswds/lib/components/Button/Button";
-=======
-import DOMPurify from "dompurify";
->>>>>>> 24cd59cc
 
 /** React.PropsWithChildren has known issues with generic extension in React 18,
  * so rather than using it here, we are using our own definition of child types.
