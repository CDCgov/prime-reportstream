--- conflicted
+++ resolved
@@ -12,11 +12,8 @@
 import { useEffect, useState } from "react";
 import { useResource } from "rest-hooks";
 import OrganizationResource from "../resources/OrganizationResource";
-<<<<<<< HEAD
 import {permissionCheck, reportReceiver} from "../webreceiver-utils";
 import {PERMISSIONS} from "../resources/PermissionsResource";
-=======
->>>>>>> ad167493
 
 /**
  *
@@ -28,11 +25,7 @@
         sortBy: undefined,
     }).sort((a, b) => a.description.localeCompare(b.description));
 
-<<<<<<< HEAD
-    let setValue = (e: any) => {};
-=======
     let setValue = (e: any) => { };
->>>>>>> ad167493
 
     return (
         <Dropdown
@@ -67,115 +60,6 @@
                 .then((cl) => setUser(cl.email ? cl.email : "unknown user"));
         }
     });
-<<<<<<< HEAD
-
-    return authState && authState.isAuthenticated ? (
-        <div className="prime-user-account">
-            <span id="emailUser">{user ? user : ""}</span>
-            <br />
-            {authState.accessToken?.claims.organization.some(
-                (o: String) => o === "DHPrimeAdmins"
-            )
-                ? "" //<OrganizationDropDown></OrganizationDropDown>
-                : ""}
-            <br />
-            <a
-                href="/"
-                id="logout"
-                onClick={() => oktaAuth.signOut()}
-                className="usa-link"
-            >
-                Logout
-            </a>
-        </div>
-    ) : (
-        <Button type="button" outline>
-            <Link href="/daily">Sign In</Link>
-        </Button>
-    );
-};
-
-export const ReportStreamHeader = () => {
-    const { authState } = useOktaAuth();
-    const [isOpen, setIsOpen] = useState(false);
-    const testMenuItems = [
-        <Link href="/how-it-works/getting-started" key="getting-started">
-            Getting started
-        </Link>,
-        <Link href="/how-it-works/elr-checklist" key="elr-checklist">
-            ELR onboarding checklist
-        </Link>,
-        <Link
-            href="/how-it-works/data-download-guide"
-            key="data-download-guide"
-        >
-            Data download website guide
-        </Link>,
-        <Link href="/how-it-works/where-were-live" key="where-were-live">
-            Where we're live
-        </Link>,
-        <Link
-            href="/how-it-works/systems-and-settings"
-            key="systems-and-settings"
-        >
-            System and settings
-        </Link>,
-        <Link href="/how-it-works/security-practices" key="security-practices">
-            Security practices
-        </Link>,
-    ];
-
-    let itemsMenu = [
-        <Link href="/about" id="docs" key="docs" className="usa-nav__link">
-            <span>About</span>
-        </Link>,
-        <>
-            <NavDropDownButton
-                menuId="testDropDownOne"
-                onToggle={(): void => {
-                    setIsOpen(true);
-                }}
-                isOpen={isOpen}
-                label="How it works"
-                isCurrent={isOpen}
-            />
-            <Menu
-                key="one"
-                items={testMenuItems}
-                isOpen={isOpen}
-                id="testDropDownOne"
-                onClick={(): void => setIsOpen(false)}
-            />
-        </>,
-    ];
-
-    if (authState !== null) {
-        if (reportReceiver(authState)) {
-            itemsMenu.splice(0, 0,
-                <Link href="/daily"
-                      key="daily"
-                      data-attribute="hidden"
-                      hidden={true}
-                      className="usa-nav__link">
-                    <span>Daily data</span>
-                </Link>
-            );
-        }
-
-        if (permissionCheck(PERMISSIONS['sender'], authState)) {
-            itemsMenu.splice(1, 0,
-                <Link href="/upload"
-                      key="upload"
-                      data-attribute="hidden"
-                      hidden={true}
-                      className="usa-nav__link">
-                    <span>Upload</span>
-                </Link>
-            );
-        }
-    }
-
-=======
 
     return authState && authState.isAuthenticated ? (
         <div className="prime-user-account">
@@ -251,7 +135,32 @@
         </>,
     ];
 
->>>>>>> ad167493
+    if (authState !== null) {
+        if (reportReceiver(authState)) {
+            itemsMenu.splice(0, 0,
+                <Link href="/daily"
+                      key="daily"
+                      data-attribute="hidden"
+                      hidden={true}
+                      className="usa-nav__link">
+                    <span>Daily data</span>
+                </Link>
+            );
+        }
+
+        if (permissionCheck(PERMISSIONS['sender'], authState)) {
+            itemsMenu.splice(1, 0,
+                <Link href="/upload"
+                      key="upload"
+                      data-attribute="hidden"
+                      hidden={true}
+                      className="usa-nav__link">
+                    <span>Upload</span>
+                </Link>
+            );
+        }
+    }
+
     if (!authState || !authState.isAuthenticated)
         itemsMenu = itemsMenu.slice(1);
 
