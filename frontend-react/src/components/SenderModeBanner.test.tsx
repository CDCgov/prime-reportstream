--- conflicted
+++ resolved
@@ -25,19 +25,12 @@
                 service: "testSender",
             },
 
-<<<<<<< HEAD
-            isUserAdmin: false,
-            isUserReceiver: false,
-            isUserSender: true,
-            environment: "test",
-=======
             user: {
                 isUserAdmin: false,
                 isUserReceiver: false,
                 isUserSender: true,
                 isUserTransceiver: false,
             } as any,
->>>>>>> 00064c98
         });
         renderApp(<SenderModeBanner />);
         const text = await screen.findByText("Learn more about onboarding.");
