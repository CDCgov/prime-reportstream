import { screen } from "@testing-library/react";

import { orgServer } from "../__mocks__/OrganizationMockServer";
import { renderApp } from "../utils/CustomRenderUtils";
import { mockSessionContentReturnValue } from "../contexts/__mocks__/SessionContext";
import { MemberType } from "../utils/OrganizationUtils";

import SenderModeBanner from "./SenderModeBanner";

describe("SenderModeBanner", () => {
    beforeAll(() => {
        orgServer.listen();
    });
    afterEach(() => orgServer.resetHandlers());
    afterAll(() => orgServer.close());

    test("renders when sender is testing", async () => {
        mockSessionContentReturnValue({
            authState: {
                accessToken: { accessToken: "TOKEN" },
            } as any,
            activeMembership: {
                memberType: MemberType.SENDER,
                parsedName: "testOrg",
                service: "testSender",
            },

            user: {
                isUserAdmin: false,
                isUserReceiver: false,
                isUserSender: true,
<<<<<<< HEAD
=======
                isUserTransceiver: false,
>>>>>>> 12eb307a
            } as any,
        });
        renderApp(<SenderModeBanner />);
        const text = await screen.findByText("Learn more about onboarding.");
        expect(text).toBeInTheDocument();
    });
});<|MERGE_RESOLUTION|>--- conflicted
+++ resolved
@@ -29,10 +29,7 @@
                 isUserAdmin: false,
                 isUserReceiver: false,
                 isUserSender: true,
-<<<<<<< HEAD
-=======
                 isUserTransceiver: false,
->>>>>>> 12eb307a
             } as any,
         });
         renderApp(<SenderModeBanner />);
