import { screen, fireEvent, waitFor } from "@testing-library/react";
import userEvent from "@testing-library/user-event";

import { renderApp } from "../../utils/CustomRenderUtils";
import * as useCreateOrganizationPublicKeyExports from "../../hooks/network/Organizations/PublicKeys/UseCreateOrganizationPublicKey";
import { UseCreateOrganizationPublicKeyResult } from "../../hooks/network/Organizations/PublicKeys/UseCreateOrganizationPublicKey";
import { RSSender } from "../../config/endpoints/settings";
import { sendersGenerator } from "../../__mocks__/OrganizationMockServer";
import * as useOrganizationPublicKeysExports from "../../hooks/network/Organizations/PublicKeys/UseOrganizationPublicKeys";
import { UseOrganizationPublicKeysResult } from "../../hooks/network/Organizations/PublicKeys/UseOrganizationPublicKeys";
import * as useOrganizationSendersExports from "../../hooks/UseOrganizationSenders";
import { UseOrganizationSendersResult } from "../../hooks/UseOrganizationSenders";
import { mockSessionContentReturnValue } from "../../contexts/__mocks__/SessionContext";
import { MemberType } from "../../utils/OrganizationUtils";

import { ManagePublicKeyPage } from "./ManagePublicKey";

const DEFAULT_SENDERS: RSSender[] = sendersGenerator(2);

const contentString = "This is the fake file text";
const fakeFile = new File([new Blob([contentString])], "file.pem", {
    type: "application/x-x509-ca-cert",
});
fakeFile.text = () => Promise.resolve(contentString);

const mockRSApiKeysResponse = {
    orgName: "testOrg",
    keys: [
        {
            scope: "testOrg.*.report",
            keys: [
                {
                    kty: "RSA",
                    kid: "testOrg.elr-0",
                    n: "asdfaasdfffffffffffffffffffffffffasdfasdfasdfasdf",
                    e: "AQAB",
                },
            ],
        },
    ],
};

async function chooseFile(file: File) {
    expect(screen.getByText("Drag file here or")).toBeVisible();
    await userEvent.upload(screen.getByTestId("file-input-input"), file);
    await screen.findByTestId("file-input-preview-image");
}

describe("ManagePublicKey", () => {
    function mockUseCreateOrganizationPublicKey(
        result: Partial<UseCreateOrganizationPublicKeyResult>,
    ) {
        vi.spyOn(
            useCreateOrganizationPublicKeyExports,
            "default",
        ).mockReturnValue({
            mutateAsync: vi.fn(),
            ...result,
        } as UseCreateOrganizationPublicKeyResult);
    }

    function mockUseOrganizationSenders(
        result: Partial<UseOrganizationSendersResult> = {},
    ) {
        vi.spyOn(useOrganizationSendersExports, "default").mockReturnValue({
            isLoading: false,
            data: DEFAULT_SENDERS,
            ...result,
        } as UseOrganizationSendersResult);
    }

    function mockUseOrganizationPublicKeys(
        result: Partial<UseOrganizationPublicKeysResult> = {},
    ) {
        vi.spyOn(useOrganizationPublicKeysExports, "default").mockReturnValue({
            isLoading: false,
            data: { orgName: "elr-0", keys: [] },
            ...result,
        } as UseOrganizationPublicKeysResult);
    }

    beforeEach(() => {
        mockSessionContentReturnValue({
            activeMembership: {
                memberType: MemberType.SENDER,
                parsedName: "testOrg",
                service: "serviceName",
            },
            user: {
                isUserAdmin: false,
                isUserReceiver: false,
                isUserSender: true,
<<<<<<< HEAD
=======
                isUserTransceiver: false,
>>>>>>> 12eb307a
            } as any,
        });
    });

    afterEach(() => {
        vi.resetAllMocks();
    });

    describe("when the page is loading", () => {
        function setup() {
            mockUseOrganizationSenders({ isLoading: true });
            mockUseOrganizationPublicKeys();

            renderApp(<ManagePublicKeyPage />);
        }

        test("renders a spinner", () => {
            setup();
            expect(screen.getByLabelText("loading-indicator")).toBeVisible();
        });
    });

    describe("when the Organization has more than one Sender", () => {
        function renderSetup() {
            mockUseOrganizationSenders({
                isLoading: false,
                data: DEFAULT_SENDERS,
            });
            mockUseOrganizationPublicKeys();

            renderApp(<ManagePublicKeyPage />);
        }

        test("renders the sender options", () => {
            renderSetup();
            expect(screen.getByText(/Manage public key/)).toBeVisible();
            expect(
                screen.getByTestId("ManagePublicKeyChooseSender"),
            ).toBeVisible();
            expect(
                screen.queryByTestId("file-input-input"),
            ).not.toBeInTheDocument();
        });

        describe("when the Sender is selected", () => {
            async function setup() {
                const submit = await screen.findByRole("button");
                expect(submit).toHaveAttribute("type", "submit");
                expect(submit).toBeDisabled();

                const selectSender = screen.getByRole("combobox");
                expect(selectSender).toBeInTheDocument();
                expect(selectSender).toHaveValue("");

                await waitFor(async () => {
                    await userEvent.selectOptions(selectSender, ["elr-1"]);
                    expect(submit).toBeEnabled();
                });
                await waitFor(async () => {
                    // eslint-disable-next-line testing-library/no-wait-for-side-effects
                    fireEvent.submit(screen.getByTestId("form"));
                    expect(
                        screen.queryByTestId("ManagePublicKeyChooseSender"),
                    ).not.toBeInTheDocument();
                });
            }

            test("renders ManagePublicKeyUpload", async () => {
                renderSetup();
                await setup();
                expect(screen.getByTestId("file-input-input")).toBeVisible();
            });
        });
    });

    describe("when the Organization has one sender", () => {
        function setup() {
            mockUseOrganizationSenders({
                isLoading: false,
                data: DEFAULT_SENDERS.slice(0, 1),
            });
            mockUseOrganizationPublicKeys();

            renderApp(<ManagePublicKeyPage />);
        }

        test("renders ManagePublicKeyUpload", () => {
            setup();
            expect(screen.getByText(/Manage public key/)).toBeVisible();
            expect(
                screen.queryByTestId("ManagePublicKeyChooseSender"),
            ).not.toBeInTheDocument();
            expect(screen.getByTestId("file-input-input")).toBeVisible();
        });
    });

    describe("when the senders public key has already been configured", () => {
        function setup() {
            mockUseOrganizationSenders({
                isLoading: false,
                data: DEFAULT_SENDERS.slice(0, 1),
            });

            mockUseOrganizationPublicKeys({
                data: mockRSApiKeysResponse,
            });

            renderApp(<ManagePublicKeyPage />);
        }

        test.skip("shows the configured screen and allows the user to upload a new public key", async () => {
            setup();
            expect(
                screen.getByText("Your public key is already configured."),
            ).toBeVisible();

            await waitFor(async () => {
                await userEvent.click(
                    screen.getByText("Upload new public key"),
                );

                await new Promise((res) => setTimeout(res, 1000));
            });
            expect(screen.getByTestId("file-input-input")).toBeVisible();
            expect(screen.getByText("Submit")).toBeDisabled();
        });

        test("shows the configured screen and displays a message to the user", async () => {
            setup();
            expect(
                screen.getByText(/Your public key is already configured./),
            ).toBeVisible();
            expect(screen.getByText("Contact ReportStream")).toBeVisible();
            expect(
                screen.getByText(/to upload a new public key./),
            ).toBeVisible();
        });
    });

    describe("when a valid pem file is being submitted", () => {
        function setup() {
            mockUseOrganizationPublicKeys();
            // Selected sender
            mockUseOrganizationSenders({
                isLoading: false,
                data: DEFAULT_SENDERS.slice(1),
            });

            mockUseCreateOrganizationPublicKey({
                isPending: false,
                isSuccess: true,
            });

            renderApp(<ManagePublicKeyPage />);
        }

        test("uploads the file and shows the success screen", async () => {
            setup();
            expect(screen.getByTestId("file-input-input")).toBeVisible();
            expect(screen.getByText("Submit")).toBeDisabled();
            await waitFor(async () => {
                await chooseFile(fakeFile);
                expect(screen.getByText("Submit")).toBeVisible();
            });
            await waitFor(async () => {
                // eslint-disable-next-line testing-library/no-wait-for-side-effects
                fireEvent.submit(screen.getByTestId("form"));
                expect(
                    screen.getByText(
                        "You can now submit data to ReportStream.",
                    ),
                ).toBeVisible();
            });
        });
    });

    describe("when an invalid pem file is being submitted", () => {
        async function setup() {
            mockUseOrganizationPublicKeys();
            // Selected sender
            mockUseOrganizationSenders({
                isLoading: false,
                data: DEFAULT_SENDERS.slice(0, 1),
            });

            mockUseCreateOrganizationPublicKey({
                isPending: false,
                isSuccess: false,
            });

            renderApp(<ManagePublicKeyPage />);

            expect(screen.getByTestId("file-input-input")).toBeVisible();
            expect(screen.getByText("Submit")).toBeDisabled();
            await waitFor(async () => {
                await chooseFile(fakeFile);
                expect(screen.getByText("Submit")).toBeVisible();
            });
            await waitFor(async () => {
                // eslint-disable-next-line testing-library/no-wait-for-side-effects
                fireEvent.submit(screen.getByTestId("form"));
                await new Promise((res) => setTimeout(res, 100));
            });
        }

        test("shows the upload error screen", async () => {
            await setup();
            expect(
                screen.getByText("Key could not be submitted"),
            ).toBeVisible();
        });

        test("allows the user to try again", async () => {
            await setup();
            expect(
                screen.getByText("Key could not be submitted"),
            ).toBeVisible();

            await waitFor(async () => {
                await userEvent.click(screen.getByText("Try again"));

                expect(screen.getByText("Drag file here or")).toBeVisible();
            });
        });
    });
});<|MERGE_RESOLUTION|>--- conflicted
+++ resolved
@@ -90,10 +90,7 @@
                 isUserAdmin: false,
                 isUserReceiver: false,
                 isUserSender: true,
-<<<<<<< HEAD
-=======
                 isUserTransceiver: false,
->>>>>>> 12eb307a
             } as any,
         });
     });
