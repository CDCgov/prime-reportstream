import { fireEvent, screen, waitFor } from "@testing-library/react";
import { userEvent } from "@testing-library/user-event";

import { ManagePublicKeyPage } from "./ManagePublicKey";
import { sendersGenerator } from "../../__mocks__/OrganizationMockServer";
import { RSSender } from "../../config/endpoints/settings";
import * as useCreateOrganizationPublicKeyExports from "../../hooks/network/Organizations/PublicKeys/UseCreateOrganizationPublicKey";
import { UseCreateOrganizationPublicKeyResult } from "../../hooks/network/Organizations/PublicKeys/UseCreateOrganizationPublicKey";
import * as useOrganizationPublicKeysExports from "../../hooks/network/Organizations/PublicKeys/UseOrganizationPublicKeys";
import { UseOrganizationPublicKeysResult } from "../../hooks/network/Organizations/PublicKeys/UseOrganizationPublicKeys";
import * as useOrganizationSendersExports from "../../hooks/UseOrganizationSenders";
import { UseOrganizationSendersResult } from "../../hooks/UseOrganizationSenders";
import { renderApp } from "../../utils/CustomRenderUtils";
import { MemberType } from "../../utils/OrganizationUtils";

const { mockSessionContentReturnValue } = jest.requireMock(
    "../../contexts/Session/useSessionContext",
);

const DEFAULT_SENDERS: RSSender[] = sendersGenerator(2);

const contentString = "This is the fake file text";
const fakeFile = new File([new Blob([contentString])], "file.pem", {
    type: "application/x-x509-ca-cert",
});
fakeFile.text = () => Promise.resolve(contentString);

const mockRSApiKeysResponse = {
    orgName: "testOrg",
    keys: [
        {
            scope: "testOrg.*.report",
            keys: [
                {
                    kty: "RSA",
                    kid: "testOrg.elr-0",
                    n: "asdfaasdfffffffffffffffffffffffffasdfasdfasdfasdf",
                    e: "AQAB",
                },
            ],
        },
    ],
};

async function chooseFile(file: File) {
    expect(screen.getByText("Drag file here or")).toBeVisible();
    await userEvent.upload(screen.getByTestId("file-input-input"), file);
    await screen.findByTestId("file-input-preview-image");
}

describe("ManagePublicKey", () => {
    function mockUseCreateOrganizationPublicKey(
        result: Partial<UseCreateOrganizationPublicKeyResult>,
    ) {
        vi.spyOn(
            useCreateOrganizationPublicKeyExports,
            "default",
        ).mockReturnValue({
            mutateAsync: vi.fn(),
            ...result,
        } as UseCreateOrganizationPublicKeyResult);
    }

    function mockUseOrganizationSenders(
        result: Partial<UseOrganizationSendersResult> = {},
    ) {
        vi.spyOn(useOrganizationSendersExports, "default").mockReturnValue({
            data: DEFAULT_SENDERS,
            ...result,
        } as UseOrganizationSendersResult);
    }

    function mockUseOrganizationPublicKeys(
        result: Partial<UseOrganizationPublicKeysResult> = {},
    ) {
        vi.spyOn(useOrganizationPublicKeysExports, "default").mockReturnValue({
            data: { orgName: "elr-0", keys: [] },
            ...result,
        } as UseOrganizationPublicKeysResult);
    }

    beforeEach(() => {
        mockSessionContentReturnValue({
            activeMembership: {
                memberType: MemberType.SENDER,
                parsedName: "testOrg",
                service: "serviceName",
            },
            user: {
                isUserAdmin: false,
                isUserReceiver: false,
                isUserSender: true,
                isUserTransceiver: false,
            } as any,
        });
    });

<<<<<<< HEAD
=======
    afterEach(() => {
        vi.resetAllMocks();
    });

>>>>>>> 868f0877
    describe("when the Organization has more than one Sender", () => {
        function renderSetup() {
            mockUseOrganizationSenders({
                isLoading: false,
                data: DEFAULT_SENDERS,
            });
            mockUseOrganizationPublicKeys();

            renderApp(<ManagePublicKeyPage />);
        }

        test("renders the sender options", () => {
            renderSetup();
            expect(screen.getByText(/Manage public key/)).toBeVisible();
            expect(
                screen.getByTestId("ManagePublicKeyChooseSender"),
            ).toBeVisible();
            expect(
                screen.queryByTestId("file-input-input"),
            ).not.toBeInTheDocument();
        });

        describe("when the Sender is selected", () => {
            async function setup() {
                const submit = await screen.findByRole("button");
                expect(submit).toHaveAttribute("type", "submit");
                expect(submit).toBeDisabled();

                const selectSender = screen.getByRole("combobox");
                expect(selectSender).toBeInTheDocument();
                expect(selectSender).toHaveValue("");

                await waitFor(async () => {
                    await userEvent.selectOptions(selectSender, ["elr-1"]);
                    expect(submit).toBeEnabled();
                });
                await waitFor(() => {
                    // eslint-disable-next-line testing-library/no-wait-for-side-effects
                    fireEvent.submit(screen.getByTestId("form"));
                    expect(
                        screen.queryByTestId("ManagePublicKeyChooseSender"),
                    ).not.toBeInTheDocument();
                });
            }

            test("renders ManagePublicKeyUpload", async () => {
                renderSetup();
                await setup();
                expect(screen.getByTestId("file-input-input")).toBeVisible();
            });
        });
    });

    describe("when the Organization has one sender", () => {
        function setup() {
            mockUseOrganizationSenders({
                isLoading: false,
                data: DEFAULT_SENDERS.slice(0, 1),
            });
            mockUseOrganizationPublicKeys();

            renderApp(<ManagePublicKeyPage />);
        }

        test("renders ManagePublicKeyUpload", () => {
            setup();
            expect(screen.getByText(/Manage public key/)).toBeVisible();
            expect(
                screen.queryByTestId("ManagePublicKeyChooseSender"),
            ).not.toBeInTheDocument();
            expect(screen.getByTestId("file-input-input")).toBeVisible();
        });
    });

    describe("when the senders public key has already been configured", () => {
        function setup() {
            mockUseOrganizationSenders({
                isLoading: false,
                data: DEFAULT_SENDERS.slice(0, 1),
            });

            mockUseOrganizationPublicKeys({
                data: mockRSApiKeysResponse,
            });

            renderApp(<ManagePublicKeyPage />);
        }

        test.skip("shows the configured screen and allows the user to upload a new public key", async () => {
            setup();
            expect(
                screen.getByText("Your public key is already configured."),
            ).toBeVisible();

            await waitFor(async () => {
                await userEvent.click(
                    screen.getByText("Upload new public key"),
                );

                await new Promise((res) => setTimeout(res, 1000));
            });
            expect(screen.getByTestId("file-input-input")).toBeVisible();
            expect(screen.getByText("Submit")).toBeDisabled();
        });

        test("shows the configured screen and displays a message to the user", () => {
            setup();
            expect(
                screen.getByText(/Your public key is already configured./),
            ).toBeVisible();
            expect(screen.getByText("Contact ReportStream")).toBeVisible();
            expect(
                screen.getByText(/to upload a new public key./),
            ).toBeVisible();
        });
    });

    describe("when a valid pem file is being submitted", () => {
        function setup() {
            mockUseOrganizationPublicKeys();
            // Selected sender
            mockUseOrganizationSenders({
                isLoading: false,
                data: DEFAULT_SENDERS.slice(1),
            });

            mockUseCreateOrganizationPublicKey({
                isPending: false,
                isSuccess: true,
            });

            renderApp(<ManagePublicKeyPage />);
        }

        test("uploads the file and shows the success screen", async () => {
            setup();
            expect(screen.getByTestId("file-input-input")).toBeVisible();
            expect(screen.getByText("Submit")).toBeDisabled();
            await waitFor(async () => {
                await chooseFile(fakeFile);
                expect(screen.getByText("Submit")).toBeVisible();
            });
            await waitFor(() => {
                // eslint-disable-next-line testing-library/no-wait-for-side-effects
                fireEvent.submit(screen.getByTestId("form"));
                expect(
                    screen.getByText(
                        "You can now submit data to ReportStream.",
                    ),
                ).toBeVisible();
            });
        });
    });

    describe("when an invalid pem file is being submitted", () => {
        async function setup() {
            mockUseOrganizationPublicKeys();
            // Selected sender
            mockUseOrganizationSenders({
                isLoading: false,
                data: DEFAULT_SENDERS.slice(0, 1),
            });

            mockUseCreateOrganizationPublicKey({
                isPending: false,
                isSuccess: false,
            });

            renderApp(<ManagePublicKeyPage />);

            expect(screen.getByTestId("file-input-input")).toBeVisible();
            expect(screen.getByText("Submit")).toBeDisabled();
            await waitFor(async () => {
                await chooseFile(fakeFile);
                expect(screen.getByText("Submit")).toBeVisible();
            });
            await waitFor(async () => {
                // eslint-disable-next-line testing-library/no-wait-for-side-effects
                fireEvent.submit(screen.getByTestId("form"));
                await new Promise((res) => setTimeout(res, 100));
            });
        }

        test("shows the upload error screen", async () => {
            await setup();
            expect(
                screen.getByText("Key could not be submitted"),
            ).toBeVisible();
        });

        test("allows the user to try again", async () => {
            await setup();
            expect(
                screen.getByText("Key could not be submitted"),
            ).toBeVisible();

            await waitFor(async () => {
                await userEvent.click(screen.getByText("Try again"));

                expect(screen.getByText("Drag file here or")).toBeVisible();
            });
        });
    });
});<|MERGE_RESOLUTION|>--- conflicted
+++ resolved
@@ -13,7 +13,7 @@
 import { renderApp } from "../../utils/CustomRenderUtils";
 import { MemberType } from "../../utils/OrganizationUtils";
 
-const { mockSessionContentReturnValue } = jest.requireMock(
+const { mockSessionContentReturnValue } = await vi.importMock(
     "../../contexts/Session/useSessionContext",
 );
 
@@ -95,13 +95,10 @@
         });
     });
 
-<<<<<<< HEAD
-=======
     afterEach(() => {
         vi.resetAllMocks();
     });
 
->>>>>>> 868f0877
     describe("when the Organization has more than one Sender", () => {
         function renderSetup() {
             mockUseOrganizationSenders({
