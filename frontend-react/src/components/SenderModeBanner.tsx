--- conflicted
+++ resolved
@@ -1,9 +1,5 @@
 import { ReactElement } from "react";
 import { Icon } from "@trussworks/react-uswds";
-<<<<<<< HEAD
-import { NavLink } from "react-router-dom";
-=======
->>>>>>> 707d2c6b
 
 import { useSessionContext } from "../contexts/SessionContext";
 import { MemberType } from "../hooks/UseOktaMemberships";
