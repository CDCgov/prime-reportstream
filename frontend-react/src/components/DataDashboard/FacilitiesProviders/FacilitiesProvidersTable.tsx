import React, { Dispatch, SetStateAction } from "react";

import TableFilters from "../../Table/TableFilters";
import ReceiverServices from "../ReceiverServices/ReceiverServices";
import { RSReceiver } from "../../../config/endpoints/settings";
import { useOrganizationReceiversFeed } from "../../../hooks/UseOrganizationReceiversFeed";
import Spinner from "../../Spinner";
import { NoServicesBanner } from "../../alerts/NoServicesAlert";
import { FeatureName } from "../../../utils/FeatureName";
import { Table } from "../../../shared/Table/Table";
import useReceiverSubmitters, {
    DeliveriesAttr,
} from "../../../hooks/network/DataDashboard/UseReceiverSubmitters";
import { SortSettingsActionType } from "../../../hooks/filters/UseSortOrder";
import { formatDateWithoutSeconds } from "../../../utils/DateTimeUtils";
import Pagination from "../../Table/Pagination";
import { PageSettingsActionType } from "../../../hooks/filters/UsePages";
import { getSlots } from "../../../hooks/UsePagination";
import {
    CustomerStatusType,
    transformFacilityTypeClass,
    transformFacilityTypeLabel,
} from "../../../utils/DataDashboardUtils";
import {
    EventName,
    useAppInsightsContext,
} from "../../../contexts/AppInsightsContext";
<<<<<<< HEAD
=======
import AdminFetchAlert from "../../alerts/AdminFetchAlert";
>>>>>>> 00064c98

function FacilitiesProvidersFilterAndTable({
    receiverServices,
    activeService,
    setActiveService,
}: {
    receiverServices: RSReceiver[];
    activeService: RSReceiver;
    setActiveService: Dispatch<SetStateAction<RSReceiver | undefined>>;
}) {
    const { appInsights } = useAppInsightsContext();
    const featureEvent = `${FeatureName.FACILITIES_PROVIDERS} | ${EventName.TABLE_FILTER}`;

    const handleSetActive = (name: string) => {
        setActiveService(receiverServices.find((item) => item.name === name));
    };

    const {
        data: results,
        filterManager,
        isLoading,
    } = useReceiverSubmitters(activeService.name);

    if (isLoading || !results) return <Spinner />;

    const onColumnCustomSort = (columnID: string) => {
        filterManager?.updateSort({
            type: SortSettingsActionType.CHANGE_COL,
            payload: {
                column: columnID,
            },
        });
        filterManager?.updateSort({
            type: SortSettingsActionType.SWAP_ORDER,
        });
    };
    const data = results?.data.map((dataRow) => [
        {
            columnKey: DeliveriesAttr.NAME,
            columnHeader: "Name",
            content: dataRow.name,
            columnCustomSort: () => onColumnCustomSort(DeliveriesAttr.NAME),
            columnCustomSortSettings: filterManager.sortSettings,
        },
        {
            columnKey: DeliveriesAttr.LOCATION,
            columnHeader: "Location",
            content: dataRow.location,
            columnCustomSort: () => onColumnCustomSort(DeliveriesAttr.LOCATION),
            columnCustomSortSettings: filterManager.sortSettings,
        },
        {
            columnKey: DeliveriesAttr.FACILITY_TYPE,
            columnHeader: "Facility type",
            content: dataRow.type ? (
                <span className={transformFacilityTypeClass(dataRow.type)}>
                    {transformFacilityTypeLabel(dataRow.type)}
                </span>
            ) : (
                ""
            ),
            columnCustomSort: () =>
                onColumnCustomSort(DeliveriesAttr.FACILITY_TYPE),
            columnCustomSortSettings: filterManager.sortSettings,
        },
        {
            columnKey: DeliveriesAttr.TEST_RESULT_COUNT,
            columnHeader: "Report count",
            content: dataRow.testResultCount,
            columnCustomSort: () =>
                onColumnCustomSort(DeliveriesAttr.TEST_RESULT_COUNT),
            columnCustomSortSettings: filterManager.sortSettings,
        },
        {
            columnKey: DeliveriesAttr.REPORT_DATE,
            columnHeader: "Most recent report date",
            content: formatDateWithoutSeconds(dataRow.firstReportDate),
            columnCustomSort: () =>
                onColumnCustomSort(DeliveriesAttr.REPORT_DATE),
            columnCustomSortSettings: filterManager.sortSettings,
        },
    ]);

    const currentPageNum = filterManager.pageSettings.currentPage;

    return (
        <div>
            <section id="facilities-providers">
                <div className="text-bold font-sans-md">
                    Showing all results ({results?.meta.totalFilteredCount})
                </div>
                <div className="display-flex flex-row">
                    <ReceiverServices
                        receiverServices={receiverServices}
                        activeService={activeService}
                        handleSetActive={handleSetActive}
                    />
                    <TableFilters
                        startDateLabel="From: (mm/dd/yyy)"
                        endDateLabel="To: (mm/dd/yyyy)"
                        filterManager={filterManager}
                        onFilterClick={({
                            from,
                            to,
                        }: {
                            from: string;
                            to: string;
                        }) => {
                            filterManager?.updatePage({
                                type: PageSettingsActionType.RESET,
                            });

                            appInsights?.trackEvent({
                                name: featureEvent,
                                properties: {
                                    tableFilter: {
                                        startRange: from,
                                        endRange: to,
                                    },
                                },
                            });
                        }}
                    />
                </div>
                <Table apiSortable borderless rowData={data} />
                {data.length > 0 && (
                    <Pagination
                        currentPageNum={currentPageNum}
                        setSelectedPage={(pageNum) => {
                            filterManager.updatePage({
                                type: PageSettingsActionType.SET_PAGE,
                                payload: { page: pageNum },
                            });
                        }}
                        slots={getSlots(
                            currentPageNum,
                            results?.meta.totalPages,
                        )}
                    />
                )}
            </section>
        </div>
    );
}

export default function FacilitiesProvidersTable() {
    const {
        isLoading,
        data: services,
        activeService,
        setActiveService,
        isDisabled,
    } = useOrganizationReceiversFeed();

    if (isLoading) return <Spinner />;

    if (isDisabled) return <AdminFetchAlert />;

    if (
        !isLoading &&
        (!activeService ||
            activeService?.customerStatus === CustomerStatusType.INACTIVE)
    )
        return (
            <div className="usa-section margin-bottom-10">
                <NoServicesBanner />
            </div>
        );

    return (
        <>
            {activeService && (
                <FacilitiesProvidersFilterAndTable
                    receiverServices={services!!}
                    activeService={activeService}
                    setActiveService={setActiveService}
                />
            )}
        </>
    );
}<|MERGE_RESOLUTION|>--- conflicted
+++ resolved
@@ -25,10 +25,7 @@
     EventName,
     useAppInsightsContext,
 } from "../../../contexts/AppInsightsContext";
-<<<<<<< HEAD
-=======
 import AdminFetchAlert from "../../alerts/AdminFetchAlert";
->>>>>>> 00064c98
 
 function FacilitiesProvidersFilterAndTable({
     receiverServices,
