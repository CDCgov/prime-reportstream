--- conflicted
+++ resolved
@@ -1,29 +1,18 @@
-<<<<<<< HEAD
-import React, { useState } from "react";
-=======
-import { Dispatch, SetStateAction } from "react";
->>>>>>> 413bd823
+import { useState } from "react";
 
 import { RSReceiver } from "../../../config/endpoints/settings";
-<<<<<<< HEAD
-import Spinner from "../../Spinner";
-import { NoServicesBanner } from "../../alerts/NoServicesAlert";
-import { FeatureName } from "../../../utils/FeatureName";
-import { Table } from "../../../shared/Table/Table";
-=======
 import {
     EventName,
     useAppInsightsContext,
 } from "../../../contexts/AppInsights";
 import { PageSettingsActionType } from "../../../hooks/filters/UsePages";
 import { SortSettingsActionType } from "../../../hooks/filters/UseSortOrder";
->>>>>>> 413bd823
 import useReceiverSubmitters, {
     DeliveriesAttr,
 } from "../../../hooks/network/DataDashboard/UseReceiverSubmitters";
-import { useOrganizationReceiversFeed } from "../../../hooks/UseOrganizationReceiversFeed";
+import { useOrganizationReceivers } from "../../../hooks/UseOrganizationReceivers";
 import { getSlots } from "../../../hooks/UsePagination";
-import Table from "../../../shared/Table/Table";
+import { Table } from "../../../shared";
 import {
     transformFacilityTypeClass,
     transformFacilityTypeLabel,
@@ -31,15 +20,11 @@
 import { formatDateWithoutSeconds } from "../../../utils/DateTimeUtils";
 import { FeatureName } from "../../../utils/FeatureName";
 import AdminFetchAlert from "../../alerts/AdminFetchAlert";
-<<<<<<< HEAD
-import { useOrganizationReceivers } from "../../../hooks/UseOrganizationReceivers";
-=======
 import { NoServicesBanner } from "../../alerts/NoServicesAlert";
 import Spinner from "../../Spinner";
 import Pagination from "../../Table/Pagination";
 import TableFilters from "../../Table/TableFilters";
 import ReceiverServices from "../ReceiverServices/ReceiverServices";
->>>>>>> 413bd823
 
 function FacilitiesProvidersFilterAndTable({
     receiverServices,
@@ -205,15 +190,9 @@
         <>
             {activeReceiver && (
                 <FacilitiesProvidersFilterAndTable
-<<<<<<< HEAD
-                    receiverServices={activeReceivers!!}
+                    receiverServices={activeReceivers}
                     activeReceiver={activeReceiver}
                     setActiveReceiver={setActiveReceiver}
-=======
-                    receiverServices={services!}
-                    activeService={activeService}
-                    setActiveService={setActiveService}
->>>>>>> 413bd823
                 />
             )}
         </>
