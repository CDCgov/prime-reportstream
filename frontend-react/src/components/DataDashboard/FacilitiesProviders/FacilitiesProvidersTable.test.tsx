import { screen } from "@testing-library/react";

import { renderApp } from "../../../utils/CustomRenderUtils";
import { FacilityResource } from "../../../config/endpoints/dataDashboard";
import { mockSessionContentReturnValue } from "../../../contexts/__mocks__/SessionContext";
import { MemberType } from "../../../hooks/UseOktaMemberships";
import {
    orgServer,
    receiversGenerator,
} from "../../../__mocks__/OrganizationMockServer";
import { mockUseOrganizationReceiversFeed } from "../../../hooks/network/Organizations/__mocks__/ReceiversHooks";
import { mockFilterManager } from "../../../hooks/filters/mocks/MockFilterManager";
import { makeRSReceiverSubmitterResponseFixture } from "../../../__mocks__/DataDashboardMockServer";
import { mockUseReceiverSubmitter } from "../../../hooks/network/DataDashboard/__mocks__/UseReceiverSubmitter";

import FacilitiesProvidersTable from "./FacilitiesProvidersTable";

const mockData: FacilityResource[] = [
    {
        facilityId: "12w3e4r5",
        name: "Sally Doctor",
        location: "San Diego, CA",
        facilityType: "provider",
        reportDate: "2022-09-28T22:21:33.801667",
    },
    {
        facilityId: "12w3e4r6",
        name: "AFC Urgent Care",
        location: "San Antonio, TX",
        facilityType: "facility",
        reportDate: "2022-09-28T22:21:33.801667",
    },
    {
        facilityId: "12w3e4r7",
        name: "SimpleReport",
        location: "Fairfield, CO",
        facilityType: "submitter",
        reportDate: "2022-09-28T22:21:33.801667",
    },
];

const mockReceivers = receiversGenerator(5);
const mockActiveReceiver = mockReceivers[0];

jest.mock("rest-hooks", () => ({
    ...jest.requireActual("rest-hooks"),
    useResource: () => {
        return mockData;
    },
    useController: () => {
        // fetch is destructured as fetchController in component
        return { fetch: () => mockData };
    },
    // Must return children when mocking, otherwise nothing inside renders
    NetworkErrorBoundary: ({ children }: { children: JSX.Element[] }) => {
        return <>{children}</>;
    },
}));

describe("FacilitiesProvidersTable", () => {
    beforeAll(() => orgServer.listen());
    afterEach(() => orgServer.resetHandlers());
    afterAll(() => orgServer.close());

    describe("useOrganizationReceiversFeed without data", () => {
        beforeEach(() => {
            // Mock our receiverServices feed data
            mockUseOrganizationReceiversFeed.mockReturnValue({
                activeService: undefined,
                loadingServices: false,
                services: [],
                setActiveService: () => {},
                isDisabled: false,
            });

            // Mock our SessionProvider's data
            mockSessionContentReturnValue({
                authState: {
                    accessToken: { accessToken: "TOKEN" },
                } as any,
                activeMembership: {
                    memberType: MemberType.RECEIVER,
                    parsedName: "testOrgNoReceivers",
                    service: "testReceiver",
                },

                isUserAdmin: false,
                isUserReceiver: true,
                isUserSender: false,
                environment: "test",
            });

            // Mock the response from the Submitters hook
            const mockUseReceiverSubmitterCallback = {
                data: makeRSReceiverSubmitterResponseFixture(10),
                filterManager: mockFilterManager,
                isLoading: false,
            };
            mockUseReceiverSubmitter.mockReturnValue(
                mockUseReceiverSubmitterCallback,
            );

            // Render the component
            renderApp(<FacilitiesProvidersTable />);
        });

        test("if no active service display NoServicesBanner", async () => {
            const heading = await screen.findByText(/No available data/i);
            expect(heading).toBeInTheDocument();
        });
    });
});

describe("FacilitiesProvidersTable", () => {
    describe("with receiver services and data", () => {
        beforeEach(() => {
            mockUseOrganizationReceiversFeed.mockReturnValue({
                activeService: mockActiveReceiver,
                loadingServices: false,
                services: mockReceivers,
                setActiveService: () => {},
                isDisabled: false,
            });

            // Mock our SessionProvider's data
<<<<<<< HEAD
            mockSessionContentReturnValue({
                authState: {
                    accessToken: { accessToken: "TOKEN" },
                } as any,
=======
            mockSessionContext.mockReturnValue({
                oktaToken: {
                    accessToken: "TOKEN",
                },
>>>>>>> 583af0bb
                activeMembership: {
                    memberType: MemberType.RECEIVER,
                    parsedName: "testOrgNoReceivers",
                    service: "testReceiver",
                },
<<<<<<< HEAD

=======
                dispatch: () => {},
                initialized: true,
>>>>>>> 583af0bb
                isUserAdmin: false,
                isUserReceiver: true,
                isUserSender: false,
                environment: "test",
            });

            const mockUseReceiverSubmitterCallback = {
                data: makeRSReceiverSubmitterResponseFixture(1),
                filterManager: mockFilterManager,
                isLoading: false,
            };
            mockUseReceiverSubmitter.mockReturnValue(
                mockUseReceiverSubmitterCallback,
            );

            // Render the component
            renderApp(<FacilitiesProvidersTable />);
        });

        test("renders with no error", async () => {
            // Column headers render
            expect(screen.getByText("Name")).toBeInTheDocument();
            expect(screen.getByText("Location")).toBeInTheDocument();
            expect(screen.getByText("Facility type")).toBeInTheDocument();
            expect(
                screen.getByText("Most recent report date"),
            ).toBeInTheDocument();
        });

        test("renders Facility type column with transformed name", async () => {
            expect(screen.getAllByText("SUBMITTER")[0]).toBeInTheDocument();
        });
    });
});<|MERGE_RESOLUTION|>--- conflicted
+++ resolved
@@ -123,28 +123,15 @@
             });
 
             // Mock our SessionProvider's data
-<<<<<<< HEAD
             mockSessionContentReturnValue({
                 authState: {
                     accessToken: { accessToken: "TOKEN" },
                 } as any,
-=======
-            mockSessionContext.mockReturnValue({
-                oktaToken: {
-                    accessToken: "TOKEN",
-                },
->>>>>>> 583af0bb
                 activeMembership: {
                     memberType: MemberType.RECEIVER,
                     parsedName: "testOrgNoReceivers",
                     service: "testReceiver",
                 },
-<<<<<<< HEAD
-
-=======
-                dispatch: () => {},
-                initialized: true,
->>>>>>> 583af0bb
                 isUserAdmin: false,
                 isUserReceiver: true,
                 isUserSender: false,
