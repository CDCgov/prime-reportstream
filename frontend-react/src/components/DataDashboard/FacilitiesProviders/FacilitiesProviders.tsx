import { GridContainer } from "@trussworks/react-uswds";
import { Helmet } from "react-helmet-async";
import React from "react";

import { FeatureName } from "../../../AppRouter";
import { AuthElement } from "../../AuthElement";
import { MemberType } from "../../../hooks/UseOktaMemberships";
import HipaaNotice from "../../HipaaNotice";
import Crumbs, { CrumbsProps } from "../../Crumbs";
import { withCatchAndSuspense } from "../../RSErrorBoundary";

import styles from "./FacilitiesProviders.module.scss";
import FacilitiesProvidersTable from "./FacilitiesProvidersTable";

export function FacilitiesProviders() {
    const crumbProps: CrumbsProps = {
        crumbList: [
            { label: FeatureName.DATA_DASHBOARD, path: "/data-dashboard" },
            { label: FeatureName.FACILITIES_PROVIDERS },
        ],
    };
    return (
        <div className={styles.FacilitiesProviders}>
            <header className="usa-header usa-header--extended">
                <Crumbs {...crumbProps}></Crumbs>
                <GridContainer className="margin-left-7 margin-right-7 padding-bottom-3 rs-max-width-100-important">
                    <div className="font-sans-2xl">
                        All facilities & providers
                    </div>
                    <hr className="margin-bottom-1" />
                    <div className="font-sans-lg">
                        An index of all the ordering & provider facilities who
                        have submitted to you.
                    </div>
                    <hr />
                </GridContainer>
            </header>
            <GridContainer className="margin-left-7 margin-right-7 padding-top-4 padding-bottom-8 rs-max-width-100-important">
                <Helmet>
                    <title>{FeatureName.FACILITIES_PROVIDERS}</title>
                </Helmet>
                <article>
                    {withCatchAndSuspense(<FacilitiesProvidersTable />)}
                    <HipaaNotice />
                </article>
            </GridContainer>
        </div>
    );
}

export function FacilitiesProvidersWithAuth() {
    return (
<<<<<<< HEAD
        <GridContainer>
            <Helmet>
                <title>{FeatureName.FACILITIES_PROVIDERS}</title>
            </Helmet>
            <div>Facilities & Providers</div>
        </GridContainer>
=======
        <AuthElement
            element={<FacilitiesProviders />}
            requiredUserType={MemberType.RECEIVER}
        />
>>>>>>> 1aa5b7f0
    );
}<|MERGE_RESOLUTION|>--- conflicted
+++ resolved
@@ -50,18 +50,9 @@
 
 export function FacilitiesProvidersWithAuth() {
     return (
-<<<<<<< HEAD
-        <GridContainer>
-            <Helmet>
-                <title>{FeatureName.FACILITIES_PROVIDERS}</title>
-            </Helmet>
-            <div>Facilities & Providers</div>
-        </GridContainer>
-=======
         <AuthElement
             element={<FacilitiesProviders />}
             requiredUserType={MemberType.RECEIVER}
         />
->>>>>>> 1aa5b7f0
     );
 }