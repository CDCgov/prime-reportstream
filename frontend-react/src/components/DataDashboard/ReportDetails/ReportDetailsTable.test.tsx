--- conflicted
+++ resolved
@@ -1,4 +1,4 @@
-import { screen, waitFor } from "@testing-library/react";
+import { screen } from "@testing-library/react";
 import { userEvent } from "@testing-library/user-event";
 
 import ReportDetailsTable from "./ReportDetailsTable";
@@ -7,14 +7,10 @@
     mockAppInsights,
     mockAppInsightsContextReturnValue,
 } from "../../../contexts/__mocks__/AppInsightsContext";
-<<<<<<< HEAD
-import { selectDatesFromRange } from "../../Table/Table.test";
 
-import ReportDetailsTable from "./ReportDetailsTable";
-=======
 import { mockUseReportFacilities } from "../../../hooks/network/History/__mocks__/DeliveryHooks";
 import { renderApp } from "../../../utils/CustomRenderUtils";
->>>>>>> 413bd823
+import { selectDatesFromRange } from "../../../utils/TestUtils";
 
 const TEST_ID = "123";
 
@@ -63,28 +59,17 @@
         describe("TableFilter", () => {
             test("Clicking on filter invokes the trackAppInsightEvent", async () => {
                 setup();
-                await waitFor(async () => {
-<<<<<<< HEAD
-                    await selectDatesFromRange("20", "23");
-                    await userEvent.click(screen.getByText("Apply"));
-                    expect(mockAppInsights.trackEvent).toHaveBeenCalledWith(
-                        expect.objectContaining({
-                            name: "Report Details | Table Filter",
-                        }),
-                    );
-=======
-                    await userEvent.click(screen.getByText("Filter"));
+                await selectDatesFromRange("20", "23");
+                await userEvent.click(screen.getByText("Apply"));
 
-                    expect(mockAppInsights.trackEvent).toHaveBeenCalledWith({
-                        name: "Report Details | Table Filter",
-                        properties: {
-                            tableFilter: {
-                                endRange: "3000-01-01T23:59:59.999Z",
-                                startRange: "2000-01-01T00:00:00.000Z",
-                            },
+                expect(mockAppInsights.trackEvent).toHaveBeenCalledWith({
+                    name: "Report Details | Table Filter",
+                    properties: {
+                        tableFilter: {
+                            endRange: "2024-02-23T00:00:00.000Z",
+                            startRange: "2024-02-20T00:00:00.000Z",
                         },
-                    });
->>>>>>> 413bd823
+                    },
                 });
             });
         });
