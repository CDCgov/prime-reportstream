--- conflicted
+++ resolved
@@ -19,19 +19,11 @@
 describe("ReportDetails", () => {
     test("url param (reportId) feeds into network hook", () => {
         mockUseReportDetail.mockReturnValue({
-<<<<<<< HEAD
-            reportDetail: {} as RSDelivery,
-        });
-        mockUseReportFacilities.mockReturnValue({
-            reportFacilities: [],
-        });
-=======
             data: {} as RSDelivery,
         } as any);
         mockUseReportFacilities.mockReturnValue({
             data: [],
         } as any);
->>>>>>> 00064c98
 
         renderApp(<ReportDetailsPage />);
         expect(mockUseReportDetail).toHaveBeenCalledWith(TEST_ID);
