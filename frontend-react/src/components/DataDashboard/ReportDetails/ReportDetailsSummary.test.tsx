--- conflicted
+++ resolved
@@ -11,11 +11,7 @@
 
 import { ReportDetailsSummary } from "./ReportDetailsSummary";
 
-<<<<<<< HEAD
 const mockGetUser = vi.fn();
-=======
-const mockGetUser = jest.fn();
->>>>>>> 12eb307a
 
 const currentDate = new Date();
 const futureDate = new Date(currentDate.setDate(currentDate.getDate() + 1));
@@ -57,18 +53,12 @@
             service: "testReceiverService",
         },
 
-<<<<<<< HEAD
-        isUserAdmin: false,
-        isUserReceiver: true,
-        isUserSender: false,
-=======
         user: {
             isUserAdmin: false,
             isUserReceiver: true,
             isUserSender: false,
             isUserTransceiver: false,
         } as any,
->>>>>>> 12eb307a
     });
 });
 
