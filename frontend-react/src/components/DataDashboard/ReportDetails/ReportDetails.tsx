import { GridContainer } from "@trussworks/react-uswds";
import React from "react";
import { useParams } from "react-router-dom";

import { FeatureName } from "../../../AppRouter";
import { AuthElement } from "../../AuthElement";
import { MemberType } from "../../../hooks/UseOktaMemberships";
import Crumbs, { CrumbsProps } from "../../Crumbs";
import { useReportsDetail } from "../../../hooks/network/DataDashboard/DataDashboardHooks";
import { withCatchAndSuspense } from "../../RSErrorBoundary";
import HipaaNotice from "../../HipaaNotice";

import { ReportDetailsSummary } from "./ReportDetailsSummary";
import ReportDetailsTable from "./ReportDetailsTable";

function ReportDetails() {
    const crumbProps: CrumbsProps = {
        crumbList: [
            { label: FeatureName.DATA_DASHBOARD, path: "/data-dashboard" },
            { label: FeatureName.REPORT_DETAILS },
        ],
    };
    const { reportId } = useParams();
    const { data: reportDetail } = useReportsDetail(reportId!!);

    return (
        <div className="margin-left-7">
            <Crumbs {...crumbProps}></Crumbs>
            <GridContainer className="margin-left-0 padding-left-0 margin-right-7 padding-bottom-8 rs-max-width-100-important">
                <article>
                    <ReportDetailsSummary report={reportDetail} />
                    {withCatchAndSuspense(
                        <ReportDetailsTable reportId={reportId!!} />
                    )}
                    <HipaaNotice />
                </article>
            </GridContainer>
        </div>
    );
}

export function ReportDetailsWithAuth() {
    return (
<<<<<<< HEAD
        <GridContainer>
            <Helmet>
                <title>{FeatureName.REPORT_DETAILS}</title>
            </Helmet>
            <div>Report Details</div>
        </GridContainer>
=======
        <AuthElement
            element={<ReportDetails />}
            requiredUserType={MemberType.RECEIVER}
        />
>>>>>>> 27884d70
    );
}<|MERGE_RESOLUTION|>--- conflicted
+++ resolved
@@ -41,18 +41,9 @@
 
 export function ReportDetailsWithAuth() {
     return (
-<<<<<<< HEAD
-        <GridContainer>
-            <Helmet>
-                <title>{FeatureName.REPORT_DETAILS}</title>
-            </Helmet>
-            <div>Report Details</div>
-        </GridContainer>
-=======
         <AuthElement
             element={<ReportDetails />}
             requiredUserType={MemberType.RECEIVER}
         />
->>>>>>> 27884d70
     );
 }