import { screen } from "@testing-library/react";
import userEvent from "@testing-library/user-event";

import DataDashboardTable from "./DataDashboardTable";
import {
    dataDashboardServer,
    makeRSReceiverDeliveryResponseFixture,
    receiverServicesGenerator,
} from "../../../__mocks__/DataDashboardMockServer";
import { mockFilterManager } from "../../../hooks/filters/mocks/MockFilterManager";
import { mockUseReceiverDeliveries } from "../../../hooks/network/DataDashboard/__mocks__/UseReceiverDeliveries";
<<<<<<< HEAD
import { mockUseOrganizationReceiversFeed } from "../../../hooks/network/Organizations/__mocks__/ReceiversHooks";
import useAppInsightsContext from "../../../hooks/useAppInsightsContext";
=======
import { mockUseOrganizationReceivers } from "../../../hooks/network/Organizations/__mocks__/ReceiversHooks";
>>>>>>> 868f0877
import { renderApp } from "../../../utils/CustomRenderUtils";
import { MemberType } from "../../../utils/OrganizationUtils";
import { selectDatesFromRange } from "../../../utils/TestUtils";

const { mockSessionContentReturnValue } = jest.requireMock(
    "../../../contexts/Session/useSessionContext",
);
const mockReceiverServices = receiverServicesGenerator(5);
const mockActiveReceiver = mockReceiverServices[0];
<<<<<<< HEAD
const mockUseAppInsightsContext = jest.mocked(useAppInsightsContext);
const mockAppInsights = mockUseAppInsightsContext();
=======

vi.mock("../../../TelemetryService", async (importActual) => ({
    ...(await importActual<typeof import("../../../TelemetryService")>()),
    getAppInsights: () => mockAppInsights,
}));
>>>>>>> 868f0877

beforeEach(() => {
    // Mock our SessionProvider's data
    mockSessionContentReturnValue({
        authState: {
            accessToken: { accessToken: "TOKEN" },
        } as any,
        activeMembership: {
            memberType: MemberType.RECEIVER,
            parsedName: "testOrg",
            service: "testReceiverService",
        },

        user: {
            isUserAdmin: false,
            isUserReceiver: true,
            isUserSender: false,
            isUserTransceiver: false,
        } as any,
    });
});

describe("DataDashboardTable", () => {
    beforeAll(() => dataDashboardServer.listen());
    afterEach(() => dataDashboardServer.resetHandlers());
    afterAll(() => dataDashboardServer.close());

    describe("useOrganizationReceivers without data", () => {
        function setup() {
            // Mock our receiver services feed data
            mockUseOrganizationReceivers.mockReturnValue({
                allReceivers: [],
                activeReceivers: [],
                isLoading: false,
                isDisabled: false,
            } as any);

            // Mock our SessionProvider's data
            mockSessionContentReturnValue({
                authState: {
                    accessToken: { accessToken: "TOKEN" },
                } as any,
                activeMembership: {
                    memberType: MemberType.RECEIVER,
                    parsedName: "testOrgNoReceivers",
                    service: "testReceiver",
                },

                user: {
                    isUserAdmin: false,
                    isUserReceiver: true,
                    isUserSender: false,
                    isUserTransceiver: false,
                } as any,
            });

            // Mock the response from the Deliveries hook
            const mockUseReceiverDeliveriesCallback = {
                data: makeRSReceiverDeliveryResponseFixture(0),
                filterManager: mockFilterManager,
                isLoading: false,
            };
            mockUseReceiverDeliveries.mockReturnValue(
                mockUseReceiverDeliveriesCallback,
            );

            // Render the component
            renderApp(<DataDashboardTable />);
        }

        test("if no active service display NoServicesBanner", async () => {
            setup();
            const heading = await screen.findByText(/No available data/i);
            expect(heading).toBeInTheDocument();
        });
    });
});

describe("DataDashboardTableWithPagination", () => {
    describe("when enabled", () => {
        describe("with multiple receiver services and data", () => {
            function setup() {
<<<<<<< HEAD
                mockUseOrganizationReceiversFeed.mockReturnValue({
                    activeService: mockActiveReceiver,
=======
                mockAppInsightsContextReturnValue();
                mockUseOrganizationReceivers.mockReturnValue({
                    allReceivers: [
                        mockActiveReceiver,
                        mockActiveReceiver,
                        mockActiveReceiver,
                        mockActiveReceiver,
                        mockActiveReceiver,
                    ],
                    activeReceivers: [
                        mockActiveReceiver,
                        mockActiveReceiver,
                        mockActiveReceiver,
                        mockActiveReceiver,
                        mockActiveReceiver,
                    ],
>>>>>>> 868f0877
                    isLoading: false,
                } as any);

                const mockUseReceiverDeliveriesCallback = {
                    data: makeRSReceiverDeliveryResponseFixture(10),
                    filterManager: mockFilterManager,
                    isLoading: false,
                };
                mockUseReceiverDeliveries.mockReturnValue(
                    mockUseReceiverDeliveriesCallback,
                );

                // Render the component
                renderApp(<DataDashboardTable />);
            }

            test("renders receiver services", () => {
                setup();
                expect(screen.getAllByRole("option").length).toBe(5);
            });

            test("renders table with pagination", async () => {
                setup();
                const pagination = await screen.findByLabelText(/Pagination/i);
                expect(pagination).toBeInTheDocument();

                // Column headers render
                expect(
                    screen.getByText("Showing all results (101)"),
                ).toBeInTheDocument();
                expect(
                    screen.getByText("Date sent to you"),
                ).toBeInTheDocument();
                expect(
                    screen.getByText("Ordering provider"),
                ).toBeInTheDocument();
                expect(
                    screen.getByText("Performing facility"),
                ).toBeInTheDocument();
                expect(screen.getByText("Submitter")).toBeInTheDocument();
                expect(screen.getByText("Report ID")).toBeInTheDocument();
            });

            test("renders 10 results per page + 1 header row", () => {
                setup();
                // renders 10 results per page + 1 header row regardless of the total number of records
                // since our pagination limit is set to 10
                const rows = screen.getAllByRole("row");
                expect(rows).toHaveLength(10 + 1);
            });

            describe("TableFilter", () => {
                test("Clicking on filter invokes the trackAppInsightEvent", async () => {
                    setup();
                    await selectDatesFromRange("20", "23");
                    await userEvent.click(screen.getByText("Filter"));

                    expect(mockAppInsights.trackEvent).toHaveBeenCalledWith({
                        name: "Data Dashboard | Table Filter",
                        properties: {
                            tableFilter: {
                                endRange: "3000-01-23T23:59:59.999Z",
                                startRange: "2000-01-20T00:00:00.000Z",
                            },
                        },
                    });
                });
            });
        });

        describe("with one active receiver service", () => {
            function setup() {
<<<<<<< HEAD
                mockUseOrganizationReceiversFeed.mockReturnValue({
                    activeService: mockActiveReceiver,
                    data: receiverServicesGenerator(1),
                    setActiveService: () => void 0,
=======
                mockAppInsightsContextReturnValue();
                mockUseOrganizationReceivers.mockReturnValue({
                    allReceivers: [mockActiveReceiver],
                    activeReceivers: [mockActiveReceiver],
                    isLoading: false,
                    isDisabled: false,
>>>>>>> 868f0877
                } as any);

                const mockUseReceiverDeliveriesCallback = {
                    data: makeRSReceiverDeliveryResponseFixture(0),
                    filterManager: mockFilterManager,
                    isLoading: false,
                };
                mockUseReceiverDeliveries.mockReturnValue(
                    mockUseReceiverDeliveriesCallback,
                );

                // Render the component
                renderApp(<DataDashboardTable />);
            }

            test("renders the receiver service", () => {
                setup();
                expect(screen.queryByRole("select")).not.toBeInTheDocument();
                expect(
                    screen.getByText("Receiver service:"),
                ).toBeInTheDocument();
                expect(screen.getByText("ELR-0")).toBeInTheDocument();
            });

            test("without data", () => {
                setup();
                expect(
                    screen.getByText("No available data"),
                ).toBeInTheDocument();
                expect(screen.getByText("contact us")).toBeInTheDocument();
            });
        });

        describe("with no receiver services", () => {
            function setup() {
                // Mock our receiver services feed data
                mockUseOrganizationReceivers.mockReturnValue({
                    allReceivers: [],
                    activeReceivers: [],
                    isLoading: false,
                    isDisabled: false,
                } as any);

                // Mock our SessionProvider's data
                mockSessionContentReturnValue({
                    authState: {
                        accessToken: { accessToken: "TOKEN" },
                    } as any,
                    activeMembership: {
                        memberType: MemberType.RECEIVER,
                        parsedName: "testOrgNoReceivers",
                        service: "testReceiver",
                    },

                    user: {
                        isUserAdmin: false,
                        isUserReceiver: true,
                        isUserSender: false,
                        isUserTransceiver: false,
                    } as any,
                });

                // Mock the response from the Deliveries hook
                const mockUseReceiverDeliveriesCallback = {
                    data: makeRSReceiverDeliveryResponseFixture(0),
                    filterManager: mockFilterManager,
                    isLoading: false,
                };
                mockUseReceiverDeliveries.mockReturnValue(
                    mockUseReceiverDeliveriesCallback,
                );

                // Render the component
                renderApp(<DataDashboardTable />);
            }

            test("renders the NoServicesBanner message", async () => {
                setup();
                const heading = await screen.findByText("No available data");
                expect(heading).toBeInTheDocument();
            });
        });
    });

    describe("when disabled", () => {
        function setup() {
            // Mock our receiver services feed data
            mockUseOrganizationReceivers.mockReturnValue({
                allReceivers: [],
                activeReceivers: [],
                isLoading: false,
                isDisabled: true,
            } as any);

            // Mock our SessionProvider's data
            mockSessionContentReturnValue({
                authState: {
                    accessToken: { accessToken: "TOKEN" },
                } as any,
                activeMembership: {
                    memberType: MemberType.RECEIVER,
                    parsedName: "testOrgNoReceivers",
                    service: "testReceiver",
                },

                user: {
                    isUserAdmin: false,
                    isUserReceiver: true,
                    isUserSender: false,
                    isUserTransceiver: false,
                } as any,
            });

            // Mock the response from the Deliveries hook
            const mockUseReceiverDeliveriesCallback = {
                data: makeRSReceiverDeliveryResponseFixture(0),
                filterManager: mockFilterManager,
                isLoading: false,
            };
            mockUseReceiverDeliveries.mockReturnValue(
                mockUseReceiverDeliveriesCallback,
            );

            // Render the component
            renderApp(<DataDashboardTable />);
        }

        test("renders an error saying admins shouldn't fetch organization data", async () => {
            setup();
            expect(
                await screen.findByText(
                    "Cannot fetch Organization data as admin",
                ),
            ).toBeVisible();

            expect(
                await screen.findByText("Please try again as an Organization"),
            ).toBeVisible();
        });
    });
});<|MERGE_RESOLUTION|>--- conflicted
+++ resolved
@@ -9,31 +9,23 @@
 } from "../../../__mocks__/DataDashboardMockServer";
 import { mockFilterManager } from "../../../hooks/filters/mocks/MockFilterManager";
 import { mockUseReceiverDeliveries } from "../../../hooks/network/DataDashboard/__mocks__/UseReceiverDeliveries";
-<<<<<<< HEAD
-import { mockUseOrganizationReceiversFeed } from "../../../hooks/network/Organizations/__mocks__/ReceiversHooks";
-import useAppInsightsContext from "../../../hooks/useAppInsightsContext";
-=======
 import { mockUseOrganizationReceivers } from "../../../hooks/network/Organizations/__mocks__/ReceiversHooks";
->>>>>>> 868f0877
 import { renderApp } from "../../../utils/CustomRenderUtils";
 import { MemberType } from "../../../utils/OrganizationUtils";
 import { selectDatesFromRange } from "../../../utils/TestUtils";
 
-const { mockSessionContentReturnValue } = jest.requireMock(
+const { mockSessionContentReturnValue } = await vi.importMock(
     "../../../contexts/Session/useSessionContext",
 );
 const mockReceiverServices = receiverServicesGenerator(5);
 const mockActiveReceiver = mockReceiverServices[0];
-<<<<<<< HEAD
-const mockUseAppInsightsContext = jest.mocked(useAppInsightsContext);
+const mockUseAppInsightsContext = vi.mocked(useAppInsightsContext);
 const mockAppInsights = mockUseAppInsightsContext();
-=======
 
 vi.mock("../../../TelemetryService", async (importActual) => ({
     ...(await importActual<typeof import("../../../TelemetryService")>()),
     getAppInsights: () => mockAppInsights,
 }));
->>>>>>> 868f0877
 
 beforeEach(() => {
     // Mock our SessionProvider's data
@@ -116,10 +108,6 @@
     describe("when enabled", () => {
         describe("with multiple receiver services and data", () => {
             function setup() {
-<<<<<<< HEAD
-                mockUseOrganizationReceiversFeed.mockReturnValue({
-                    activeService: mockActiveReceiver,
-=======
                 mockAppInsightsContextReturnValue();
                 mockUseOrganizationReceivers.mockReturnValue({
                     allReceivers: [
@@ -136,7 +124,6 @@
                         mockActiveReceiver,
                         mockActiveReceiver,
                     ],
->>>>>>> 868f0877
                     isLoading: false,
                 } as any);
 
@@ -209,19 +196,12 @@
 
         describe("with one active receiver service", () => {
             function setup() {
-<<<<<<< HEAD
-                mockUseOrganizationReceiversFeed.mockReturnValue({
-                    activeService: mockActiveReceiver,
-                    data: receiverServicesGenerator(1),
-                    setActiveService: () => void 0,
-=======
                 mockAppInsightsContextReturnValue();
                 mockUseOrganizationReceivers.mockReturnValue({
                     allReceivers: [mockActiveReceiver],
                     activeReceivers: [mockActiveReceiver],
                     isLoading: false,
                     isDisabled: false,
->>>>>>> 868f0877
                 } as any);
 
                 const mockUseReceiverDeliveriesCallback = {
