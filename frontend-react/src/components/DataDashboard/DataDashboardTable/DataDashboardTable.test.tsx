import { screen } from "@testing-library/react";
import userEvent from "@testing-library/user-event";

import { mockSessionContentReturnValue } from "../../../contexts/__mocks__/SessionContext";
import {
    dataDashboardServer,
    makeRSReceiverDeliveryResponseFixture,
    receiverServicesGenerator,
} from "../../../__mocks__/DataDashboardMockServer";
import { mockUseReceiverDeliveries } from "../../../hooks/network/DataDashboard/__mocks__/UseReceiverDeliveries";
import { mockUseOrganizationReceiversFeed } from "../../../hooks/network/Organizations/__mocks__/ReceiversHooks";
import { mockFilterManager } from "../../../hooks/filters/mocks/MockFilterManager";
import { renderApp } from "../../../utils/CustomRenderUtils";
import {
    mockAppInsights,
    mockAppInsightsContextReturnValue,
} from "../../../contexts/__mocks__/AppInsightsContext";
import { MemberType } from "../../../utils/OrganizationUtils";

import DataDashboardTable from "./DataDashboardTable";

const mockReceiverServices = receiverServicesGenerator(5);
const mockActiveReceiver = mockReceiverServices[0];

vi.mock("../../../TelemetryService", async () => ({
    ...(await vi.importActual<typeof import("../../../TelemetryService")>(
        "../../../TelemetryService",
    )),
    getAppInsights: () => mockAppInsights,
}));

beforeEach(() => {
    // Mock our SessionProvider's data
    mockSessionContentReturnValue({
        authState: {
            accessToken: { accessToken: "TOKEN" },
        } as any,
        activeMembership: {
            memberType: MemberType.RECEIVER,
            parsedName: "testOrg",
            service: "testReceiverService",
        },

        user: {
            isUserAdmin: false,
            isUserReceiver: true,
            isUserSender: false,
<<<<<<< HEAD
=======
            isUserTransceiver: false,
>>>>>>> 12eb307a
        } as any,
    });
});

describe("DataDashboardTable", () => {
    beforeAll(() => dataDashboardServer.listen());
    afterEach(() => dataDashboardServer.resetHandlers());
    afterAll(() => dataDashboardServer.close());

    describe("useOrganizationReceiversFeed without data", () => {
        function setup() {
            mockAppInsightsContextReturnValue();
            // Mock our receiver services feed data
            mockUseOrganizationReceiversFeed.mockReturnValue({
                activeService: undefined,
                isLoading: false,
                data: [],
                setActiveService: () => {},
            } as any);

            // Mock our SessionProvider's data
            mockSessionContentReturnValue({
                authState: {
                    accessToken: { accessToken: "TOKEN" },
                } as any,
                activeMembership: {
                    memberType: MemberType.RECEIVER,
                    parsedName: "testOrgNoReceivers",
                    service: "testReceiver",
                },

                user: {
                    isUserAdmin: false,
                    isUserReceiver: true,
                    isUserSender: false,
<<<<<<< HEAD
=======
                    isUserTransceiver: false,
>>>>>>> 12eb307a
                } as any,
            });

            // Mock the response from the Deliveries hook
            const mockUseReceiverDeliveriesCallback = {
                data: makeRSReceiverDeliveryResponseFixture(0),
                filterManager: mockFilterManager,
                isLoading: false,
            };
            mockUseReceiverDeliveries.mockReturnValue(
                mockUseReceiverDeliveriesCallback,
            );

            // Render the component
            renderApp(<DataDashboardTable />);
        }

        test("if no active service display NoServicesBanner", async () => {
            setup();
            const heading = await screen.findByText(/No available data/i);
            expect(heading).toBeInTheDocument();
        });
    });
});

describe("DataDashboardTableWithPagination", () => {
    describe("when enabled", () => {
        describe("with multiple receiver services and data", () => {
            function setup() {
                mockAppInsightsContextReturnValue();
                mockUseOrganizationReceiversFeed.mockReturnValue({
                    activeService: mockActiveReceiver,
                    isLoading: false,
                    data: mockReceiverServices,
                    setActiveService: () => {},
                } as any);

                const mockUseReceiverDeliveriesCallback = {
                    data: makeRSReceiverDeliveryResponseFixture(10),
                    filterManager: mockFilterManager,
                    isLoading: false,
                };
                mockUseReceiverDeliveries.mockReturnValue(
                    mockUseReceiverDeliveriesCallback,
                );

                // Render the component
                renderApp(<DataDashboardTable />);
            }

            test("renders receiver services", () => {
                setup();
                expect(screen.getAllByRole("option").length).toBe(5);
            });

            test("renders table with pagination", async () => {
                setup();
                const pagination = await screen.findByLabelText(/Pagination/i);
                expect(pagination).toBeInTheDocument();

                // Column headers render
                expect(
                    screen.getByText("Showing all results (101)"),
                ).toBeInTheDocument();
                expect(
                    screen.getByText("Date sent to you"),
                ).toBeInTheDocument();
                expect(
                    screen.getByText("Ordering provider"),
                ).toBeInTheDocument();
                expect(
                    screen.getByText("Performing facility"),
                ).toBeInTheDocument();
                expect(screen.getByText("Submitter")).toBeInTheDocument();
                expect(screen.getByText("Report ID")).toBeInTheDocument();
            });

            test("renders 10 results per page + 1 header row", () => {
                setup();
                // renders 10 results per page + 1 header row regardless of the total number of records
                // since our pagination limit is set to 10
                const rows = screen.getAllByRole("row");
                expect(rows).toHaveLength(10 + 1);
            });

            describe("TableFilter", () => {
                test("Clicking on filter invokes the trackAppInsightEvent", async () => {
                    setup();
                    await userEvent.click(screen.getByText("Filter"));

                    expect(mockAppInsights.trackEvent).toBeCalledWith({
                        name: "Data Dashboard | Table Filter",
                        properties: {
                            tableFilter: {
                                endRange: "3000-01-01T23:59:59.999Z",
                                startRange: "2000-01-01T00:00:00.000Z",
                            },
                        },
                    });
                });
            });
        });

        describe("with one active receiver service", () => {
            function setup() {
                mockAppInsightsContextReturnValue();
                mockUseOrganizationReceiversFeed.mockReturnValue({
                    activeService: mockActiveReceiver,
                    data: receiverServicesGenerator(1),
                    setActiveService: () => {},
                } as any);

                const mockUseReceiverDeliveriesCallback = {
                    data: makeRSReceiverDeliveryResponseFixture(0),
                    filterManager: mockFilterManager,
                    isLoading: false,
                };
                mockUseReceiverDeliveries.mockReturnValue(
                    mockUseReceiverDeliveriesCallback,
                );

                // Render the component
                renderApp(<DataDashboardTable />);
            }

            test("renders the receiver service", () => {
                setup();
                expect(screen.queryByRole("select")).not.toBeInTheDocument();
                expect(
                    screen.getByText("Receiver service:"),
                ).toBeInTheDocument();
                expect(screen.getByText("ELR-0")).toBeInTheDocument();
            });

            test("without data", () => {
                setup();
                expect(
                    screen.getByText("No available data"),
                ).toBeInTheDocument();
                expect(screen.getByText("contact us")).toBeInTheDocument();
            });
        });

        describe("with no receiver services", () => {
            function setup() {
                mockAppInsightsContextReturnValue();
                // Mock our receiver services feed data
                mockUseOrganizationReceiversFeed.mockReturnValue({
                    activeService: undefined,
                    isLoading: false,
                    data: [],
                    setActiveService: () => {},
                } as any);

                // Mock our SessionProvider's data
                mockSessionContentReturnValue({
                    authState: {
                        accessToken: { accessToken: "TOKEN" },
                    } as any,
                    activeMembership: {
                        memberType: MemberType.RECEIVER,
                        parsedName: "testOrgNoReceivers",
                        service: "testReceiver",
                    },

                    user: {
                        isUserAdmin: false,
                        isUserReceiver: true,
                        isUserSender: false,
<<<<<<< HEAD
=======
                        isUserTransceiver: false,
>>>>>>> 12eb307a
                    } as any,
                });

                // Mock the response from the Deliveries hook
                const mockUseReceiverDeliveriesCallback = {
                    data: makeRSReceiverDeliveryResponseFixture(0),
                    filterManager: mockFilterManager,
                    isLoading: false,
                };
                mockUseReceiverDeliveries.mockReturnValue(
                    mockUseReceiverDeliveriesCallback,
                );

                // Render the component
                renderApp(<DataDashboardTable />);
            }

            test("renders the NoServicesBanner message", async () => {
                setup();
                const heading = await screen.findByText("No available data");
                expect(heading).toBeInTheDocument();
            });
        });
    });

    describe("when disabled", () => {
        function setup() {
            mockAppInsightsContextReturnValue();
            // Mock our receiver services feed data
            mockUseOrganizationReceiversFeed.mockReturnValue({
                activeService: undefined,
                isLoading: false,
                isDisabled: true,
                data: [],
                setActiveService: () => {},
            } as any);

            // Mock our SessionProvider's data
            mockSessionContentReturnValue({
                authState: {
                    accessToken: { accessToken: "TOKEN" },
                } as any,
                activeMembership: {
                    memberType: MemberType.RECEIVER,
                    parsedName: "testOrgNoReceivers",
                    service: "testReceiver",
                },

                user: {
                    isUserAdmin: false,
                    isUserReceiver: true,
                    isUserSender: false,
<<<<<<< HEAD
=======
                    isUserTransceiver: false,
>>>>>>> 12eb307a
                } as any,
            });

            // Mock the response from the Deliveries hook
            const mockUseReceiverDeliveriesCallback = {
                data: makeRSReceiverDeliveryResponseFixture(0),
                filterManager: mockFilterManager,
                isLoading: false,
            };
            mockUseReceiverDeliveries.mockReturnValue(
                mockUseReceiverDeliveriesCallback,
            );

            // Render the component
            renderApp(<DataDashboardTable />);
        }

        test("renders an error saying admins shouldn't fetch organization data", async () => {
            setup();
            expect(
                await screen.findByText(
                    "Cannot fetch Organization data as admin",
                ),
            ).toBeVisible();

            expect(
                await screen.findByText("Please try again as an Organization"),
            ).toBeVisible();
        });
    });
});<|MERGE_RESOLUTION|>--- conflicted
+++ resolved
@@ -45,10 +45,7 @@
             isUserAdmin: false,
             isUserReceiver: true,
             isUserSender: false,
-<<<<<<< HEAD
-=======
             isUserTransceiver: false,
->>>>>>> 12eb307a
         } as any,
     });
 });
@@ -84,10 +81,7 @@
                     isUserAdmin: false,
                     isUserReceiver: true,
                     isUserSender: false,
-<<<<<<< HEAD
-=======
                     isUserTransceiver: false,
->>>>>>> 12eb307a
                 } as any,
             });
 
@@ -257,10 +251,7 @@
                         isUserAdmin: false,
                         isUserReceiver: true,
                         isUserSender: false,
-<<<<<<< HEAD
-=======
                         isUserTransceiver: false,
->>>>>>> 12eb307a
                     } as any,
                 });
 
@@ -313,10 +304,7 @@
                     isUserAdmin: false,
                     isUserReceiver: true,
                     isUserSender: false,
-<<<<<<< HEAD
-=======
                     isUserTransceiver: false,
->>>>>>> 12eb307a
                 } as any,
             });
 
