import { useState } from "react";

import { RSReceiver } from "../../../config/endpoints/settings";
<<<<<<< HEAD
import Spinner from "../../Spinner";
import { NoServicesBanner } from "../../alerts/NoServicesAlert";
import Pagination from "../../Table/Pagination";
import ReceiverServices from "../ReceiverServices/ReceiverServices";
=======
import {
    EventName,
    useAppInsightsContext,
} from "../../../contexts/AppInsights";
import { PageSettingsActionType } from "../../../hooks/filters/UsePages";
import { SortSettingsActionType } from "../../../hooks/filters/UseSortOrder";
>>>>>>> 413bd823
import useReceiverDeliveries, {
    DeliveriesAttr,
} from "../../../hooks/network/DataDashboard/UseReceiverDeliveries";
import { useOrganizationReceiversFeed } from "../../../hooks/UseOrganizationReceiversFeed";
import { getSlots } from "../../../hooks/UsePagination";
import Table from "../../../shared/Table/Table";
import { CustomerStatusType } from "../../../utils/DataDashboardUtils";
import { formatDateWithoutSeconds } from "../../../utils/DateTimeUtils";
import { FeatureName } from "../../../utils/FeatureName";
import AdminFetchAlert from "../../alerts/AdminFetchAlert";
import { NoServicesBanner } from "../../alerts/NoServicesAlert";
import Spinner from "../../Spinner";
import Pagination from "../../Table/Pagination";
import TableFilters from "../../Table/TableFilters";
import { USLink } from "../../USLink";
<<<<<<< HEAD
import {
    EventName,
    useAppInsightsContext,
} from "../../../contexts/AppInsights";
import { useOrganizationReceivers } from "../../../hooks/UseOrganizationReceivers";

import DataDashboardTableFilters from "./DataDashboardTableFilters/DataDashboardTableFilters";
=======
import ReceiverServices from "../ReceiverServices/ReceiverServices";
>>>>>>> 413bd823

function DashboardFilterAndTable({
    receiverServices,
    activeReceiver,
    setActiveReceiver,
}: {
    receiverServices: RSReceiver[];
    activeReceiver: RSReceiver;
    setActiveReceiver: (receiver: RSReceiver) => void;
}) {
    const { appInsights } = useAppInsightsContext();
    const featureEvent = `${FeatureName.DATA_DASHBOARD} | ${EventName.TABLE_FILTER}`;

    const handleSetActive = (name: string) => {
        const result = receiverServices.find((item) => item.name === name);
        if (result) setActiveReceiver(result);
    };

    const {
        data: results,
        filterManager,
        isLoading,
    } = useReceiverDeliveries(activeReceiver.name);

    if (isLoading || !results) return <Spinner />;

    const onColumnCustomSort = (columnID: string) => {
        filterManager?.updateSort({
            type: SortSettingsActionType.CHANGE_COL,
            payload: {
                column: columnID,
            },
        });
        filterManager?.updateSort({
            type: SortSettingsActionType.SWAP_ORDER,
        });
    };
    const data = results?.data.map((dataRow) => [
        {
            columnKey: DeliveriesAttr.CREATED_AT,
            columnHeader: "Date sent to you",
            content: formatDateWithoutSeconds(dataRow.createdAt),
            columnCustomSort: () =>
                onColumnCustomSort(DeliveriesAttr.CREATED_AT),
            columnCustomSortSettings: filterManager.sortSettings,
        },
        {
            columnKey: DeliveriesAttr.ORDERING_PROVIDER,
            columnHeader: "Ordering provider",
            content: dataRow.orderingProvider,
            columnCustomSort: () =>
                onColumnCustomSort(DeliveriesAttr.ORDERING_PROVIDER),
            columnCustomSortSettings: filterManager.sortSettings,
        },
        {
            columnKey: DeliveriesAttr.ORDERING_FACILITY,
            columnHeader: "Performing facility",
            content: dataRow.orderingFacility,
            columnCustomSort: () =>
                onColumnCustomSort(DeliveriesAttr.ORDERING_FACILITY),
            columnCustomSortSettings: filterManager.sortSettings,
        },
        {
            columnKey: DeliveriesAttr.SUBMITTER,
            columnHeader: "Submitter",
            content: dataRow.submitter,
            columnCustomSort: () =>
                onColumnCustomSort(DeliveriesAttr.SUBMITTER),
            columnCustomSortSettings: filterManager.sortSettings,
        },
        {
            columnKey: DeliveriesAttr.REPORT_ID,
            columnHeader: "Report ID",
            content: (
                <USLink
                    href={`/data-dashboard/report-details/${dataRow.reportId}`}
                >
                    {dataRow.reportId}
                </USLink>
            ),
            columnCustomSort: () =>
                onColumnCustomSort(DeliveriesAttr.REPORT_ID),
            columnCustomSortSettings: filterManager.sortSettings,
        },
    ]);

    const currentPageNum = filterManager.pageSettings.currentPage;

    return (
        <>
            <div className="text-bold font-sans-md">
                Showing all results ({results?.meta.totalFilteredCount})
            </div>
            <div className="display-flex flex-row">
                <ReceiverServices
                    receiverServices={receiverServices}
                    activeService={activeReceiver}
                    handleSetActive={handleSetActive}
                />
                <DataDashboardTableFilters
                    startDateLabel="From: (mm/dd/yyyy)"
                    endDateLabel="To: (mm/dd/yyyy)"
                    filterManager={filterManager}
                    onFilterClick={({
                        from,
                        to,
                    }: {
                        from: string;
                        to: string;
                    }) => {
                        filterManager?.updatePage({
                            type: PageSettingsActionType.RESET,
                        });

                        appInsights?.trackEvent({
                            name: featureEvent,
                            properties: {
                                tableFilter: { startRange: from, endRange: to },
                            },
                        });
                    }}
                />
            </div>
            <Table apiSortable borderless rowData={data} />
            {data.length > 0 && (
                <Pagination
                    currentPageNum={currentPageNum}
                    setSelectedPage={(pageNum) => {
                        filterManager.updatePage({
                            type: PageSettingsActionType.SET_PAGE,
                            payload: { page: pageNum },
                        });
                    }}
                    slots={getSlots(currentPageNum, results?.meta.totalPages)}
                />
            )}
        </>
    );
}

export default function DataDashboardTable() {
    const { isLoading, isDisabled, activeReceivers } =
        useOrganizationReceivers();
    const [activeReceiver, setActiveReceiver] = useState(activeReceivers?.[0]);
    if (isLoading) return <Spinner />;

    if (isDisabled) {
        return <AdminFetchAlert />;
    }

    if (!isLoading && !activeReceiver)
        return (
            <div className="usa-section margin-bottom-10">
                <NoServicesBanner />
            </div>
        );

    return (
        <>
            {activeReceiver && (
                <DashboardFilterAndTable
<<<<<<< HEAD
                    receiverServices={activeReceivers!!}
                    activeReceiver={activeReceiver}
                    setActiveReceiver={setActiveReceiver}
=======
                    receiverServices={services!}
                    activeService={activeService}
                    setActiveService={setActiveService}
>>>>>>> 413bd823
                />
            )}
        </>
    );
}<|MERGE_RESOLUTION|>--- conflicted
+++ resolved
@@ -1,45 +1,27 @@
 import { useState } from "react";
 
+import DataDashboardTableFilters from "./DataDashboardTableFilters/DataDashboardTableFilters";
 import { RSReceiver } from "../../../config/endpoints/settings";
-<<<<<<< HEAD
-import Spinner from "../../Spinner";
-import { NoServicesBanner } from "../../alerts/NoServicesAlert";
-import Pagination from "../../Table/Pagination";
-import ReceiverServices from "../ReceiverServices/ReceiverServices";
-=======
 import {
     EventName,
     useAppInsightsContext,
 } from "../../../contexts/AppInsights";
 import { PageSettingsActionType } from "../../../hooks/filters/UsePages";
 import { SortSettingsActionType } from "../../../hooks/filters/UseSortOrder";
->>>>>>> 413bd823
 import useReceiverDeliveries, {
     DeliveriesAttr,
 } from "../../../hooks/network/DataDashboard/UseReceiverDeliveries";
-import { useOrganizationReceiversFeed } from "../../../hooks/UseOrganizationReceiversFeed";
+import { useOrganizationReceivers } from "../../../hooks/UseOrganizationReceivers";
 import { getSlots } from "../../../hooks/UsePagination";
 import Table from "../../../shared/Table/Table";
-import { CustomerStatusType } from "../../../utils/DataDashboardUtils";
 import { formatDateWithoutSeconds } from "../../../utils/DateTimeUtils";
 import { FeatureName } from "../../../utils/FeatureName";
 import AdminFetchAlert from "../../alerts/AdminFetchAlert";
 import { NoServicesBanner } from "../../alerts/NoServicesAlert";
 import Spinner from "../../Spinner";
 import Pagination from "../../Table/Pagination";
-import TableFilters from "../../Table/TableFilters";
 import { USLink } from "../../USLink";
-<<<<<<< HEAD
-import {
-    EventName,
-    useAppInsightsContext,
-} from "../../../contexts/AppInsights";
-import { useOrganizationReceivers } from "../../../hooks/UseOrganizationReceivers";
-
-import DataDashboardTableFilters from "./DataDashboardTableFilters/DataDashboardTableFilters";
-=======
 import ReceiverServices from "../ReceiverServices/ReceiverServices";
->>>>>>> 413bd823
 
 function DashboardFilterAndTable({
     receiverServices,
@@ -201,15 +183,9 @@
         <>
             {activeReceiver && (
                 <DashboardFilterAndTable
-<<<<<<< HEAD
-                    receiverServices={activeReceivers!!}
+                    receiverServices={activeReceivers}
                     activeReceiver={activeReceiver}
                     setActiveReceiver={setActiveReceiver}
-=======
-                    receiverServices={services!}
-                    activeService={activeService}
-                    setActiveService={setActiveService}
->>>>>>> 413bd823
                 />
             )}
         </>
