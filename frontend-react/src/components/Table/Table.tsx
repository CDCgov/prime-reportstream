/* Makes row objects string-indexed */
import React, { ReactNode, useMemo, useCallback, useState } from "react";

import Pagination, { PaginationProps } from "../../components/Table/Pagination";
import { FilterManager } from "../../hooks/filters/UseFilterManager";

import { TableRowData, TableRows } from "./TableRows";
import { TableHeaders } from "./TableHeaders";
import { DatasetAction, TableInfo } from "./TableInfo";

export interface ActionableColumn {
    action: Function;
    param?: string;
}

export interface LinkableColumn {
    link: boolean;
    linkBasePath?: string;
    linkAttr?: string; // if no linkAttr is given, defaults to dataAttr
}

/** @alias for any type of feature column */
type ColumnFeature = ActionableColumn | LinkableColumn;
/** ColumnConfig tells the Table element how to render each column
 *
 * @property dataAttr - Name of the object attribute to be rendered in the column
 * @property columnHeader - The column name
 * @property sortable - boolean
 * @property link - boolean indicating column values are links
 * @property linkAttr - the attribute to plug into the link url
 * @property valueMap - provides key/value pairs to map API values to UI values
 * @property transform - a function used to transform values within the column */
export interface ColumnConfig {
    dataAttr: string;
    columnHeader: string;
    feature?: ColumnFeature;
    sortable?: boolean;
    valueMap?: Map<string | number, any>;
    transform?: Function;
    editable?: boolean;
    localSort?: boolean;
}

export interface TableConfig {
    columns: Array<ColumnConfig>;
    rows: Array<TableRowData>;
}

export type RowSideEffect = (row: TableRowData | null) => Promise<void>;

/** Configuration pattern for Table component
 * @remarks Working to deprecate cursorManager for paginationProps */
export interface TableProps {
    config: TableConfig;
    title?: string;
    /* The Legend component is the responsibility
     * of the parent to pass in, allowing it to be as
     * versatile as possible */
    legend?: ReactNode;
    datasetAction?: DatasetAction;
    filterManager?: FilterManager;
    paginationProps?: PaginationProps;
    enableEditableRows?: boolean;
    editableCallback?: RowSideEffect;
    classes?: string;
}

export interface LegendItem {
    label: string;
    value: string;
}

/** A configurable USWDS table for easy reuse across ReportStream
 * @remarks In the process of deprecating cursorManager and replacing with paginationProps
 * which gives us number pagination
 * */
const Table = ({
    config,
    title,
    legend,
    datasetAction,
    filterManager,
    paginationProps,
    enableEditableRows,
    editableCallback = () => Promise.resolve(),
    classes,
}: TableProps) => {
    const [rowToEdit, setRowToEdit] = useState<number | undefined>();

    /* memoizedRows is the source of truth for rendered table rows. If a local
     * sort is applied, this function reactively sorts the rows passed in. If
     * the sort column, order, or localSort value change in SortSettings,
     * this reactively updates to account for that, too. */
    const memoizedRows = useMemo(() => {
        if (!config?.rows.length) {
            return null;
        }
        const column = filterManager?.sortSettings?.column || "";
        const locally = filterManager?.sortSettings?.locally || false;
        const localOrder = filterManager?.sortSettings?.localOrder || "DESC";
        const valueType = typeof config?.rows[0]?.[column];
        if (locally) {
            switch (valueType) {
                case "string": {
                    return config.rows.sort((a, b) =>
                        localOrder === "ASC"
                            ? a[column].localeCompare(b[column])
                            : b[column].localeCompare(a[column])
                    );
                }
                case "bigint":
                case "number": {
                    return config.rows.sort((a, b) =>
                        localOrder === "ASC"
                            ? a[column] - b[column]
                            : b[column] - a[column]
                    );
                }
            }
        }
        return config.rows;
    }, [config.rows, filterManager?.sortSettings]);

    const wrapperClasses = useMemo(
        () => `grid-container margin-bottom-10 ${classes}`,
        [classes]
    );

    const addRow = useCallback(() => {
        setRowToEdit(memoizedRows?.length || 0);
    }, [memoizedRows, setRowToEdit]);

    /** If a user provides a label with no method, we supply the basic "Add Row" method with whatever
     * label they gave. Otherwise, we provide their entire DatasetAction */
    const memoizedDatasetAction = useMemo(() => {
        if (!!datasetAction && !datasetAction.method) {
            return {
                label: datasetAction?.label,
                method: addRow,
            };
        } else {
            return datasetAction;
        }
    }, [addRow, datasetAction]);

    return (
        <div className={wrapperClasses}>
            <TableInfo
                title={title}
                legend={legend}
                datasetAction={memoizedDatasetAction}
                rowToEdit={rowToEdit}
            />
            <div className="grid-col-12">
                <table
                    className="usa-table usa-table--borderless usa-table--striped prime-table"
                    aria-label="Submission history from the last 30 days"
                >
<<<<<<< HEAD
                    <TableHeaders
                        config={config}
                        filterManager={filterManager}
                        enableEditableRows={enableEditableRows}
                    />
                    <TableRows
                        rows={memoizedRows}
                        onSave={editableCallback}
                        enableEditableRows={enableEditableRows}
                        filterManager={filterManager}
                        columns={config.columns}
                        rowToEdit={rowToEdit}
                        setRowToEdit={setRowToEdit}
                    />
=======
                    <thead>
                        <TableHeaders />
                    </thead>
                    <tbody className="font-mono-2xs">
                        {!!memoizedRows ? (
                            <TableRows
                                rows={memoizedRows}
                                onSave={editableCallback}
                                enableEditableRows={enableEditableRows}
                                filterManager={filterManager}
                                columns={config.columns}
                                rowToEdit={rowToEdit}
                                setRowToEdit={setRowToEdit}
                            />
                        ) : (
                            <span>No data to show</span>
                        )}
                    </tbody>
>>>>>>> c9e8693b
                </table>
                {paginationProps && <Pagination {...paginationProps} />}
            </div>
        </div>
    );
};

export default Table;<|MERGE_RESOLUTION|>--- conflicted
+++ resolved
@@ -156,41 +156,24 @@
                     className="usa-table usa-table--borderless usa-table--striped prime-table"
                     aria-label="Submission history from the last 30 days"
                 >
-<<<<<<< HEAD
                     <TableHeaders
                         config={config}
                         filterManager={filterManager}
                         enableEditableRows={enableEditableRows}
                     />
-                    <TableRows
-                        rows={memoizedRows}
-                        onSave={editableCallback}
-                        enableEditableRows={enableEditableRows}
-                        filterManager={filterManager}
-                        columns={config.columns}
-                        rowToEdit={rowToEdit}
-                        setRowToEdit={setRowToEdit}
-                    />
-=======
-                    <thead>
-                        <TableHeaders />
-                    </thead>
-                    <tbody className="font-mono-2xs">
-                        {!!memoizedRows ? (
-                            <TableRows
-                                rows={memoizedRows}
-                                onSave={editableCallback}
-                                enableEditableRows={enableEditableRows}
-                                filterManager={filterManager}
-                                columns={config.columns}
-                                rowToEdit={rowToEdit}
-                                setRowToEdit={setRowToEdit}
-                            />
-                        ) : (
-                            <span>No data to show</span>
-                        )}
-                    </tbody>
->>>>>>> c9e8693b
+                    {!!memoizedRows ? (
+                        <TableRows
+                            rows={memoizedRows}
+                            onSave={editableCallback}
+                            enableEditableRows={enableEditableRows}
+                            filterManager={filterManager}
+                            columns={config.columns}
+                            rowToEdit={rowToEdit}
+                            setRowToEdit={setRowToEdit}
+                        />
+                    ) : (
+                        <span>No data to show</span>
+                    )}
                 </table>
                 {paginationProps && <Pagination {...paginationProps} />}
             </div>
