/* Makes row objects string-indexed */
import {
    Button,
<<<<<<< HEAD
    ButtonGroup,
    IconArrowDownward,
    IconArrowUpward,
=======
>>>>>>> c7b1d8cd
    IconNavigateBefore,
    IconNavigateNext,
} from "@trussworks/react-uswds";
import { NavLink } from "react-router-dom";
import React from "react";

import {
    CursorActionType,
    CursorManager,
} from "../../hooks/filters/UseCursorManager";
import { FilterManager } from "../../hooks/filters/UseFilterManager";
import { SortSettingsActionType } from "../../hooks/filters/UseSortOrder";

export interface TableRow {
    [key: string]: any;
}

/* ColumnConfig tells the Table element how to render each column
 *
 * @property dataAttr: Name of the object attribute to be rendered in the column
 * @property columnHeader: The column name
 * @property sortable: React.SetStateAction function
 * @property link: boolean indicating column values are links
 * @property linkAttr: the attribute to plug into the link url
 * @property valueMap: provides key/value pairs to map API values to UI values
 * @property transform: a function used to transform values within the column */
export interface ColumnConfig {
    dataAttr: string;
    columnHeader: string;
    sortable?: boolean;
    link?: boolean;
    linkBasePath?: string;
    linkAttr?: string; // if no linkAttr is given, defaults to dataAttr
    valueMap?: Map<string | number, any>;
    transform?: Function;
}

export interface TableConfig {
    columns: Array<ColumnConfig>;
    rows: Array<TableRow>;
}

export interface TableProps {
    config: TableConfig;
    filterManager?: FilterManager;
    cursorManager?: CursorManager;
}

const Table = ({ config, filterManager, cursorManager }: TableProps) => {
    const renderArrow = () => {
        if (filterManager && filterManager.sortSettings.order === "ASC") {
            return <IconArrowUpward />;
        } else if (
            filterManager &&
            filterManager.sortSettings.order === "DESC"
        ) {
            return <IconArrowDownward />;
        }
    };
    /* Renders the header row of the table from columns.values() */
    const TableHeaders = () => {
        return (
            <tr>
                {config.columns?.map((colConfig) => {
                    if (colConfig.sortable && filterManager) {
                        return (
                            <th
                                key={colConfig.columnHeader}
                                onClick={() => {
                                    filterManager?.updateSort({
                                        type: SortSettingsActionType.CHANGE_COL,
                                        payload: {
                                            column: colConfig.dataAttr,
                                        },
                                    });
                                    filterManager?.updateSort({
                                        type: SortSettingsActionType.SWAP_ORDER,
                                    });
                                    cursorManager?.update({
                                        type: CursorActionType.RESET,
                                        payload:
                                            filterManager?.rangeSettings
                                                .start || "",
                                    });
                                }}
                            >
                                {colConfig.columnHeader}
                                {colConfig.sortable ? renderArrow() : null}
                            </th>
                        );
                    } else {
                        return (
                            <th key={colConfig.columnHeader}>
                                {colConfig.columnHeader}
                            </th>
                        );
                    }
                })}
            </tr>
        );
    };

    const showMappedValue = (
        columnConfig: ColumnConfig,
        object: TableRow
    ): string => {
        if (columnConfig.valueMap) {
            return (
                columnConfig.valueMap?.get(object[columnConfig.dataAttr]) ||
                object[columnConfig.dataAttr]
            );
        } else {
            return object[columnConfig.dataAttr];
        }
    };

    const renderRow = (object: TableRow, columnConfig: ColumnConfig) => {
        let displayValue = object[columnConfig.dataAttr];
        // Transforms value if transform function is given
        if (columnConfig.transform) {
            displayValue = columnConfig.transform(displayValue);
        }

        if (columnConfig.link) {
            // Render column value as NavLink
            return (
                <NavLink
                    to={`${columnConfig?.linkBasePath || ""}/${
                        object[columnConfig?.linkAttr || columnConfig.dataAttr]
                    }`}
                >
                    {columnConfig.valueMap
                        ? showMappedValue(columnConfig, object)
                        : displayValue}
                </NavLink>
            );
        } else {
            return columnConfig.valueMap
                ? showMappedValue(columnConfig, object)
                : displayValue;
        }
    };

    /* Iterates each row, and then uses the key value from columns.keys()
     * to render each cell in the appropriate column. */
    const TableRows = () => {
        return (
            <>
                {config.rows.map((object, rowIndex) => {
                    // Caps page size when filterManager exists
                    if (
                        filterManager &&
                        rowIndex >= filterManager.pageSettings.size
                    )
                        return null;
                    return (
                        <tr key={rowIndex}>
                            {config.columns.map((colConfig, colIndex) => (
                                <td key={`${rowIndex}:${colIndex}`}>
                                    {renderRow(object, colConfig)}
                                </td>
                            ))}
                        </tr>
                    );
                })}
            </>
        );
    };

    /* Handles pagination button logic and display */
    function PaginationButtons(cm: CursorManager) {
        return (
<<<<<<< HEAD
            <ButtonGroup type="segmented" className="float-right margin-top-5">
                {cm.hasPrev && (
=======
            <div className="float-right margin-top-5">
                {values.hasPrev && (
>>>>>>> c7b1d8cd
                    <Button
                        unstyled
                        type="button"
<<<<<<< HEAD
                        onClick={() =>
                            cm.update({ type: CursorActionType.PAGE_DOWN })
                        }
=======
                        className="margin-right-2"
                        onClick={() => controller.goTo(values.currentIndex - 1)}
>>>>>>> c7b1d8cd
                    >
                        <span>
                            <IconNavigateBefore className="text-middle" />
                            Previous
                        </span>
                    </Button>
                )}
                {cm.hasNext && (
                    <Button
                        unstyled
                        type="button"
                        onClick={() =>
                            cm.update({ type: CursorActionType.PAGE_UP })
                        }
                    >
                        <span>
                            Next
                            <IconNavigateNext className="text-middle" />
                        </span>
                    </Button>
                )}
            </div>
        );
    }

    return (
        <div className="grid-container margin-bottom-10">
            <div className="grid-col-12">
                <table
                    className="usa-table usa-table--borderless prime-table"
                    aria-label="Submission history from the last 30 days"
                >
                    <thead>
                        <TableHeaders />
                    </thead>
                    <tbody className="font-mono-2xs">
                        <TableRows />
                    </tbody>
                </table>
                {cursorManager ? (
                    <PaginationButtons {...cursorManager} />
                ) : null}
            </div>
        </div>
    );
};

export default Table;<|MERGE_RESOLUTION|>--- conflicted
+++ resolved
@@ -1,24 +1,17 @@
 /* Makes row objects string-indexed */
 import {
     Button,
-<<<<<<< HEAD
-    ButtonGroup,
-    IconArrowDownward,
-    IconArrowUpward,
-=======
->>>>>>> c7b1d8cd
     IconNavigateBefore,
     IconNavigateNext,
+    IconArrowUpward,
+    IconArrowDownward,
 } from "@trussworks/react-uswds";
 import { NavLink } from "react-router-dom";
 import React from "react";
 
-import {
-    CursorActionType,
-    CursorManager,
-} from "../../hooks/filters/UseCursorManager";
+import {CursorActionType, CursorManager} from "../../hooks/filters/UseCursorManager";
 import { FilterManager } from "../../hooks/filters/UseFilterManager";
-import { SortSettingsActionType } from "../../hooks/filters/UseSortOrder";
+import {SortSettingsActionType} from "../../hooks/filters/UseSortOrder";
 
 export interface TableRow {
     [key: string]: any;
@@ -56,13 +49,11 @@
 }
 
 const Table = ({ config, filterManager, cursorManager }: TableProps) => {
+
     const renderArrow = () => {
         if (filterManager && filterManager.sortSettings.order === "ASC") {
             return <IconArrowUpward />;
-        } else if (
-            filterManager &&
-            filterManager.sortSettings.order === "DESC"
-        ) {
+        } else if (filterManager && filterManager.sortSettings.order === "DESC") {
             return <IconArrowDownward />;
         }
     };
@@ -85,11 +76,15 @@
                                     filterManager?.updateSort({
                                         type: SortSettingsActionType.SWAP_ORDER,
                                     });
+                                    /* IMPORTANT:
+                                    * The conditional presented in this call is measuring
+                                    * sortSettings.order BEFORE it's swapped (which we do
+                                    * above this). This is why the logic is backwards */
                                     cursorManager?.update({
                                         type: CursorActionType.RESET,
-                                        payload:
-                                            filterManager?.rangeSettings
-                                                .start || "",
+                                        payload: filterManager?.sortSettings.order === "ASC"
+                                            ? filterManager?.rangeSettings.start
+                                            : filterManager?.rangeSettings.end
                                     });
                                 }}
                             >
@@ -159,7 +154,7 @@
                     // Caps page size when filterManager exists
                     if (
                         filterManager &&
-                        rowIndex >= filterManager.pageSettings.size
+                        rowIndex >= filterManager?.pageSettings.size
                     )
                         return null;
                     return (
@@ -179,24 +174,13 @@
     /* Handles pagination button logic and display */
     function PaginationButtons(cm: CursorManager) {
         return (
-<<<<<<< HEAD
-            <ButtonGroup type="segmented" className="float-right margin-top-5">
+            <div className="float-right margin-top-5">
                 {cm.hasPrev && (
-=======
-            <div className="float-right margin-top-5">
-                {values.hasPrev && (
->>>>>>> c7b1d8cd
                     <Button
                         unstyled
                         type="button"
-<<<<<<< HEAD
-                        onClick={() =>
-                            cm.update({ type: CursorActionType.PAGE_DOWN })
-                        }
-=======
                         className="margin-right-2"
-                        onClick={() => controller.goTo(values.currentIndex - 1)}
->>>>>>> c7b1d8cd
+                        onClick={() => cm.update({ type: CursorActionType.PAGE_DOWN })}
                     >
                         <span>
                             <IconNavigateBefore className="text-middle" />
@@ -208,9 +192,7 @@
                     <Button
                         unstyled
                         type="button"
-                        onClick={() =>
-                            cm.update({ type: CursorActionType.PAGE_UP })
-                        }
+                        onClick={() => cm.update({ type: CursorActionType.PAGE_UP })}
                     >
                         <span>
                             Next
