/* Makes row objects string-indexed */
import {
    Button,
    IconArrowDownward,
    IconArrowUpward,
    IconNavigateBefore,
    IconNavigateNext,
} from "@trussworks/react-uswds";
import React, { ReactNode, useMemo } from "react";

import Pagination, { PaginationProps } from "../../components/Table/Pagination";
import {
    CursorActionType,
    CursorManager,
} from "../../hooks/filters/UseCursorManager";
import { FilterManager } from "../../hooks/filters/UseFilterManager";
import {
    SortOrder,
    SortSettingsActionType,
} from "../../hooks/filters/UseSortOrder";
<<<<<<< HEAD
import { StringIndexed } from "../../utils/UsefulTypes";
=======

import { TableRows } from "./TableRows";
>>>>>>> a07470f2

export interface ActionableColumn {
    action: Function;
    param?: string;
}

export interface LinkableColumn {
    link: boolean;
    linkBasePath?: string;
    linkAttr?: string; // if no linkAttr is given, defaults to dataAttr
}

// each table row will be a map keyed off the dataAttr value of
// a column from the column config from the same tableConfig.
// values will largely be assumed to be primitive values, or values
// to be passed into a transform function defined in the column config
export interface TableRow {
    [key: string]: any;
}

/* ColumnConfig tells the Table element how to render each column
 *
 * @property dataAttr: Name of the object attribute to be rendered in the column
 * @property columnHeader: The column name
 * @property sortable: React.SetStateAction function
 * @property link: boolean indicating column values are links
 * @property linkAttr: the attribute to plug into the link url
 * @property valueMap: provides key/value pairs to map API values to UI values
 * @property transform: a function used to transform values within the column */
type ColumnFeature = ActionableColumn | LinkableColumn;
export interface ColumnConfig {
    dataAttr: string;
    columnHeader: string;
    feature?: ColumnFeature;
    sortable?: boolean;
    valueMap?: Map<string | number, any>;
    transform?: Function;
    editable?: boolean;
    localSort?: boolean;
}

export interface TableConfig {
    columns: Array<ColumnConfig>;
    rows: Array<StringIndexed>;
}

export interface DatasetAction {
    label: string;
    method: Function;
}

<<<<<<< HEAD
export interface ColumnProps {
    rowIndex: number;
    colIndex: number;
    rowData: StringIndexed;
    columnConfig: ColumnConfig;
    editing?: boolean;
}
=======
export type RowSideEffect = (row: TableRow | null) => Promise<void>;
>>>>>>> a07470f2

export interface TableProps {
    config: TableConfig;
    title?: string;
    /* The Legend component is the responsibility
     * of the parent to pass in, allowing it to be as
     * versatile as possible */
    legend?: ReactNode;
    datasetAction?: DatasetAction;
    filterManager?: FilterManager;
    cursorManager?: CursorManager;
    paginationProps?: PaginationProps;
    enableEditableRows?: boolean;
    editableCallback?: RowSideEffect;
}

export interface LegendItem {
    label: string;
    value: string;
}

const Table = ({
    config,
    title,
    legend,
    datasetAction,
    filterManager,
    cursorManager,
    paginationProps,
    enableEditableRows,
    editableCallback = () => Promise.resolve(),
}: TableProps) => {
    /* memoizedRows is the source of truth for rendered table rows. If a local
     * sort is applied, this function reactively sorts the rows passed in. If
     * the sort column, order, or localSort value change in SortSettings,
     * this reactively updates to account for that, too. */
    const memoizedRows = useMemo(() => {
        if (!config?.rows.length) {
            return [];
        }
        const column = filterManager?.sortSettings?.column || "";
        const locally = filterManager?.sortSettings?.locally || false;
        const localOrder = filterManager?.sortSettings?.localOrder || "DESC";
        const valueType = typeof config?.rows[0]?.[column];
        if (locally) {
            switch (valueType) {
                case "string": {
                    return config.rows.sort((a, b) =>
                        localOrder === "ASC"
                            ? a[column].localeCompare(b[column])
                            : b[column].localeCompare(a[column])
                    );
                }
                case "bigint":
                case "number": {
                    return config.rows.sort((a, b) =>
                        localOrder === "ASC"
                            ? a[column] - b[column]
                            : b[column] - a[column]
                    );
                }
            }
        }
        return config.rows;
    }, [config.rows, filterManager?.sortSettings]);
    const renderArrow = () => {
        const { order, localOrder, locally } = filterManager?.sortSettings || {
            order: "DESC",
            locally: false,
            localOrder: "DESC",
        };

        const isOrder = (sortOrder: SortOrder) =>
            order === sortOrder || (locally && localOrder === sortOrder);

        if (filterManager && isOrder("ASC")) {
            return <IconArrowUpward />;
        } else if (filterManager && isOrder("DESC")) {
            return <IconArrowDownward />;
        }
    };

    const swapSort = (currentColumn: ColumnConfig) => {
        if (currentColumn.localSort) {
            // Sets local sort to true and swaps local sort order
            filterManager?.updateSort({
                type: SortSettingsActionType.APPLY_LOCAL_SORT,
                payload: {
                    locally: true,
                },
            });
            filterManager?.updateSort({
                type: SortSettingsActionType.SWAP_LOCAL_ORDER,
            });
        } else {
            // Sets local sort to false and swaps the order
            filterManager?.updateSort({
                type: SortSettingsActionType.APPLY_LOCAL_SORT,
                payload: {
                    locally: false,
                },
            });
            filterManager?.updateSort({
                type: SortSettingsActionType.SWAP_ORDER,
            });
        }
        filterManager?.updateSort({
            type: SortSettingsActionType.CHANGE_COL,
            payload: {
                column: currentColumn.dataAttr,
            },
        });
    };

    const updateCursorForNetworkSort = () => {
        /* IMPORTANT:
         * The conditional presented in this call is measuring
         * sortSettings.order BEFORE it's swapped (which we do
         * above this). This is why the logic is backwards */
        cursorManager?.update({
            type: CursorActionType.RESET,
            payload:
                filterManager?.sortSettings.order === "ASC"
                    ? filterManager?.rangeSettings.to
                    : filterManager?.rangeSettings.from,
        });
    };

    /* Renders the header row of the table from columns.values() */
    const TableHeaders = () => {
        const isSortedColumn = (colConfig: ColumnConfig) =>
            colConfig.sortable &&
            filterManager?.sortSettings.column === colConfig.dataAttr;
        return (
            <tr>
                {config.columns?.map((colConfig) => {
                    if (colConfig.sortable && filterManager) {
                        return (
                            <th
                                className="rs-sortable-header"
                                key={colConfig.columnHeader}
                                onClick={() => {
                                    // Swaps the order and set column
                                    swapSort(colConfig);
                                    // Only updates cursor when NOT locally sorting
                                    if (!colConfig.localSort) {
                                        updateCursorForNetworkSort();
                                    }
                                }}
                            >
                                {colConfig.columnHeader}
                                {isSortedColumn(colConfig)
                                    ? renderArrow()
                                    : null}
                            </th>
                        );
                    } else {
                        return (
                            <th key={colConfig.columnHeader}>
                                {colConfig.columnHeader}
                            </th>
                        );
                    }
                })}
                {enableEditableRows ? (
                    // This extends the header bottom border to cover this column
                    <th key={"edit"}>{""}</th>
                ) : null}
            </tr>
        );
    };

<<<<<<< HEAD
    const showMappedValue = (
        columnConfig: ColumnConfig,
        object: StringIndexed
    ) => {
        if (columnConfig.valueMap) {
            return (
                <span>
                    {columnConfig.valueMap?.get(
                        object[columnConfig.dataAttr]
                    ) || object[columnConfig.dataAttr]}
                </span>
            );
        } else {
            return <span>{object[columnConfig.dataAttr]}</span>;
        }
    };

    // renders display for a single data field
    const ColumnData = ({
        rowIndex,
        colIndex,
        rowData,
        columnConfig,
        editing,
    }: ColumnProps) => {
        // Util functions
        // TODO: move these functions outside of the render

        // Easy-to-read way to transform value
        const transform = (
            transformFunc: Function,
            transformVal: string | number
        ) => {
            return transformFunc(transformVal);
        };
        // Runtime type checking for ColumnFeature
        const hasFeature = (attr: string): boolean => {
            if (!columnConfig.feature) return false;
            return Object.keys(columnConfig.feature).includes(attr);
        };
        // Editing state indicator
        const isEditing = (): boolean =>
            (editing && columnConfig.editable) || false;
        // <td> wrapper w/ key
        const tableData = (child: ReactNode) => (
            <td key={`${rowIndex}:${colIndex}`}>{child}</td>
        );

        // indexes into rowData map based on the column's dataAttr value
        let displayValue = rowData[columnConfig.dataAttr];

        // apply a field value transform if supplied
        if (columnConfig.transform) {
            displayValue = transform(
                columnConfig.transform,
                rowData[columnConfig.dataAttr]
            );
        }

        if (hasFeature("link")) {
            // Render column value as NavLink
            const feature = columnConfig?.feature as LinkableColumn;
            return tableData(
                <NavLink
                    className="usa-link"
                    to={`${feature.linkBasePath || ""}${
                        rowData[feature.linkAttr || columnConfig.dataAttr]
                    }`}
                >
                    {columnConfig.valueMap
                        ? showMappedValue(columnConfig, rowData)
                        : displayValue}
                </NavLink>
            );
        }

        if (hasFeature("action")) {
            // Make column value actionable
            const { action, param } = columnConfig.feature as ActionableColumn;

            if (!rowData[param!!]) {
                console.warn(`The row attribute '${param}' could not be found`);
            }

            const doAction = () => {
                if (param) return action(rowData[param]);
                return action();
            };
            return tableData(
                <button
                    className="usa-link bg-transparent border-transparent"
                    onClick={() => doAction()}
                >
                    {displayValue}
                </button>
            );
        }

        if (isEditing()) {
            // Make column value editable
            return tableData(
                <input
                    className="usa-input"
                    /* This directly updates the rowData object, NOT the
                     * displayValue, which prevents multi-layer callbacks
                     * being required. */
                    onChange={(event) =>
                        (rowData[columnConfig.dataAttr] = event.target.value)
                    }
                    /* This ensures the value seen in the edit field is
                     * the same as the server-provided data, NOT the
                     * displayed data (in case of transformation/map) */
                    defaultValue={rowData[columnConfig.dataAttr]}
                />
            );
        }

        return columnConfig.valueMap
            ? tableData(showMappedValue(columnConfig, rowData))
            : tableData(displayValue);
    };

=======
>>>>>>> a07470f2
    const DatasetActionButton = ({ label, method }: DatasetAction) => {
        return (
            <Button type={"button"} onClick={() => method()}>
                {label}
            </Button>
        );
    };

    const TableInfo = () => {
        return (
            <div className="grid-col-12 display-flex flex-align-end flex-justify-between">
                <div className="grid-col-8 display-flex flex-column">
                    {title ? <h2>{title}</h2> : null}
                    {legend ? legend : null}
                </div>
                <div className="grid-col-2 display-flex flex-column">
                    {datasetAction ? (
                        <DatasetActionButton {...datasetAction} />
                    ) : null}
                </div>
            </div>
        );
    };

    /* Handles pagination button logic and display */
    function PaginationButtons(cm: CursorManager) {
        return (
            <div className="float-right margin-top-5">
                {cm.hasPrev && (
                    <Button
                        unstyled
                        type="button"
                        className="margin-right-2"
                        onClick={() =>
                            cm.update({ type: CursorActionType.PAGE_DOWN })
                        }
                    >
                        <span>
                            <IconNavigateBefore className="text-middle" />
                            Previous
                        </span>
                    </Button>
                )}
                {cm.hasNext && (
                    <Button
                        unstyled
                        type="button"
                        onClick={() =>
                            cm.update({ type: CursorActionType.PAGE_UP })
                        }
                    >
                        <span>
                            Next
                            <IconNavigateNext className="text-middle" />
                        </span>
                    </Button>
                )}
            </div>
        );
    }

    return (
        <div className="grid-container margin-bottom-10">
            <TableInfo />
            <div className="grid-col-12">
                <table
                    className="usa-table usa-table--borderless usa-table--striped prime-table"
                    aria-label="Submission history from the last 30 days"
                >
                    <thead>
                        <TableHeaders />
                    </thead>
                    <tbody className="font-mono-2xs">
                        <TableRows
                            rows={memoizedRows}
                            onSave={editableCallback}
                            enableEditableRows={enableEditableRows}
                            filterManager={filterManager}
                            columns={config.columns}
                        />
                    </tbody>
                </table>
                {cursorManager && <PaginationButtons {...cursorManager} />}
                {paginationProps && <Pagination {...paginationProps} />}
            </div>
        </div>
    );
};

export default Table;<|MERGE_RESOLUTION|>--- conflicted
+++ resolved
@@ -18,12 +18,7 @@
     SortOrder,
     SortSettingsActionType,
 } from "../../hooks/filters/UseSortOrder";
-<<<<<<< HEAD
 import { StringIndexed } from "../../utils/UsefulTypes";
-=======
-
-import { TableRows } from "./TableRows";
->>>>>>> a07470f2
 
 export interface ActionableColumn {
     action: Function;
@@ -34,14 +29,6 @@
     link: boolean;
     linkBasePath?: string;
     linkAttr?: string; // if no linkAttr is given, defaults to dataAttr
-}
-
-// each table row will be a map keyed off the dataAttr value of
-// a column from the column config from the same tableConfig.
-// values will largely be assumed to be primitive values, or values
-// to be passed into a transform function defined in the column config
-export interface TableRow {
-    [key: string]: any;
 }
 
 /* ColumnConfig tells the Table element how to render each column
@@ -75,7 +62,6 @@
     method: Function;
 }
 
-<<<<<<< HEAD
 export interface ColumnProps {
     rowIndex: number;
     colIndex: number;
@@ -83,9 +69,7 @@
     columnConfig: ColumnConfig;
     editing?: boolean;
 }
-=======
-export type RowSideEffect = (row: TableRow | null) => Promise<void>;
->>>>>>> a07470f2
+export type RowSideEffect = (row: StringIndexed | null) => Promise<void>;
 
 export interface TableProps {
     config: TableConfig;
@@ -99,7 +83,7 @@
     cursorManager?: CursorManager;
     paginationProps?: PaginationProps;
     enableEditableRows?: boolean;
-    editableCallback?: RowSideEffect;
+    editableCallback?: Function;
 }
 
 export interface LegendItem {
@@ -258,131 +242,6 @@
         );
     };
 
-<<<<<<< HEAD
-    const showMappedValue = (
-        columnConfig: ColumnConfig,
-        object: StringIndexed
-    ) => {
-        if (columnConfig.valueMap) {
-            return (
-                <span>
-                    {columnConfig.valueMap?.get(
-                        object[columnConfig.dataAttr]
-                    ) || object[columnConfig.dataAttr]}
-                </span>
-            );
-        } else {
-            return <span>{object[columnConfig.dataAttr]}</span>;
-        }
-    };
-
-    // renders display for a single data field
-    const ColumnData = ({
-        rowIndex,
-        colIndex,
-        rowData,
-        columnConfig,
-        editing,
-    }: ColumnProps) => {
-        // Util functions
-        // TODO: move these functions outside of the render
-
-        // Easy-to-read way to transform value
-        const transform = (
-            transformFunc: Function,
-            transformVal: string | number
-        ) => {
-            return transformFunc(transformVal);
-        };
-        // Runtime type checking for ColumnFeature
-        const hasFeature = (attr: string): boolean => {
-            if (!columnConfig.feature) return false;
-            return Object.keys(columnConfig.feature).includes(attr);
-        };
-        // Editing state indicator
-        const isEditing = (): boolean =>
-            (editing && columnConfig.editable) || false;
-        // <td> wrapper w/ key
-        const tableData = (child: ReactNode) => (
-            <td key={`${rowIndex}:${colIndex}`}>{child}</td>
-        );
-
-        // indexes into rowData map based on the column's dataAttr value
-        let displayValue = rowData[columnConfig.dataAttr];
-
-        // apply a field value transform if supplied
-        if (columnConfig.transform) {
-            displayValue = transform(
-                columnConfig.transform,
-                rowData[columnConfig.dataAttr]
-            );
-        }
-
-        if (hasFeature("link")) {
-            // Render column value as NavLink
-            const feature = columnConfig?.feature as LinkableColumn;
-            return tableData(
-                <NavLink
-                    className="usa-link"
-                    to={`${feature.linkBasePath || ""}${
-                        rowData[feature.linkAttr || columnConfig.dataAttr]
-                    }`}
-                >
-                    {columnConfig.valueMap
-                        ? showMappedValue(columnConfig, rowData)
-                        : displayValue}
-                </NavLink>
-            );
-        }
-
-        if (hasFeature("action")) {
-            // Make column value actionable
-            const { action, param } = columnConfig.feature as ActionableColumn;
-
-            if (!rowData[param!!]) {
-                console.warn(`The row attribute '${param}' could not be found`);
-            }
-
-            const doAction = () => {
-                if (param) return action(rowData[param]);
-                return action();
-            };
-            return tableData(
-                <button
-                    className="usa-link bg-transparent border-transparent"
-                    onClick={() => doAction()}
-                >
-                    {displayValue}
-                </button>
-            );
-        }
-
-        if (isEditing()) {
-            // Make column value editable
-            return tableData(
-                <input
-                    className="usa-input"
-                    /* This directly updates the rowData object, NOT the
-                     * displayValue, which prevents multi-layer callbacks
-                     * being required. */
-                    onChange={(event) =>
-                        (rowData[columnConfig.dataAttr] = event.target.value)
-                    }
-                    /* This ensures the value seen in the edit field is
-                     * the same as the server-provided data, NOT the
-                     * displayed data (in case of transformation/map) */
-                    defaultValue={rowData[columnConfig.dataAttr]}
-                />
-            );
-        }
-
-        return columnConfig.valueMap
-            ? tableData(showMappedValue(columnConfig, rowData))
-            : tableData(displayValue);
-    };
-
-=======
->>>>>>> a07470f2
     const DatasetActionButton = ({ label, method }: DatasetAction) => {
         return (
             <Button type={"button"} onClick={() => method()}>
