--- conflicted
+++ resolved
@@ -1,5 +1,12 @@
-<<<<<<< HEAD
-import React, {
+import {
+    Button,
+    ComboBox,
+    DateRangePicker,
+    Icon,
+    TimePicker,
+    Tooltip,
+} from "@trussworks/react-uswds";
+import {
     Dispatch,
     FormEvent,
     SetStateAction,
@@ -8,35 +15,20 @@
     useRef,
     useState,
 } from "react";
-import {
-    Button,
-    ComboBox,
-    DateRangePicker,
-    Icon,
-    TimePicker,
-    Tooltip,
-} from "@trussworks/react-uswds";
-=======
-import { Button, DateRangePicker } from "@trussworks/react-uswds";
-import { FormEvent, useCallback, useRef, useState } from "react";
-
-import "./TableFilters.css";
->>>>>>> 413bd823
-
+
+import styles from "./TableFilters.module.scss";
 import {
     CursorActionType,
     CursorManager,
 } from "../../hooks/filters/UseCursorManager";
 import {
+    DEFAULT_TIME,
     FALLBACK_FROM_STRING,
     FALLBACK_TO_STRING,
     getEndOfDay,
     RangeSettingsActionType,
-    DEFAULT_TIME,
 } from "../../hooks/filters/UseDateRange";
 import { FilterManager } from "../../hooks/filters/UseFilterManager";
-
-import styles from "./TableFilters.module.scss";
 
 export enum StyleClass {
     CONTAINER = "filter-container",
@@ -214,7 +206,6 @@
                 key={reset}
                 autoComplete="off"
             >
-<<<<<<< HEAD
                 <div className="grid-row">
                     <div className="grid-col filter-column__one">
                         <label
@@ -256,7 +247,7 @@
                                 name: "start-date-picker",
                                 onChange: (val?: string) => {
                                     if (isValidDateString(val)) {
-                                        setRangeFrom(new Date(val!!));
+                                        setRangeFrom(new Date(val!));
                                     } else {
                                         setRangeFrom(undefined);
                                     }
@@ -269,9 +260,7 @@
                                 name: "end-date-picker",
                                 onChange: (val?: string) => {
                                     if (isValidDateString(val)) {
-                                        setRangeTo(
-                                            getEndOfDay(new Date(val!!)),
-                                        );
+                                        setRangeTo(getEndOfDay(new Date(val!)));
                                     } else {
                                         setRangeTo(undefined);
                                     }
@@ -318,46 +307,6 @@
                                 </p>
                             </div>
                         </div>
-=======
-                <DateRangePicker
-                    className={StyleClass.DATE_CONTAINER}
-                    startDateLabel={startDateLabel}
-                    startDateHint={showDateHints ? "mm/dd/yyyy" : ""}
-                    startDatePickerProps={{
-                        id: "start-date",
-                        name: "start-date-picker",
-                        onChange: (val?: string) => {
-                            if (isValidDateString(val)) {
-                                setRangeFrom(new Date(val!).toISOString());
-                            } else {
-                                setRangeFrom("");
-                            }
-                        },
-                        defaultValue: rangeFrom,
-                    }}
-                    endDateLabel={endDateLabel}
-                    endDateHint={showDateHints ? "mm/dd/yyyy" : ""}
-                    endDatePickerProps={{
-                        id: "end-date",
-                        name: "end-date-picker",
-                        onChange: (val?: string) => {
-                            if (isValidDateString(val)) {
-                                setRangeTo(
-                                    getEndOfDay(new Date(val!)).toISOString(),
-                                );
-                            } else {
-                                setRangeTo("");
-                            }
-                        },
-                        defaultValue: rangeTo,
-                    }}
-                />
-                <div className="button-container">
-                    <div className={StyleClass.DATE_CONTAINER}>
-                        <Button disabled={!isFilterEnabled} type={"submit"}>
-                            Filter
-                        </Button>
->>>>>>> 413bd823
                     </div>
                     <div className="grid-col-fill filter-column__three">
                         <div className="button-container">
