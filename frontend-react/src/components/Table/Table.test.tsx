--- conflicted
+++ resolved
@@ -37,8 +37,14 @@
             columnHeader: `${key[0].toUpperCase()}${key
                 .slice(1)
                 .toLowerCase()}`,
-            link: key.includes("link"),
-            linkBasePath: key.includes("link") ? "/base/" : undefined,
+            feature: key.includes("link")
+                ? {
+                      link: true,
+                      linkBasePath: "/base/",
+                  }
+                : {
+                      // TODO: Add actionable
+                  },
             valueMap: key.includes("map") ? sampleMapper : undefined,
             transform: key.includes("transform") ? transformFunc : undefined,
             sortable: key.includes("sort") || key.includes("Sort"),
@@ -91,20 +97,19 @@
 };
 
 describe("Table, basic tests", () => {
-<<<<<<< HEAD
-=======
-    beforeEach(() => renderWithRouter(<TestTable />));
     test("Title renders", () => {
+        renderWithRouter(<TestTable />);
         expect(screen.getByText("Test Table Title")).toBeInTheDocument();
     });
     test("Legend renders", () => {
+        renderWithRouter(<TestTable />);
         expect(screen.getAllByText(/Test legend/)).toHaveLength(2);
     });
     test("Dataset Action button renders", () => {
+        renderWithRouter(<TestTable />);
         const button = screen.getByText("Test Action");
         expect(button).toBeInTheDocument();
     });
->>>>>>> b0349e1a
     test("Column names render", () => {
         renderWithRouter(<SimpleTable />);
         const idHeader = screen.getByText("Id");
