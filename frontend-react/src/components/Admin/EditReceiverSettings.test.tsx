import { fireEvent, screen } from "@testing-library/react";
import { rest } from "msw";

import config from "../../config";
import { renderApp } from "../../utils/CustomRenderUtils";
import { settingsServer } from "../../__mocks__/SettingsMockServer";

import { EditReceiverSettingsPage } from "./EditReceiverSettings";

const mockData = {
    name: "CSV",
    organizationName: "ignore",
    topic: "covid-19",
    customerStatus: "inactive",
    translation: {
        schemaName: "az/pima-az-covid-19",
        format: "CSV",
        defaults: {},
        nameFormat: "standard",
        receivingOrganization: null,
        type: "CUSTOM",
    },
    jurisdictionalFilter: ["matches(ordering_facility_county, CSV)"],
    qualityFilter: [],
    routingFilter: [],
    processingModeFilter: [],
    reverseTheQualityFilter: false,
    deidentify: false,
    deidentifiedValue: "",
    timing: {
        operation: "MERGE",
        numberPerDay: 1440,
        initialTime: "00:00",
        timeZone: "EASTERN",
        maxReportCount: 100,
        whenEmpty: {
            action: "NONE",
            onlyOncePerDay: false,
        },
    },
    description: "",
    transport: {
        host: "sftp",
        port: "22",
        filePath: "./upload",
        credentialName: "DEFAULT-SFTP",
        type: "SFTP",
    },
    version: 0,
    createdBy: "local@test.com",
    createdAt: "2022-05-25T15:36:27.589Z",
    externalName: "The CSV receiver for Ignore",
    timeZone: null,
    dateTimeFormat: "OFFSET",
};

jest.mock("rest-hooks", () => ({
    ...jest.requireActual("rest-hooks"),
    useResource: () => {
        return mockData;
    },
    useController: () => {
        // fetch is destructured as fetchController in component
        return { fetch: () => mockData };
    },
    // Must return children when mocking, otherwise nothing inside renders
    NetworkErrorBoundary: ({ children }: { children: JSX.Element[] }) => {
        return <>{children}</>;
    },
}));

jest.mock("react-router-dom", () => ({
    ...jest.requireActual("react-router-dom"),
    useNavigate: () => {
        return jest.fn();
    },
    useParams: () => {
        return {
            orgname: "abbott",
            receivername: "user1234",
            action: "edit",
        };
    },
}));

describe("EditReceiverSettings", () => {
    function setup() {
        renderApp(<EditReceiverSettingsPage />);
    }

    beforeAll(() => {
        global.window = Object.create(window);
        const url = "http://test.com";
        Object.defineProperty(window, "location", {
            value: {
                href: url,
            },
            writable: true,
        });
        settingsServer.listen();
        settingsServer.use(
            rest.get(
                `${config.API_ROOT}/settings/organizations/abbott/receivers/user1234`,
                (req, res, ctx) => res(ctx.json(mockData)),
            ),
        );
    });
    afterAll(() => {
        setup();
        settingsServer.close();
    });
<<<<<<< HEAD
    beforeEach(() => {
        renderApp(<EditReceiverSettingsPage />);
    });
=======
>>>>>>> 00064c98

    test("should be able to edit keys field", () => {
        setup();
        const descriptionField = screen.getByTestId("description");
        expect(descriptionField).toBeInTheDocument();

        fireEvent.change(descriptionField, {
            target: { value: "Testing Edit" },
        });

        expect(descriptionField).toHaveValue("Testing Edit");
        fireEvent.click(screen.getByTestId("submit"));
        fireEvent.click(screen.getByTestId("editCompareCancelButton"));
        fireEvent.click(screen.getByTestId("receiverSettingDeleteButton"));
    });
});<|MERGE_RESOLUTION|>--- conflicted
+++ resolved
@@ -109,12 +109,6 @@
         setup();
         settingsServer.close();
     });
-<<<<<<< HEAD
-    beforeEach(() => {
-        renderApp(<EditReceiverSettingsPage />);
-    });
-=======
->>>>>>> 00064c98
 
     test("should be able to edit keys field", () => {
         setup();
