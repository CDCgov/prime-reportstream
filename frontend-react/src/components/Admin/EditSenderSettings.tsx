import React, { Suspense, useRef, useState } from "react";
import { Button, GridContainer, Grid, ModalRef } from "@trussworks/react-uswds";
import { useResource, NetworkErrorBoundary, useController } from "rest-hooks";
import { RouteComponentProps, useHistory } from "react-router-dom";

import { ErrorPage } from "../../pages/error/ErrorPage";
import OrgSenderSettingsResource from "../../resources/OrgSenderSettingsResource";
import { showAlertNotification, showError } from "../AlertNotifications";
import { getStoredOktaToken, getStoredOrg } from "../GlobalContextProvider";
import { jsonSortReplacer } from "../../utils/JsonSortReplacer";

<<<<<<< HEAD
import { TextInputComponent } from "./AdminFormEdit";
import { ConfirmSaveSettingModal } from "./CompareJsonModal";
=======
import { TextAreaComponent, TextInputComponent } from "./AdminFormEdit";
>>>>>>> 12ee7b2e

type Props = { orgname: string; sendername: string; action: string };

export function EditSenderSettings({ match }: RouteComponentProps<Props>) {
    const orgname = match?.params?.orgname || "";
    const sendername = match?.params?.sendername || "";
    const action = match?.params?.action || "";
    const history = useHistory();
    const modalRef = useRef<ModalRef>(null);
    const diffEditorRef = useRef(null);

    const FormComponent = () => {
        const orgSenderSettings: OrgSenderSettingsResource = useResource(
            OrgSenderSettingsResource.detail(),
            { orgname, sendername: sendername }
        );

        const [orgSenderSettingsOldJson, setOrgSenderSettingsOldJson] =
            useState("");
        const [orgSenderSettingsNewJson, setOrgSenderSettingsNewJson] =
            useState("");
        const { fetch: fetchController } = useController();
        const { invalidate } = useController();

        function handleEditorDidMount(editor: null) {
            diffEditorRef.current = editor;
        }

        const ShowCompareConfirm = async () => {
            try {
                // fetch original version
                const accessToken = getStoredOktaToken();
                const organization = getStoredOrg();

                const response = await fetch(
                    `${process.env.REACT_APP_BACKEND_URL}/api/settings/organizations/${orgname}/senders/${sendername}`,
                    {
                        headers: {
                            Authorization: `Bearer ${accessToken}`,
                            Organization: organization!,
                        },
                    }
                );

                const responseBody = await response.json();
                setOrgSenderSettingsOldJson(
                    JSON.stringify(responseBody, jsonSortReplacer, 2)
                );
                setOrgSenderSettingsNewJson(
                    JSON.stringify(orgSenderSettings, jsonSortReplacer, 2)
                );

                modalRef?.current?.toggleModal(undefined, true);
            } catch (e) {
                console.error(e);
            }
        };

        async function resetSenderList() {
            await invalidate(OrgSenderSettingsResource.list(), {
                orgname,
                sendername: match?.params?.sendername,
            });

            return true;
        }

        const saveSenderData = async () => {
            switch (action) {
                case "edit":
                    try {
                        // @ts-ignore
                        const data = diffEditorRef.current
                            .getModifiedEditor()
                            .getValue();

                        await fetchController(
                            OrgSenderSettingsResource.update(),
                            { orgname, sendername: sendername },
                            data
                        );
                        showAlertNotification(
                            "success",
                            `Item '${sendername}' has been updated`
                        );
                        await resetSenderList();
                        history.goBack();
                    } catch (e: any) {
                        console.trace(e);

                        showError(
                            `Updating item '${sendername}' failed. ${e.toString()}`
                        );
                        return false;
                    }
                    break;
                case "clone":
                    try {
                        // @ts-ignore
                        const data = diffEditorRef.current
                            .getModifiedEditor()
                            .getValue();
                        await fetchController(
                            // NOTE: this does not use the expected OrgSenderSettingsResource.create() method
                            // due to the endpoint being an 'upsert' (PUT) instead of the expected 'insert' (POST)
                            OrgSenderSettingsResource.update(),
                            { orgname, sendername: orgSenderSettings.name },
                            data
                        );
                        showAlertNotification(
                            "success",
                            `Item '${orgSenderSettings.name}' has been created`
                        );
                        await resetSenderList();
                        history.goBack();
                    } catch (e: any) {
                        console.trace(e);

                        showError(
                            `Cloning item '${
                                orgSenderSettings.name
                            }' failed. ${e.toString()}`
                        );
                        return false;
                    }
                    break;
                default:
                    return false;
            }

            return true;
        };

        return (
            <GridContainer>
                <Grid row>
                    <Grid col="fill" className="text-bold">
                        Org name:{" "}
                        {match?.params?.orgname || "missing param 'orgname'"}
                        <br />
                        Sender name:{" "}
                        {match?.params?.sendername ||
                            "missing param 'sendername'"}
                        <br />
                        <br />
                    </Grid>
                </Grid>
                <TextInputComponent
                    fieldname={"name"}
                    label={"Name"}
                    defaultvalue={
                        action === "edit" ? orgSenderSettings.name : ""
                    }
                    savefunc={(v) => (orgSenderSettings.name = v)}
                    disabled={action === "edit"}
                />
                <TextInputComponent
                    fieldname={"format"}
                    label={"Format"}
                    defaultvalue={orgSenderSettings.format}
                    savefunc={(v) => (orgSenderSettings.format = v)}
                />
                <TextInputComponent
                    fieldname={"topic"}
                    label={"Topic"}
                    defaultvalue={orgSenderSettings.topic}
                    savefunc={(v) => (orgSenderSettings.topic = v)}
                />
                <TextInputComponent
                    fieldname={"customerStatus"}
                    label={"Customer Status"}
                    defaultvalue={orgSenderSettings.customerStatus}
                    savefunc={(v) => (orgSenderSettings.customerStatus = v)}
                />
                <TextInputComponent
                    fieldname={"schemaName"}
                    label={"Schema Name"}
                    defaultvalue={orgSenderSettings.schemaName}
                    savefunc={(v) => (orgSenderSettings.schemaName = v)}
                />
                <TextAreaComponent
                    fieldname={"keys"}
                    label={"Keys"}
                    defaultvalue={orgSenderSettings.keys}
                    defaultnullvalue={""}
                    savefunc={(v) => (orgSenderSettings.keys = v)}
                />
                <TextInputComponent
                    fieldname={"processingType"}
                    label={"Processing Type"}
                    defaultvalue={orgSenderSettings.processingType}
                    savefunc={(v) => (orgSenderSettings.processingType = v)}
                />
                <Grid row>
                    <Button
                        type="button"
                        onClick={async () =>
                            (await resetSenderList()) && history.goBack()
                        }
                    >
                        Cancel
                    </Button>
                    <Button
                        form="edit-setting"
                        type="submit"
                        data-testid="submit"
                        onClick={() => ShowCompareConfirm()}
                    >
                        Save...
                    </Button>
                </Grid>
                <ConfirmSaveSettingModal
                    uniquid={
                        action === "edit" ? sendername : orgSenderSettings.name
                    }
                    onConfirm={saveSenderData}
                    modalRef={modalRef}
                    oldjson={orgSenderSettingsOldJson}
                    newjson={orgSenderSettingsNewJson}
                    handleEditorDidMount={handleEditorDidMount}
                />
            </GridContainer>
        );
    };

    return (
        <NetworkErrorBoundary
            fallbackComponent={() => <ErrorPage type="page" />}
        >
            <section className="grid-container margin-bottom-5">
                <Suspense
                    fallback={
                        <span className="text-normal text-base">
                            Loading Sender Settings Info...
                        </span>
                    }
                >
                    <FormComponent />
                </Suspense>
            </section>
        </NetworkErrorBoundary>
    );
}<|MERGE_RESOLUTION|>--- conflicted
+++ resolved
@@ -9,12 +9,8 @@
 import { getStoredOktaToken, getStoredOrg } from "../GlobalContextProvider";
 import { jsonSortReplacer } from "../../utils/JsonSortReplacer";
 
-<<<<<<< HEAD
-import { TextInputComponent } from "./AdminFormEdit";
+import { TextInputComponent, TextAreaComponent } from "./AdminFormEdit";
 import { ConfirmSaveSettingModal } from "./CompareJsonModal";
-=======
-import { TextAreaComponent, TextInputComponent } from "./AdminFormEdit";
->>>>>>> 12ee7b2e
 
 type Props = { orgname: string; sendername: string; action: string };
 
