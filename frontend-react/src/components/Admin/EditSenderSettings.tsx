import React, { useRef, useState } from "react";
import { Button, Grid, GridContainer } from "@trussworks/react-uswds";
import { useController, useResource } from "rest-hooks";
import { RouteComponentProps, useHistory } from "react-router-dom";

import Title from "../../components/Title";
import OrgSenderSettingsResource from "../../resources/OrgSenderSettingsResource";
import { showAlertNotification, showError } from "../AlertNotifications";
import {
    getStoredOktaToken,
    getStoredOrg,
} from "../../contexts/SessionStorageTools";
import { jsonSortReplacer } from "../../utils/JsonSortReplacer";
import {
    getErrorDetailFromResponse,
    getVersionWarning,
    VersionWarningType,
} from "../../utils/misc";
import { ObjectTooltip } from "../tooltips/ObjectTooltip";
import { SampleKeysObj } from "../../utils/TemporarySettingsAPITypes";

<<<<<<< HEAD
import {
    DropdownComponent,
    TextAreaComponent,
    TextInputComponent,
} from "./AdminFormEdit";
=======
import { TextAreaComponent, TextInputComponent } from "./AdminFormEdit";
import { AdminFormWrapper } from "./AdminFormWrapper";
>>>>>>> 2915a21d
import {
    ConfirmSaveSettingModal,
    ConfirmSaveSettingModalRef,
} from "./CompareJsonModal";

type EditSenderSettingsFormProps = {
    orgname: string;
    sendername: string;
    action: string;
};
const EditSenderSettingsForm: React.FC<EditSenderSettingsFormProps> = ({
    orgname,
    sendername,
    action,
}) => {
    const history = useHistory();
    const confirmModalRef = useRef<ConfirmSaveSettingModalRef>(null);

    const orgSenderSettings: OrgSenderSettingsResource = useResource(
        OrgSenderSettingsResource.detail(),
        { orgname, sendername: sendername }
    );

    const [orgSenderSettingsOldJson, setOrgSenderSettingsOldJson] =
        useState("");
    const [orgSenderSettingsNewJson, setOrgSenderSettingsNewJson] =
        useState("");
    const { fetch: fetchController } = useController();
    const { invalidate } = useController();
    const [loading, setLoading] = useState(false);

    async function getLatestSenderResponse() {
        const accessToken = getStoredOktaToken();
        const organization = getStoredOrg();

        const response = await fetch(
            `${process.env.REACT_APP_BACKEND_URL}/api/settings/organizations/${orgname}/senders/${sendername}`,
            {
                headers: {
                    Authorization: `Bearer ${accessToken}`,
                    Organization: organization!,
                },
            }
        );

        return await response.json();
    }

    const ShowCompareConfirm = async () => {
        try {
            // fetch original version
            setLoading(true);
            const latestResponse = await getLatestSenderResponse();
            setOrgSenderSettingsOldJson(
                JSON.stringify(latestResponse, jsonSortReplacer, 2)
            );
            setOrgSenderSettingsNewJson(
                JSON.stringify(orgSenderSettings, jsonSortReplacer, 2)
            );

            if (
                latestResponse?.meta?.version !==
                orgSenderSettings?.meta?.version
            ) {
                showError(getVersionWarning(VersionWarningType.POPUP));
                confirmModalRef?.current?.setWarning(
                    getVersionWarning(VersionWarningType.FULL, latestResponse)
                );
                confirmModalRef?.current?.disableSave();
            }

            confirmModalRef?.current?.showModal();
            setLoading(false);
        } catch (e: any) {
            setLoading(false);
            let errorDetail = await getErrorDetailFromResponse(e);
            console.trace(e, errorDetail);
            showError(
                `Reloading sender '${sendername}' failed with: ${errorDetail}`
            );
            return false;
        }
    };

    async function resetSenderList() {
        await invalidate(OrgSenderSettingsResource.list(), {
            orgname,
            sendername: sendername,
        });

        return true;
    }

    const saveSenderData = async () => {
        try {
            setLoading(true);
            const latestResponse = await getLatestSenderResponse();
            if (
                latestResponse.meta?.version !==
                orgSenderSettings?.meta?.version
            ) {
                // refresh left-side panel in compare modal to make it obvious what has changed
                setOrgSenderSettingsOldJson(
                    JSON.stringify(latestResponse, jsonSortReplacer, 2)
                );
                showError(getVersionWarning(VersionWarningType.POPUP));
                confirmModalRef?.current?.setWarning(
                    getVersionWarning(VersionWarningType.FULL, latestResponse)
                );
                confirmModalRef?.current?.disableSave();
                return false;
            }

            const data = confirmModalRef?.current?.getEditedText();

            const sendernamelocal =
                action === "clone" ? orgSenderSettings.name : sendername;

            await fetchController(
                // NOTE: For 'clone' does not use the expected OrgSenderSettingsResource.create() method
                // due to the endpoint being an 'upsert' (PUT) instead of the expected 'insert' (POST)
                OrgSenderSettingsResource.update(),
                { orgname, sendername: sendernamelocal },
                data
            );

            showAlertNotification(
                "success",
                `Item '${sendernamelocal}' has been saved`
            );
            confirmModalRef?.current?.toggleModal(undefined, false);
            setLoading(false);
            history.goBack();
        } catch (e: any) {
            setLoading(false);
            let errorDetail = await getErrorDetailFromResponse(e);
            console.trace(e, errorDetail);
            showError(
                `Updating sender '${sendername}' failed with: ${errorDetail}`
            );
            return false;
        }
        return true;
    };

    return (
        <section className="grid-container margin-top-0">
            <GridContainer>
                <TextInputComponent
                    fieldname={"name"}
                    label={"Name"}
                    defaultvalue={
                        action === "edit" ? orgSenderSettings.name : ""
                    }
                    savefunc={(v) => (orgSenderSettings.name = v)}
                    disabled={action === "edit"}
                />
                <DropdownComponent
                    fieldname={"format"}
                    label={"Format"}
                    defaultvalue={orgSenderSettings.format}
                    savefunc={(v) => (orgSenderSettings.format = v)}
                    valuesFrom={"format"}
                />
                <TextInputComponent
                    fieldname={"topic"}
                    label={"Topic"}
                    defaultvalue={orgSenderSettings.topic}
                    savefunc={(v) => (orgSenderSettings.topic = v)}
                />
                <DropdownComponent
                    fieldname={"customerStatus"}
                    label={"Customer Status"}
                    defaultvalue={orgSenderSettings.customerStatus}
                    savefunc={(v) => (orgSenderSettings.customerStatus = v)}
                    valuesFrom={"customerStatus"}
                />
                <TextInputComponent
                    fieldname={"schemaName"}
                    label={"Schema Name"}
                    defaultvalue={orgSenderSettings.schemaName}
                    savefunc={(v) => (orgSenderSettings.schemaName = v)}
                />
                <TextAreaComponent
                    fieldname={"keys"}
                    label={"Keys"}
                    toolTip={<ObjectTooltip obj={new SampleKeysObj()} />}
                    defaultvalue={orgSenderSettings.keys}
                    defaultnullvalue={""}
                    savefunc={(v) => (orgSenderSettings.keys = v)}
                />
                <DropdownComponent
                    fieldname={"processingType"}
                    label={"Processing Type"}
                    defaultvalue={orgSenderSettings.processingType}
                    savefunc={(v) => (orgSenderSettings.processingType = v)}
                    valuesFrom={"processingType"}
                />
                <Grid row className="margin-top-2">
                    <Button
                        type="button"
                        onClick={async () =>
                            (await resetSenderList()) && history.goBack()
                        }
                    >
                        Cancel
                    </Button>
                    <Button
                        form="edit-setting"
                        type="submit"
                        data-testid="submit"
                        disabled={loading}
                        onClick={() => ShowCompareConfirm()}
                    >
                        Preview...
                    </Button>
                </Grid>
                <ConfirmSaveSettingModal
                    uniquid={
                        action === "edit" ? sendername : orgSenderSettings.name
                    }
                    onConfirm={saveSenderData}
                    ref={confirmModalRef}
                    oldjson={orgSenderSettingsOldJson}
                    newjson={orgSenderSettingsNewJson}
                />
            </GridContainer>
        </section>
    );
};

type Props = {
    orgname: string;
    sendername: string;
    action: "edit" | "clone";
};

export function EditSenderSettings({ match }: RouteComponentProps<Props>) {
    const orgname = match?.params?.orgname || "";
    const sendername = match?.params?.sendername || "";
    const action = match?.params?.action || "";

    return (
        <AdminFormWrapper
            header={
                <Title
                    preTitle={`Org name: ${
                        match?.params?.orgname || "missing param 'orgname'"
                    }`}
                    title={`Sender name: ${
                        match?.params?.sendername ||
                        "missing param 'sendername'"
                    }`}
                />
            }
        >
            <EditSenderSettingsForm
                orgname={orgname}
                sendername={sendername}
                action={action}
            />
        </AdminFormWrapper>
    );
}<|MERGE_RESOLUTION|>--- conflicted
+++ resolved
@@ -19,16 +19,8 @@
 import { ObjectTooltip } from "../tooltips/ObjectTooltip";
 import { SampleKeysObj } from "../../utils/TemporarySettingsAPITypes";
 
-<<<<<<< HEAD
-import {
-    DropdownComponent,
-    TextAreaComponent,
-    TextInputComponent,
-} from "./AdminFormEdit";
-=======
-import { TextAreaComponent, TextInputComponent } from "./AdminFormEdit";
+import { TextAreaComponent, TextInputComponent, DropdownComponent } from "./AdminFormEdit";
 import { AdminFormWrapper } from "./AdminFormWrapper";
->>>>>>> 2915a21d
 import {
     ConfirmSaveSettingModal,
     ConfirmSaveSettingModalRef,
