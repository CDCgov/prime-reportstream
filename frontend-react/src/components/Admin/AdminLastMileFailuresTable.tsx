import React, { Suspense, useCallback, useRef, useState } from "react";
import { NetworkErrorBoundary, useController, useResource } from "rest-hooks";
import DOMPurify from "dompurify";
import {
    Button,
    ButtonGroup,
    Grid,
    GridContainer,
    Icon,
    Label,
    Modal,
    ModalFooter,
    ModalRef,
    TextInput,
} from "@trussworks/react-uswds";

import { AdmSendFailuresResource } from "../../resources/AdmSendFailuresResource";
import { formatDate } from "../../utils/misc";
import { showAlertNotification, showError } from "../AlertNotifications";
import AdmAction from "../../resources/AdmActionResource";
import { ErrorPage } from "../../pages/error/ErrorPage";
import Spinner from "../Spinner";
import config from "../../config";
import { USLink } from "../USLink";
import { Table } from "../../shared/Table/Table";
import { useAppInsightsContext } from "../../contexts/AppInsightsContext";
<<<<<<< HEAD
=======
import { useSessionContext } from "../../contexts/SessionContext";
>>>>>>> 00064c98

const { RS_API_URL } = config;

interface DataForDialog {
    info: AdmSendFailuresResource;
    resends: AdmAction[];
}

// Improves readability
const DRow = (props: React.PropsWithChildren<{ label: string }>) => {
    return (
        <Grid row className={"modal-info-row"}>
            <Grid className={"modal-info-label text-no-wrap"}>
                {props.label}:
            </Grid>
            <Grid className={"modal-info-value rs-wordbreak-force"}>
                {props.children}
            </Grid>
        </Grid>
    );
};

const RenderInfoModal = (props: { infoDataJson: string }) => {
    if (!props?.infoDataJson?.length || props?.infoDataJson === "{}") {
        return <></>; // happens before any item is clicked
    }
    const data = JSON.parse(props.infoDataJson) as DataForDialog;
    const infoData = data.info;
    const retryDataArray = data.resends;

    return (
        <GridContainer className={"rs-admindash-modal-container"}>
            <Grid className={"modal-info-title"}>
                Info Details: {infoData.actionId}
            </Grid>
            <DRow label={"Receiving Org"}>{infoData.receiver}</DRow>
            <DRow label={"Failed at"}>{formatDate(infoData.failedAt)}</DRow>
            <DRow label={"Action ID"}>{infoData.actionId}</DRow>
            <DRow label={"Report ID"}>{infoData.reportId}</DRow>
            <DRow label={"Report File Receiver"}>
                {infoData.reportFileReceiver}
            </DRow>
            <DRow label={"File URI"}>
                {infoData.bodyUrl}
                <br />
                {infoData.reportFileReceiver}
            </DRow>
            <DRow label={"Results"}>{infoData.actionResult}</DRow>
            {/*There may be zero or multiple retries. We can't tell which attempt goes with which retry*/}
            {/*from existin data so show them all*/}
            {retryDataArray.map((retryData) => (
                <>
                    <Grid
                        className={"modal-info-title modal-info-title-resend"}
                    >
                        Resend Details: {retryData.actionId}
                    </Grid>
                    <DRow label={"Resent at"}>
                        {formatDate(retryData.createdAt)}
                    </DRow>
                    <DRow label={"Resent by"}>{retryData.username}</DRow>
                    <DRow label={"Result"}>{retryData.actionResult}</DRow>
                </>
            ))}
        </GridContainer>
    );
};

const RenderResendModal = (props: {
    htmlContentForGithubIssue: string;
    htmlContentResultText: string;
    // the following props should be better integrated into a local modal component
    loading: boolean;
    closeResendModal: () => void;
    startResend: () => void;
}) => {
    return (
        <>
            <p className={""}>
                <b>You are about to trigger a retransmission.</b>
                <br />
                Copy the information below into a github issue to coordinate
                fixing. (This is only until tracking is in place in the server.)
            </p>
            <div
                className="rs-editable-compare-base rs-editable-compare-static rs-resend-textarea"
                contentEditable={false}
                dangerouslySetInnerHTML={{
                    __html: DOMPurify.sanitize(props.htmlContentForGithubIssue),
                }}
            />
            <p>Result (Copy to save):</p>
            <div
                className="rs-editable-compare-base rs-editable-compare-static rs-resend-textarea"
                contentEditable={false}
                dangerouslySetInnerHTML={{
                    __html: DOMPurify.sanitize(props.htmlContentResultText),
                }}
            />
            <ModalFooter>
                <ButtonGroup>
                    <Button
                        type="button"
                        outline
                        onClick={props.closeResendModal}
                    >
                        Cancel
                    </Button>
                    <Button
                        type="button"
                        disabled={props.loading}
                        onClick={() => props.startResend()}
                    >
                        Trigger Resend
                    </Button>
                </ButtonGroup>
            </ModalFooter>
        </>
    );
};

/**
 * This is factored out so refreshing only rerenders the table itself.
 */
const DataLoadRenderTable = (props: {
    daysToShow: string;
    filterText: string;
    handleRetrySendClick: (jsonRowData: string) => void;
    handleShowDetailsClick: (jsonRowData: string) => void;
}) => {
    const lastMileData: AdmSendFailuresResource[] = useResource(
        AdmSendFailuresResource.list(),
        { days_to_show: props.daysToShow },
    );
    const lastMileResends: AdmAction[] = useResource(AdmAction.list(), {
        days_to_show: props.daysToShow,
    });

    const fiterResends = (reportId: string) => {
        return lastMileResends.filter((each) => each.filterMatch(reportId));
    };

    const rowData = lastMileData
        .filter((eachRow) => eachRow.filterMatch(props.filterText))
        .map((eachRow) => {
            // would be nice if org and receiver name were separate
            const parts = eachRow.receiver.split(".") || eachRow.receiver;
            const org = parts[0] || "";
            const recvrName = parts.slice(1).join(".");
            const linkRecvSettings = `/admin/orgreceiversettings/org/${org}/receiver/${recvrName}/action/edit`;
            const resends = fiterResends(eachRow.reportId);
            const dataForDialog: DataForDialog = {
                info: eachRow,
                resends: resends,
            };
            return [
                {
                    columnKey: "FailedAt",
                    columnHeader: "Failed At",
                    content: formatDate(eachRow.failedAt),
                },
                {
                    columnKey: "ReportId",
                    columnHeader: "ReportId",
                    content: (
                        <>
                            <Button
                                type="button"
                                unstyled
                                className={"font-mono-xs"}
                                title={"Show Info"}
                                key={`details_${eachRow.pk()}`}
                                onClick={() =>
                                    props.handleShowDetailsClick(
                                        JSON.stringify(dataForDialog, null, 4),
                                    )
                                }
                            >
                                {eachRow.reportId}
                                {
                                    <Icon.Launch className="text-bottom margin-left-2px" />
                                }
                            </Button>
                            <span
                                className={"rs-resendmarker"}
                                title={"Resends attempted."}
                            >
                                {resends.length > 0 && (
                                    <Icon.Warning className="text-middle margin-left-2px text-gold" />
                                )}
                            </span>
                        </>
                    ),
                },
                {
                    columnKey: "Receiver",
                    columnHeader: "Receiver",
                    content: (
                        <>
                            <USLink
                                title={"Jump to Settings"}
                                href={linkRecvSettings}
                                key={`recv_link_${eachRow.pk()}`}
                                className={"font-mono-xs padding-right-4"}
                            >
                                {eachRow.receiver}
                            </USLink>
                            <Button
                                key={`retry_${eachRow.pk()}`}
                                onClick={() =>
                                    props.handleRetrySendClick(
                                        JSON.stringify(eachRow, null, 2),
                                    )
                                }
                                type="button"
                                className="padding-1 usa-button--outline"
                                title="Requeue items for resend"
                            >
                                Resend...
                            </Button>
                        </>
                    ),
                },
            ];
        });

    return <Table borderless striped rowData={rowData} />;
};

// Main component. Tracks state but does not load/contain data.
export function AdminLastMileFailuresTable() {
    const { fetchHeaders } = useAppInsightsContext();
<<<<<<< HEAD
=======
    const { authState } = useSessionContext();
>>>>>>> 00064c98
    const modalShowInfoId = "sendFailuresModalDetails";
    const modalResendId = "sendFailuresModalDetails";
    const defaultDaysToShow = "15"; // numeric input but treat as string for easier passing around
    const [daysToShow, setDaysToShow] = useState(defaultDaysToShow);
    const { invalidate: forceRefresh } = useController();

    // this is the input box filter
    const [filter, setFilter] = useState("");

    // used to show hide the modal
    const modalShowInfoRef = useRef<ModalRef>(null);
    const [currentJsonDataForModal, setCurrentJsonDataForModal] =
        useState<string>("{}");

    const handleShowDetailsClick = useCallback(
        (jsonRowData: string) => {
            setCurrentJsonDataForModal(jsonRowData);
            modalShowInfoRef?.current?.toggleModal(undefined, true);
        },
        [modalShowInfoRef],
    );

    const modalResendRef = useRef<ModalRef>(null); // used to show/hide modal
    // this sets the content of the modal
    const [htmlContentForGithubIssue, setHtmlContentForGithubIssue] =
        useState("");

    const [htmlContentResultText, setHtmlContentResultText] = useState("");

    // these track what the modal is showing so when the confirm button is pressed
    // the handler can easily get to them for the async network fetch
    const [currentReportId, setCurrentReportId] = useState("");
    const [currentReceiver, setCurrentReceiver] = useState("");
    const [loading, setLoading] = useState(false);

    const refresh = async () => {
        // Promise.all runs in parallel
        await Promise.all([
            forceRefresh(AdmSendFailuresResource.list(), {
                days_to_show: daysToShow,
            }),
            forceRefresh(AdmAction.list(), {
                days_to_show: daysToShow,
            }),
        ]);

        return true;
    };

    // called from the list when retry button is clicked.
    // all the data is serialized to a json string as a cheap clone.
    const handleRetrySendClick = useCallback(
        (jsonRowData: string) => {
            const data = JSON.parse(jsonRowData) as AdmSendFailuresResource;

            // the content has line feeds, etc. so the formatted content isn't tabbed here in the code
            const formatted = `Report ID:
${data.reportId}

File Name:
${data.fileName}

Destination:
${data.receiver}`;

            setHtmlContentForGithubIssue(formatted);
            setCurrentReportId(data.reportId);
            setCurrentReceiver(data.receiver);
            // we clear this value and its set by the server response
            setHtmlContentResultText("");

            // we need to show confirmation dialog, then do action to trigger resent
            modalResendRef?.current?.toggleModal(undefined, true);
        },
        [modalResendRef],
    );

    const closeResendModal = useCallback(() => {
        modalResendRef?.current?.toggleModal(undefined, false);
    }, [modalResendRef]);

    // Trigger a resend by issuing an api call
    const startResend = async () => {
        try {
            setLoading(true);
            setHtmlContentResultText(`Starting...`);
            const url =
                `${RS_API_URL}/api/adm/resend?` +
                `reportId=${currentReportId}&receiver=${currentReceiver}`;
            const response = await fetch(url, {
                method: "POST",
                headers: {
<<<<<<< HEAD
                    ...fetchHeaders,
                    Authorization: `Bearer ${getStoredOktaToken()}`,
=======
                    ...fetchHeaders(),
                    Authorization: `Bearer ${authState.accessToken?.accessToken}`,
>>>>>>> 00064c98
                },
                mode: "cors",
            });

            const body = await response.text();

            if (!response.ok) {
                const msg = `Triggering resend command failed.\n${body}`;
                showError(msg);
                setHtmlContentResultText(msg);
            } else {
                // oddly, this api just returns a bunch of messages on success.
                const msg = `Success. \n ${body}`;
                showAlertNotification("success", msg);
                setHtmlContentResultText(msg);
            }
        } catch (e: any) {
            console.trace(e);
            const msg = `Triggering resend command failed. ${e.toString()}`;
            showError(msg);
            setHtmlContentResultText(msg);
        }
        setLoading(false);
    };

    return (
        <section>
            <h2>Last Mile failures</h2>

            <form autoComplete="off" className="grid-row margin-0">
                <div className="flex-fill margin-1">
                    <Label
                        className="font-sans-xs usa-label text-bold"
                        htmlFor="input_filter"
                    >
                        Filter:
                    </Label>
                    <TextInput
                        id="input_filter"
                        name="input_filter"
                        type="text"
                        autoComplete="off"
                        aria-autocomplete="none"
                        autoFocus
                        inputSize={"medium"}
                        onChange={(evt) => setFilter(evt.target.value)}
                    />
                    Searches FULL information incl error text
                </div>
                <div className="flex-auto margin-1">
                    <Label
                        className="font-sans-xs usa-label text-bold"
                        htmlFor="days_to_show"
                    >
                        Days to show:
                    </Label>
                    <TextInput
                        id="days_to_show"
                        name="days_to_show"
                        type="number"
                        defaultValue={defaultDaysToShow}
                        autoComplete="off"
                        aria-autocomplete="none"
                        onBlur={(evt) => setDaysToShow(evt.target.value)}
                    />
                </div>
                <div className="flex-auto margin-1 padding-3">
                    <Label
                        className="font-sans-xs usa-label text-bold"
                        htmlFor="days_to_show"
                    >
                        {" "}
                    </Label>
                    <Button
                        className={"margin-05"}
                        id="refresh"
                        name="refresh"
                        type={"button"}
                        autoFocus
                        onClick={(_evt) => refresh()}
                    >
                        Refresh
                    </Button>
                </div>
            </form>

            <div className={"grid-row margin-0 rs-container-unbounded"}>
                <Suspense fallback={<Spinner />}>
                    <NetworkErrorBoundary
                        fallbackComponent={() => <ErrorPage type="message" />}
                    >
                        <DataLoadRenderTable
                            daysToShow={daysToShow}
                            filterText={filter}
                            handleRetrySendClick={handleRetrySendClick}
                            handleShowDetailsClick={handleShowDetailsClick}
                        />
                    </NetworkErrorBoundary>
                </Suspense>
            </div>

            <Modal
                isLarge={true}
                className="rs-admindash-modal rs-compare-modal rs-resend-modal"
                ref={modalShowInfoRef}
                id={modalShowInfoId}
                aria-labelledby={`${modalShowInfoId}-heading`}
                aria-describedby={`${modalShowInfoId}-description`}
            >
                {/*Put into render component for testability*/}
                <RenderInfoModal infoDataJson={currentJsonDataForModal} />
            </Modal>

            {/* Confirm before sending modal */}
            <Modal
                isLarge={true}
                ref={modalResendRef}
                id={modalResendId}
                className={"rs-resend-modal"}
            >
                {/*Put into render component for testability*/}
                <RenderResendModal
                    htmlContentForGithubIssue={htmlContentForGithubIssue}
                    htmlContentResultText={htmlContentResultText}
                    loading={loading}
                    closeResendModal={closeResendModal}
                    startResend={startResend}
                />
            </Modal>
        </section>
    );
}

export const _exportForTesting = {
    RenderInfoModal,
    RenderResendModal,
    DataLoadRenderTable,
};<|MERGE_RESOLUTION|>--- conflicted
+++ resolved
@@ -24,10 +24,7 @@
 import { USLink } from "../USLink";
 import { Table } from "../../shared/Table/Table";
 import { useAppInsightsContext } from "../../contexts/AppInsightsContext";
-<<<<<<< HEAD
-=======
 import { useSessionContext } from "../../contexts/SessionContext";
->>>>>>> 00064c98
 
 const { RS_API_URL } = config;
 
@@ -260,10 +257,7 @@
 // Main component. Tracks state but does not load/contain data.
 export function AdminLastMileFailuresTable() {
     const { fetchHeaders } = useAppInsightsContext();
-<<<<<<< HEAD
-=======
     const { authState } = useSessionContext();
->>>>>>> 00064c98
     const modalShowInfoId = "sendFailuresModalDetails";
     const modalResendId = "sendFailuresModalDetails";
     const defaultDaysToShow = "15"; // numeric input but treat as string for easier passing around
@@ -356,13 +350,8 @@
             const response = await fetch(url, {
                 method: "POST",
                 headers: {
-<<<<<<< HEAD
-                    ...fetchHeaders,
-                    Authorization: `Bearer ${getStoredOktaToken()}`,
-=======
                     ...fetchHeaders(),
                     Authorization: `Bearer ${authState.accessToken?.accessToken}`,
->>>>>>> 00064c98
                 },
                 mode: "cors",
             });
