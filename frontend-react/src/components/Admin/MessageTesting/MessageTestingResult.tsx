--- conflicted
+++ resolved
@@ -1,22 +1,14 @@
+import { Document, Page, StyleSheet, Text, usePDF, View } from "@react-pdf/renderer";
 import { QueryObserverResult } from "@tanstack/react-query";
 import { Accordion, Button, Icon } from "@trussworks/react-uswds";
-<<<<<<< HEAD
-import { type PropsWithChildren, useState } from "react";
-=======
 import { type PropsWithChildren } from "react";
->>>>>>> 36918b19
 import language from "./language.json";
 import { MessageTestingAccordion } from "./MessageTestingAccordion";
 import type { RSMessage, RSMessageResult } from "../../../config/endpoints/reports";
 import Alert, { type AlertProps } from "../../../shared/Alert/Alert";
-<<<<<<< HEAD
-import { USLink, USLinkButton } from "../../USLink";
-import ReactPDF, { Page, Text, View, Document, StyleSheet, pdf, PDFDownloadLink, usePDF } from "@react-pdf/renderer";
-=======
 import HL7Message from "../../../shared/HL7Message/HL7Message";
 import { prettifyJSON } from "../../../utils/misc";
 import { USLinkButton } from "../../USLink";
->>>>>>> 36918b19
 
 export interface MessageTestingResultProps extends PropsWithChildren {
     submittedMessage: RSMessage | null;
@@ -170,11 +162,7 @@
             )}
             <div key={`test-submittedMessage-accordion-wrapper`} className="padding-top-4">
                 <Accordion
-<<<<<<< HEAD
                     key={`test-submittedMessage-accordion`}
-=======
-                    key={`test-submittedMessage-accordion-`}
->>>>>>> 36918b19
                     items={[
                         {
                             className: "bg-gray-5",
