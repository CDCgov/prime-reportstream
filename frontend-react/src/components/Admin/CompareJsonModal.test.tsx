--- conflicted
+++ resolved
@@ -2,7 +2,7 @@
 import { fireEvent, screen } from "@testing-library/react";
 
 import { renderApp } from "../../utils/CustomRenderUtils";
-import { mockSessionContentReturnValue } from "../../contexts/__mocks__/SessionContext";
+import { mockUseSessionContext } from "../contexts/Session/__mocks__";
 
 import {
     ConfirmSaveSettingModal,
@@ -43,7 +43,7 @@
     }
 
     beforeAll(() => {
-        mockSessionContentReturnValue();
+        mockUseSessionContext();
     });
     afterEach(() => {
         vi.clearAllMocks();
@@ -166,20 +166,9 @@
         });
 
         describe("when the updated JSON is invalid", () => {
-<<<<<<< HEAD
-            const consoleTraceSpy = vi.fn();
             function setup() {
                 renderComponent();
 
-                vi.spyOn(console, "trace").mockImplementationOnce(
-                    consoleTraceSpy,
-                );
-
-=======
-            function setup() {
-                renderComponent();
-
->>>>>>> f67e8069
                 fireEvent.change(textareaNode, {
                     target: { value: INVALID_JSON },
                 });
@@ -190,13 +179,6 @@
                 );
             }
 
-<<<<<<< HEAD
-            afterEach(() => {
-                vi.resetAllMocks();
-            });
-
-=======
->>>>>>> f67e8069
             test("renders an error diff highlighting the error", () => {
                 setup();
                 expect(errorDiffNode).toBeVisible();
