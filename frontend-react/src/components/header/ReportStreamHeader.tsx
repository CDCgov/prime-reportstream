--- conflicted
+++ resolved
@@ -14,11 +14,8 @@
 import { OrganizationDropdown } from "./OrgDropdown";
 import { SignInOrUser } from "./SignInOrUser";
 import { HowItWorksDropdown } from "./HowItWorksDropdown";
-<<<<<<< HEAD
 import { AdminDropdownNav } from "./AdminDropdownNav";
-=======
 import { GettingStartedDropdown } from "./GettingStartedDropdown";
->>>>>>> a58a2f06
 
 export const ReportStreamHeader = () => {
     const { authState } = useOktaAuth();
