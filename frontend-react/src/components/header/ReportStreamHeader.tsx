import { useOktaAuth } from "@okta/okta-react";
import { useState } from "react";
import {
    Header,
    Title,
    PrimaryNav,
    NavMenuButton,
} from "@trussworks/react-uswds";
import { NavLink } from "react-router-dom";

import { permissionCheck, reportReceiver } from "../../webreceiver-utils";
import { PERMISSIONS } from "../../resources/PermissionsResource";

import { OrganizationDropdown } from "./OrgDropdown";
import { SignInOrUser } from "./SignInOrUser";
import { HowItWorksDropdown } from "./HowItWorksDropdown";
import { AdminDropdownNav } from "./AdminDropdownNav";
import { GettingStartedDropdown } from "./GettingStartedDropdown";

export const ReportStreamHeader = () => {
    const { authState } = useOktaAuth();
    const [expanded, setExpanded] = useState(false);
    const toggleMobileNav = (): void =>
        setExpanded((prvExpanded) => !prvExpanded);
    let itemsMenu = [<GettingStartedDropdown />, <HowItWorksDropdown />];

    if (authState !== null && authState.isAuthenticated) {
        if (reportReceiver(authState)) {
            itemsMenu.push(
                <NavLink
                    to="/daily-data"
                    key="daily"
                    data-attribute="hidden"
                    hidden={true}
                    className="usa-nav__link"
                >
                    <span>Daily data</span>
                </NavLink>
            );
        }

        if (permissionCheck(PERMISSIONS.SENDER, authState)) {
            itemsMenu.push(
                <NavLink
                    to="/upload"
                    key="upload"
                    data-attribute="hidden"
                    hidden={true}
                    className="usa-nav__link"
                >
                    <span>Upload</span>
                </NavLink>
            );
        }

<<<<<<< HEAD
        if (permissionCheck(PERMISSIONS.PRIME_ADMIN, authState)) {
            itemsMenu.push(
=======
        if (
            permissionCheck(PERMISSIONS.SENDER, authState) ||
            permissionCheck(PERMISSIONS.PRIME_ADMIN, authState)
        ) {
            itemsMenu.splice(
                1,
                0,
>>>>>>> 39b45e20
                <NavLink
                    to="/submissions"
                    key="submissions"
                    data-attribute="hidden"
                    hidden={true}
                    className="usa-nav__link"
                >
                    <span>Submissions</span>
                </NavLink>
            );
        }

        if (permissionCheck(PERMISSIONS.PRIME_ADMIN, authState)) {
            itemsMenu.push(<AdminDropdownNav />);
        }
    }

    return (
        <Header basic={true}>
            <div className="usa-nav-container">
                <div className="usa-navbar">
                    <div className="usa-logo" id="basic-logo">
                        <Title>
                            <em className="usa-logo__text font-sans-md">
                                <NavLink to="/" title="Home" aria-label="Home">
                                    ReportStream
                                </NavLink>
                            </em>
                        </Title>
                    </div>
                    <NavMenuButton onClick={toggleMobileNav} label="Menu" />
                </div>
                <PrimaryNav
                    items={itemsMenu}
                    onToggleMobileNav={toggleMobileNav}
                    mobileExpanded={expanded}
                >
                    {authState?.accessToken?.claims?.organization.includes(
                        PERMISSIONS.PRIME_ADMIN
                    ) ? (
                        <OrganizationDropdown />
                    ) : null}
                    <SignInOrUser />
                </PrimaryNav>
            </div>
        </Header>
    );
};<|MERGE_RESOLUTION|>--- conflicted
+++ resolved
@@ -26,7 +26,9 @@
 
     if (authState !== null && authState.isAuthenticated) {
         if (reportReceiver(authState)) {
-            itemsMenu.push(
+            itemsMenu.splice(
+                0,
+                0,
                 <NavLink
                     to="/daily-data"
                     key="daily"
@@ -40,7 +42,9 @@
         }
 
         if (permissionCheck(PERMISSIONS.SENDER, authState)) {
-            itemsMenu.push(
+            itemsMenu.splice(
+                1,
+                0,
                 <NavLink
                     to="/upload"
                     key="upload"
@@ -53,10 +57,6 @@
             );
         }
 
-<<<<<<< HEAD
-        if (permissionCheck(PERMISSIONS.PRIME_ADMIN, authState)) {
-            itemsMenu.push(
-=======
         if (
             permissionCheck(PERMISSIONS.SENDER, authState) ||
             permissionCheck(PERMISSIONS.PRIME_ADMIN, authState)
@@ -64,7 +64,6 @@
             itemsMenu.splice(
                 1,
                 0,
->>>>>>> 39b45e20
                 <NavLink
                     to="/submissions"
                     key="submissions"
