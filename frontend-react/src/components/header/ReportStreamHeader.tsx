--- conflicted
+++ resolved
@@ -10,11 +10,9 @@
 import { NetworkErrorBoundary } from "rest-hooks";
 
 import { permissionCheck, PERMISSIONS } from "../../utils/PermissionsUtils";
-<<<<<<< HEAD
 import { ReactComponent as RightLeftArrows } from "../../content/right-left-arrows.svg";
 import { useSessionContext } from "../../contexts/SessionContext";
 import { MemberType } from "../../hooks/UseGroups";
-=======
 import { getStoredOrg } from "../../contexts/SessionStorageTools";
 import { ReactComponent as RightLeftArrows } from "../../content/right-left-arrows.svg";
 import {
@@ -22,7 +20,6 @@
     FeatureFlagName,
 } from "../../pages/misc/FeatureFlags";
 import { BuiltForYouDropdown } from "../../pages/built-for-you/BuiltForYouIndex";
->>>>>>> cd3679ad
 
 import { SignInOrUser } from "./SignInOrUser";
 import {
@@ -95,13 +92,8 @@
         }
 
         /* ADMIN ONLY */
-<<<<<<< HEAD
         if (memberships.state.active?.memberType === MemberType.PRIME_ADMIN) {
             itemsMenu.push(<AdminDropdownNav />);
-=======
-        if (permissionCheck(PERMISSIONS.PRIME_ADMIN, authState.accessToken)) {
-            itemsMenu.push(<AdminDropdown />);
->>>>>>> cd3679ad
         }
     }
 
