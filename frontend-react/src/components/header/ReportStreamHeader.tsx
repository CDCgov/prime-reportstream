import { useOktaAuth } from "@okta/okta-react";
import React, { useState } from "react";
import {
    Header,
    NavMenuButton,
    PrimaryNav,
    Title,
} from "@trussworks/react-uswds";
import { NavLink } from "react-router-dom";
import { NetworkErrorBoundary } from "rest-hooks";

import { permissionCheck, PERMISSIONS } from "../../utils/PermissionsUtils";
import { ReactComponent as RightLeftArrows } from "../../content/right-left-arrows.svg";
import { useSessionContext } from "../../contexts/SessionContext";
import { MemberType } from "../../hooks/UseOktaMemberships";
import {
    CheckFeatureFlag,
    FeatureFlagName,
} from "../../pages/misc/FeatureFlags";
import { BuiltForYouDropdown } from "../../pages/built-for-you/BuiltForYouIndex";

import { SignInOrUser } from "./SignInOrUser";
<<<<<<< HEAD
import { HowItWorksDropdown } from "./HowItWorksDropdown";
import { AdminDropdownNav } from "./AdminDropdownNav";
import { GettingStartedDropdown } from "./GettingStartedDropdown";
import { SupportDropdown } from "./SupportDropdown";
=======
import {
    AdminDropdown,
    GettingStartedDropdown,
    HowItWorksDropdown,
} from "./DropdownNav";

const isOktaPreview =
    `${process.env.REACT_APP_OKTA_URL}`.match(/oktapreview.com/) !== null;
const environment = `${process.env.REACT_APP_CLIENT_ENV}`;
>>>>>>> 9fdd3b82

export const ReportStreamHeader = () => {
    const { authState } = useOktaAuth();
    const { memberships } = useSessionContext();
    const [expanded, setExpanded] = useState(false);
    let itemsMenu = [<GettingStartedDropdown />, <HowItWorksDropdown />];

    const toggleMobileNav = (): void =>
        setExpanded((prvExpanded) => !prvExpanded);
<<<<<<< HEAD
    let itemsMenu = [
        <GettingStartedDropdown />,
        <HowItWorksDropdown />,
        <SupportDropdown />,
    ];
    const isOktaPreview =
        `${process.env.REACT_APP_OKTA_URL}`.match(/oktapreview.com/) !== null;
    const environment = `${process.env.REACT_APP_CLIENT_ENV}`;
=======

    if (CheckFeatureFlag(FeatureFlagName.BUILT_FOR_YOU)) {
        itemsMenu.push(<BuiltForYouDropdown />);
    }
>>>>>>> 9fdd3b82

    if (authState && authState.isAuthenticated && authState.accessToken) {
        /* RECEIVERS ONLY */
        if (
            memberships.state.active?.memberType === MemberType.RECEIVER ||
            memberships.state.active?.memberType === MemberType.PRIME_ADMIN
        ) {
            itemsMenu.push(
                <NavLink
                    to="/daily-data"
                    key="daily"
                    data-attribute="hidden"
                    hidden={true}
                    className="usa-nav__link"
                >
                    <span>Daily data</span>
                </NavLink>
            );
        }

        /* SENDERS ONLY */
        if (
            memberships.state.active?.memberType === MemberType.SENDER ||
            memberships.state.active?.memberType === MemberType.PRIME_ADMIN
        ) {
            itemsMenu.push(
                <NavLink
                    to="/upload"
                    key="upload"
                    data-attribute="hidden"
                    hidden={true}
                    className="usa-nav__link"
                >
                    <span>Upload</span>
                </NavLink>,
                <NavLink
                    to="/submissions"
                    key="submissions"
                    data-attribute="hidden"
                    hidden={true}
                    className="usa-nav__link"
                >
                    <span>Submissions</span>
                </NavLink>
            );
        }

        /* ADMIN ONLY */
        if (memberships.state.active?.memberType === MemberType.PRIME_ADMIN) {
            itemsMenu.push(<AdminDropdown />);
        }
    }

    return (
        <Header basic={true}>
            <div className="usa-nav-container">
                <div className="usa-navbar">
                    <div className="usa-logo" id="basic-logo">
                        <Title>
                            <em className="usa-logo__text font-sans-md">
                                <NavLink to="/" title="Home" aria-label="Home">
                                    ReportStream
                                </NavLink>
                            </em>
                            <span className="rs-oktapreview-watermark">
                                {isOktaPreview ? environment : ""}
                            </span>
                        </Title>
                    </div>
                    <NavMenuButton onClick={toggleMobileNav} label="Menu" />
                </div>
                <PrimaryNav
                    items={itemsMenu}
                    onToggleMobileNav={toggleMobileNav}
                    mobileExpanded={expanded}
                >
                    {/* PERMISSIONS REFACTOR
                     This needs to be directly checking the token for admin permissions because
                     an admin with an active membership that is NOT an admin membership type still
                     needs to be able to see and use this */}
                    {permissionCheck(
                        PERMISSIONS.PRIME_ADMIN,
                        authState?.accessToken
                    ) ? (
                        <NetworkErrorBoundary
                            fallbackComponent={() => (
                                <select>
                                    <option>Network error</option>
                                </select>
                            )}
                        >
                            <NavLink
                                to={`/admin/settings`}
                                className="usa-button usa-button--outline usa-button--small padding-1"
                            >
                                <span className="usa-breadcrumb padding-left-2 text-semibold text-no-wrap">
                                    {memberships.state.active?.parsedName || ""}
                                    <RightLeftArrows
                                        aria-hidden="true"
                                        role="img"
                                        className="rs-fa-right-left-icon padding-x-1 padding-top-1 text-primary-vivid"
                                        width={"3em"}
                                        height={"2em"}
                                    />
                                </span>
                            </NavLink>
                        </NetworkErrorBoundary>
                    ) : null}
                    <SignInOrUser />
                </PrimaryNav>
            </div>
        </Header>
    );
};<|MERGE_RESOLUTION|>--- conflicted
+++ resolved
@@ -20,12 +20,6 @@
 import { BuiltForYouDropdown } from "../../pages/built-for-you/BuiltForYouIndex";
 
 import { SignInOrUser } from "./SignInOrUser";
-<<<<<<< HEAD
-import { HowItWorksDropdown } from "./HowItWorksDropdown";
-import { AdminDropdownNav } from "./AdminDropdownNav";
-import { GettingStartedDropdown } from "./GettingStartedDropdown";
-import { SupportDropdown } from "./SupportDropdown";
-=======
 import {
     AdminDropdown,
     GettingStartedDropdown,
@@ -35,7 +29,6 @@
 const isOktaPreview =
     `${process.env.REACT_APP_OKTA_URL}`.match(/oktapreview.com/) !== null;
 const environment = `${process.env.REACT_APP_CLIENT_ENV}`;
->>>>>>> 9fdd3b82
 
 export const ReportStreamHeader = () => {
     const { authState } = useOktaAuth();
@@ -45,21 +38,10 @@
 
     const toggleMobileNav = (): void =>
         setExpanded((prvExpanded) => !prvExpanded);
-<<<<<<< HEAD
-    let itemsMenu = [
-        <GettingStartedDropdown />,
-        <HowItWorksDropdown />,
-        <SupportDropdown />,
-    ];
-    const isOktaPreview =
-        `${process.env.REACT_APP_OKTA_URL}`.match(/oktapreview.com/) !== null;
-    const environment = `${process.env.REACT_APP_CLIENT_ENV}`;
-=======
 
     if (CheckFeatureFlag(FeatureFlagName.BUILT_FOR_YOU)) {
         itemsMenu.push(<BuiltForYouDropdown />);
     }
->>>>>>> 9fdd3b82
 
     if (authState && authState.isAuthenticated && authState.accessToken) {
         /* RECEIVERS ONLY */
