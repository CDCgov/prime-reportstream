import React, { useEffect, useState } from "react";
import { Menu, NavDropDownButton } from "@trussworks/react-uswds";

import { MarkdownDirectory } from "../Content/MarkdownDirectory";
import { useFeatureFlags } from "../../contexts/FeatureFlagContext";
import { FeatureFlagName } from "../../pages/misc/FeatureFlags";
<<<<<<< HEAD
import { FeatureName } from "../../AppRouter";
=======
import { USLink } from "../USLink";
>>>>>>> 375096ca

export interface NonStaticOption {
    title: string;
    root: string;
    slug: string;
}

interface DropdownNavProps {
    label: string;
    root: string;
    directories: MarkdownDirectory[] | NonStaticOption[];
}

export const makeNonStaticOption = (
    title: string,
    slug: string,
    root: string
): NonStaticOption => {
    return { title, slug, root };
};

export const DropdownNav = ({ label, root, directories }: DropdownNavProps) => {
    const [isOpen, setIsOpen] = useState(false);
    /* Used since setIsOpen cannot be directly called in useEffect */
    const handleClick = () => setIsOpen(false);
    /* This has to be down on "mouseup" not "mousedown" otherwise clicking
       any link in the list will result in the menu closing without registering
       the click on the link; thus, you're not directed to the page desired */
    useEffect(() => {
        document.body.addEventListener("mouseup", handleClick);
        return () => {
            document.body.removeEventListener("mouseup", handleClick);
        };
    }, []);
    const navMenu = directories.map((dir) => (
        <USLink href={`${dir.root}/${dir.slug}`}>{dir.title}</USLink>
    ));
    return (
        <>
            <NavDropDownButton
                menuId={root}
                onToggle={(): void => {
                    setIsOpen(!isOpen);
                }}
                isOpen={isOpen}
                label={label}
                isCurrent={isOpen}
            />
            <Menu
                items={navMenu}
                isOpen={isOpen}
                id={root}
                onClick={(): void => setIsOpen(false)}
            />
        </>
    );
};

export const AdminDropdown = () => {
    const { checkFlag } = useFeatureFlags();

    const pages = [
        makeNonStaticOption("Organization Settings", "settings", "/admin"),
        makeNonStaticOption("Feature Flags", "features", "/admin"),
        makeNonStaticOption("Last Mile Failures", "lastmile", "/admin"),
        makeNonStaticOption("Receiver Status Dashboard", "send-dash", "/admin"),
        makeNonStaticOption("Value Sets", "value-sets", "/admin"),
        makeNonStaticOption("Validate", "validate", "/file-handler"),
    ];
    if (checkFlag(FeatureFlagName.USER_UPLOAD))
        pages.push(
            makeNonStaticOption("User Upload", "user-upload", "/file-handler")
        );
    if (checkFlag(FeatureFlagName.MESSAGE_TRACKER))
        pages.push(
            makeNonStaticOption(
                "Message Id Search",
                "message-tracker",
                "/admin"
            )
        );
    return (
        <DropdownNav
            label={FeatureName.ADMIN}
            root={"/admin"}
            directories={pages}
        />
    );
};

export default DropdownNav;<|MERGE_RESOLUTION|>--- conflicted
+++ resolved
@@ -4,11 +4,8 @@
 import { MarkdownDirectory } from "../Content/MarkdownDirectory";
 import { useFeatureFlags } from "../../contexts/FeatureFlagContext";
 import { FeatureFlagName } from "../../pages/misc/FeatureFlags";
-<<<<<<< HEAD
+import { USLink } from "../USLink";
 import { FeatureName } from "../../AppRouter";
-=======
-import { USLink } from "../USLink";
->>>>>>> 375096ca
 
 export interface NonStaticOption {
     title: string;
