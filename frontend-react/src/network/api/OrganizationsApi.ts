--- conflicted
+++ resolved
@@ -3,11 +3,7 @@
 
 export enum Endpoints {
     DETAIL = "detail",
-<<<<<<< HEAD
-=======
-    ALL_RECEIVERS = "receivers",
     SENDER = "sender",
->>>>>>> aa031e62
 }
 /** A class representing an Organization object from the API */
 export class RSOrganization {}
@@ -16,7 +12,6 @@
     org: string;
     sender?: string;
 }
-<<<<<<< HEAD
 /**
  * Contains the API information to get RSReceivers from the API
  * 1. Resource: {@link RSOrganization}
@@ -25,16 +20,8 @@
  *          <li>"detail" -> Fetches details for a single org </li>
  *      </ul>
  */
-const OrganizationApi = new API(
-    RSOrganization,
-    "/api/settings/organizations"
-).addEndpoint(Endpoints.DETAIL, "/:org", ["GET"]);
-=======
-
 const OrganizationApi = new API(RSOrganization, "/api/settings/organizations")
     .addEndpoint(Endpoints.DETAIL, "/:org", ["GET"])
-    .addEndpoint(Endpoints.ALL_RECEIVERS, "/:org/receivers", ["GET"])
     .addEndpoint(Endpoints.SENDER, "/:org/senders/:sender", ["GET"]);
->>>>>>> aa031e62
 
 export default OrganizationApi;