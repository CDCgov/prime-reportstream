import React from "react";
import { Breadcrumb, BreadcrumbBar } from "@trussworks/react-uswds";

import { USCrumbLink, USLinkButton } from "../../components/USLink";

export type PageHeaderProps = React.PropsWithChildren<
    {
        breadcrumbs?: Array<{ label: string; href: string }>;
        title?: string;
        subtitleArr?: string[];
        callToAction?: Array<{ label: string; href: string }>;
        lastUpdated?: string;
    } & React.HTMLAttributes<HTMLElement>
>;

export function PageHeader({
    title,
    breadcrumbs,
    subtitleArr,
    callToAction,
    lastUpdated,
    ...props
}: PageHeaderProps) {
    return (
        <header {...props}>
            {breadcrumbs != null ? (
                <BreadcrumbBar>
                    {breadcrumbs.map((b) => (
                        <Breadcrumb key={b.label}>
                            {b.href ? (
                                <USCrumbLink href={b.href}>
                                    {b.label}
                                </USCrumbLink>
                            ) : (
                                b.label
                            )}
                        </Breadcrumb>
                    ))}
                </BreadcrumbBar>
            ) : null}
            <h1 className="margin-y-2">{title}</h1>
            {subtitleArr?.map((s) => (
                <p key={s.slice(0, 5)} className="font-sans-lg margin-top-4">
                    {s}
                </p>
            ))}
<<<<<<< HEAD
            <div className="grid-row margin-top-8 margin-bottom-2">
                {callToAction?.map((c) => (
                    <USLinkButton key={c.label} href={c.href} extLinkIcon>
                        {c.label}
                    </USLinkButton>
                ))}
                {lastUpdated && (
                    <p className="text-base text-italic">
                        Last updated: {lastUpdated}
                    </p>
                )}
            </div>
=======
            {(callToAction || lastUpdated) && (
                <div className="grid-row margin-top-8 margin-bottom-2">
                    {callToAction?.map((c) => (
                        <CallToAction key={c.label} {...c} />
                    ))}
                    {lastUpdated && (
                        <p className="text-base text-italic">
                            Last updated: {lastUpdated}
                        </p>
                    )}
                </div>
            )}
>>>>>>> 41b70f06
        </header>
    );
}

export default PageHeader;<|MERGE_RESOLUTION|>--- conflicted
+++ resolved
@@ -44,24 +44,12 @@
                     {s}
                 </p>
             ))}
-<<<<<<< HEAD
-            <div className="grid-row margin-top-8 margin-bottom-2">
-                {callToAction?.map((c) => (
-                    <USLinkButton key={c.label} href={c.href} extLinkIcon>
-                        {c.label}
-                    </USLinkButton>
-                ))}
-                {lastUpdated && (
-                    <p className="text-base text-italic">
-                        Last updated: {lastUpdated}
-                    </p>
-                )}
-            </div>
-=======
             {(callToAction || lastUpdated) && (
                 <div className="grid-row margin-top-8 margin-bottom-2">
                     {callToAction?.map((c) => (
-                        <CallToAction key={c.label} {...c} />
+                        <USLinkButton key={c.label} href={c.href} extLinkIcon>
+                            {c.label}
+                        </USLinkButton>
                     ))}
                     {lastUpdated && (
                         <p className="text-base text-italic">
@@ -70,7 +58,6 @@
                     )}
                 </div>
             )}
->>>>>>> 41b70f06
         </header>
     );
 }
