--- conflicted
+++ resolved
@@ -6,16 +6,7 @@
 import { renderApp } from "../../utils/CustomRenderUtils";
 import { PERMISSIONS } from "../../utils/UsefulTypes";
 
-<<<<<<< HEAD
-jest.mock("../../contexts/FeatureFlag/useFeatureFlags");
-
-const { mockSessionContentReturnValue } = jest.requireMock(
-    "../../contexts/Session/useSessionContext",
-);
-const mockUseNavigate = jest.fn();
-=======
 const mockUseNavigate = vi.fn();
->>>>>>> 868f0877
 
 vi.mock("react-router", async (importActual) => ({
     ...(await importActual<typeof import("react-router")>()),
@@ -25,12 +16,7 @@
 const TestElement = () => <h1>Test Passed</h1>;
 const TestElementWithProp = (props: { test: string }) => <h1>{props.test}</h1>;
 
-<<<<<<< HEAD
-const mockFeatureFlagContext = jest.mocked(useFeatureFlags);
-let mockCheckFlags = jest.fn();
-=======
 let mockCheckFlags = vi.fn();
->>>>>>> 868f0877
 
 const Anonymous = () => <>Anonymous</>;
 const Fail = () => <>Failure</>;
