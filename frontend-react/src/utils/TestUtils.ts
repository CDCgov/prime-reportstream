--- conflicted
+++ resolved
@@ -1,5 +1,4 @@
 import { AccessToken } from "@okta/okta-auth-js";
-import { vi } from "vitest";
 
 export const mockAccessToken = (mock?: Partial<AccessToken>): AccessToken => {
     return {
@@ -17,34 +16,4 @@
     return {
         response: mock?.response || null,
     };
-<<<<<<< HEAD
-};
-
-export function conditionallySuppressConsole(...matchers: string[]) {
-    const { error, warn } = global.console;
-    const mockError = vi.fn(),
-        mockWarn = vi.fn();
-    global.console = {
-        ...global.console,
-        error: mockError,
-        warn: mockWarn,
-    };
-    const jestError = mockError.mockImplementation((message: any) => {
-        if (!matchers.find((matcher) => message.toString().includes(matcher))) {
-            error(message);
-        }
-    });
-    const jestWarn = mockWarn.mockImplementation((message: any) => {
-        if (!matchers.find((matcher) => message.toString().includes(matcher))) {
-            warn(message);
-        }
-    });
-
-    return () => {
-        jestError.mockRestore();
-        jestWarn.mockRestore();
-    };
-}
-=======
-};
->>>>>>> f67e8069
+};