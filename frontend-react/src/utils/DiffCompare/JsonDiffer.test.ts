--- conflicted
+++ resolved
@@ -218,12 +218,6 @@
         );
     });
 
-<<<<<<< HEAD
-    const warnSpy = vi.spyOn(global.console, "warn");
-    test("quoted strings fail gracefully but warn", () => {
-        jsonDifferMarkup("this is a text", "this is different text");
-        expect(warnSpy).toBeCalledTimes(2);
-=======
     test("quoted strings fail gracefully", () => {
         expect(
             jsonDifferMarkup("this is a text", "this is different text"),
@@ -237,6 +231,5 @@
                 markupText: '"this is different text"',
             },
         });
->>>>>>> f67e8069
     });
 });