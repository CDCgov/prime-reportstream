--- conflicted
+++ resolved
@@ -57,7 +57,6 @@
     expect(popupWarning).toContain("WARNING!");
 });
 
-<<<<<<< HEAD
 test("formatDate test", () => {
     expect(formatDate("2022-06-12T12:23:30.833Z")).toContain(
         "Sun, 6/12/2022, " // time part fails because of timezone of server
@@ -69,7 +68,8 @@
 
     console.error = jest.fn(); // we KNOW the next call complains with a console.error(). don't let it stop the test
     expect(formatDate("bad date")).toBe("bad date");
-=======
+});
+
 describe("toHumanReadable", () => {
     test("fixes up a string delimited by underscores", () => {
         expect(toHumanReadable("hi_there_people")).toEqual("Hi There People");
@@ -82,5 +82,4 @@
     test("fixes up a camel case string", () => {
         expect(toHumanReadable("hiTherePeople")).toEqual("Hi There People");
     });
->>>>>>> 11baf442
 });