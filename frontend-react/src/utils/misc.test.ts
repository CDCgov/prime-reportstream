import OrgSettingsBaseResource from "../resources/OrgSettingsBaseResource";

import {
    formatDate,
    getErrorDetailFromResponse,
    getVersionWarning,
    splitOn,
    VersionWarningType,
    toHumanReadable,
    capitalizeFirst,
    groupBy,
    checkJson,
    isValidServiceName,
    parseFileLocation,
} from "./misc";
import { mockEvent } from "./TestUtils";

test("splitOn test", () => {
    const r1 = splitOn("foo", 1);
    expect(JSON.stringify(r1)).toBe(`["f","oo"]`);

    const r2 = splitOn([1, 2, 3, 4], 2);
    expect(JSON.stringify(r2)).toBe(`[[1,2],[3,4]]`);

    const r3 = splitOn("fooBAr", 1, 4);
    expect(JSON.stringify(r3)).toBe(`["f","ooB","Ar"]`);

    // boundary conditions
    const r4 = splitOn("fooBAr", 0, 6);
    expect(JSON.stringify(r4)).toBe(`["","fooBAr",""]`);
});

test("verify checking json for errors", () => {
    expect(checkJson(`{}`)).toStrictEqual({
        valid: true,
        offset: -1,
        errorMsg: "",
    });
    expect(checkJson(`{`)).toStrictEqual({
        valid: false,
        offset: 1,
        errorMsg: "Unexpected end of JSON input",
    });
    expect(checkJson(`{ "foo": [1,2,3 }`)).toStrictEqual({
        valid: false,
        offset: 16,
        errorMsg: "Unexpected token } in JSON at position 16",
    });
});

const mockErrorEvent = mockEvent({
    response: {
        json: () => {
            return { error: "fail fail fail" };
        },
    },
});

test("getErrorDetailFromResponse test", async () => {
    const error = await getErrorDetailFromResponse(mockErrorEvent);
    expect(error).toBe("fail fail fail");
});

const objResource: OrgSettingsBaseResource = {
    name: "test setting",
    url: "http://localhost",
    pk: () => "10101",
    version: 5,
    createdBy: "test@example.com",
    createdAt: "1/1/2000 00:00",
};

test("getVersionWarning test", async () => {
    const fullWarning = getVersionWarning(VersionWarningType.FULL, objResource);
    expect(fullWarning).toContain(objResource.createdBy);

    const popupWarning = getVersionWarning(VersionWarningType.POPUP);
    expect(popupWarning).toContain("WARNING!");
});

test("formatDate test", () => {
    expect(formatDate("2022-06-12T12:23:30.833Z")).toContain(
        "Sun, 6/12/2022, ", // time part fails because of timezone of server
    );

    expect(formatDate("2022-06-12T12:23:30.833Z")).toContain(
        ":23", // check the minutes are at least correct
    );

<<<<<<< HEAD
    console.warn = vi.fn(); // we KNOW the next call complains with a console.warn(). don't let it stop the test
    expect(formatDate("bad date")).toBe("bad date");
=======
    expect(() => formatDate("bad date")).toThrowError("Invalid time value");
>>>>>>> f67e8069
});

describe("toHumanReadable", () => {
    test("fixes up a string delimited by underscores", () => {
        expect(toHumanReadable("hi_there_people")).toEqual("Hi There People");
    });

    test("fixes up a string delimited by dashes", () => {
        expect(toHumanReadable("hi-there-people")).toEqual("Hi There People");
    });

    test("fixes up a camel case string", () => {
        expect(toHumanReadable("hiTherePeople")).toEqual("Hi There People");
    });
});

describe("capitalizeFirst", () => {
    test("returns something falsey if there isn't anything to capitalize", () => {
        expect(capitalizeFirst("")).toEqual("");
    });
    test("returns original string with first letter capitalized", () => {
        expect(capitalizeFirst("all")).toEqual("All");
        expect(capitalizeFirst("vdpoiENUpajfPWEOIWA")).toEqual(
            "VdpoiENUpajfPWEOIWA",
        );
    });
});

describe("groupBy ", () => {
    test("groupBy basic", () => {
        expect(
            groupBy(
                ["one", "two", "three", "four", "five"],
                (v) => `${v.length}`,
            ),
        ).toStrictEqual({
            3: ["one", "two"],
            4: ["four", "five"],
            5: ["three"],
        });
    });
});

describe("isValidServiceName", () => {
    describe("when the string is empty or contains characters outside of the allowed set", () => {
        const names = [
            "",
            "test/",
            "te.st",
            "te$t",
            "tes#",
            "@est",
            "te,st",
            "te)",
            "a\\ttest",
            "|test",
            "test hello",
        ];

        names.forEach((name) => {
            test(`return false for string ${name}`, () => {
                expect(isValidServiceName(name)).toEqual(false);
            });
        });
    });

    describe("when the string only contains characters within the allowed set", () => {
        const names = [
            "orgname",
            "org-name",
            "org_name",
            "ORG-NAME",
            "org-name-1",
        ];

        names.forEach((name) => {
            test(`returns true for string ${name}`, () => {
                expect(isValidServiceName(name)).toEqual(true);
            });
        });
    });
});

describe("parseFileLocation", () => {
    test("returns the folder location, sending org, and filename when valid url", () => {
        const { folderLocation, sendingOrg, fileName } = parseFileLocation(
            "https://azurite:10000/devstoreaccount1/reports/receive%2Fsimple_report.csvuploader%2Fupload-covid-19-c33f9d36-9e5b-44eb-9368-218d88f3a7d1-20230131190253.csv",
        );
        expect(folderLocation).toEqual("receive");
        expect(sendingOrg).toEqual("simple_report.csvuploader");
        expect(fileName).toEqual(
            "upload-covid-19-c33f9d36-9e5b-44eb-9368-218d88f3a7d1-20230131190253.csv",
        );
    });

    test("returns empty strings for sendingOrg and fileName when string is missing all three fragments split on %2F", () => {
        const { folderLocation, sendingOrg, fileName } = parseFileLocation(
            "https://azurite:10000/devstoreaccount1/reports/receive%2Fupload-covid-19-c33f9d36-9e5b-44eb-9368-218d88f3a7d1-20230131190253.csv",
        );
        expect(folderLocation).toEqual("");
        expect(sendingOrg).toEqual("");
        expect(fileName).toEqual("");
    });

    test("returns empty strings for sendingOrg and fileName when string is missing %2F", () => {
        const { folderLocation, sendingOrg, fileName } = parseFileLocation(
            "https://azurite:10000/devstoreaccount1/reports/receive",
        );
        expect(folderLocation).toEqual("");
        expect(sendingOrg).toEqual("");
        expect(fileName).toEqual("");
    });
});<|MERGE_RESOLUTION|>--- conflicted
+++ resolved
@@ -87,12 +87,7 @@
         ":23", // check the minutes are at least correct
     );
 
-<<<<<<< HEAD
-    console.warn = vi.fn(); // we KNOW the next call complains with a console.warn(). don't let it stop the test
-    expect(formatDate("bad date")).toBe("bad date");
-=======
     expect(() => formatDate("bad date")).toThrowError("Invalid time value");
->>>>>>> f67e8069
 });
 
 describe("toHumanReadable", () => {
