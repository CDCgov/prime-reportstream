// AutoUpdateFileChromatic
import { withRouter } from "storybook-addon-remix-react-router";

import { MainLayoutBase } from "./MainLayout";
import config from "../../config";
<<<<<<< HEAD
import SessionProvider from "../../contexts/Session/SessionProvider";
=======
import SessionProvider from "../../contexts/Session";
>>>>>>> 868f0877

export default {
    title: "components/MainLayout",
    component: MainLayoutBase,
    decorators: [withRouter],
};

const Filler = () => (
    <>
        <h1>Page Title</h1>

        <p>
            Lorem ipsum dolor sit amet, consectetur adipiscing elit, sed do
            eiusmod tempor incididunt ut labore et dolore magna aliqua. Ut enim
            ad minim veniam, quis nostrud exercitation ullamco laboris nisi ut
            aliquip ex ea commodo consequat. Duis aute irure dolor in
            reprehenderit in voluptate velit esse cillum dolore eu fugiat nulla
            pariatur. Excepteur sint occaecat cupidatat non proident, sunt in
            culpa qui officia deserunt mollit anim id est laborum.
        </p>
    </>
);
const RouteComponent = () => (
<<<<<<< HEAD
    <SessionProvider config={config}>
=======
    <SessionProvider
        oktaAuth={{} as any}
        restoreOriginalUri={() => void 0}
        config={config}
    >
>>>>>>> 868f0877
        <MainLayoutBase />
    </SessionProvider>
);

export const Default = {
    parameters: {
        reactRouter: {
            routing: {
                children: [{ path: "/app" }],
                Component: RouteComponent,
            },
            path: "/app",
        },
    },
    render: () => <Filler />,
};

export const Content = {
    parameters: {
        reactRouter: {
            routing: {
                children: [
                    {
                        path: "/content",
                        handle: {
                            isContentPage: true,
                        },
                    },
                ],
                Component: RouteComponent,
            },
            path: "/content",
        },
    },
    render: () => (
        <article className="tablet:grid-col-12">
            <Filler />
        </article>
    ),
};

export const FullWidth = {
    parameters: {
        reactRouter: {
            routing: {
                children: [
                    {
                        path: "/full-width",
                        handle: {
                            isFullWidth: true,
                        },
                    },
                ],
                Component: RouteComponent,
            },
            path: "/full-width",
        },
    },
    render: () => <Filler />,
};<|MERGE_RESOLUTION|>--- conflicted
+++ resolved
@@ -3,11 +3,7 @@
 
 import { MainLayoutBase } from "./MainLayout";
 import config from "../../config";
-<<<<<<< HEAD
 import SessionProvider from "../../contexts/Session/SessionProvider";
-=======
-import SessionProvider from "../../contexts/Session";
->>>>>>> 868f0877
 
 export default {
     title: "components/MainLayout",
@@ -31,15 +27,11 @@
     </>
 );
 const RouteComponent = () => (
-<<<<<<< HEAD
-    <SessionProvider config={config}>
-=======
     <SessionProvider
         oktaAuth={{} as any}
         restoreOriginalUri={() => void 0}
         config={config}
     >
->>>>>>> 868f0877
         <MainLayoutBase />
     </SessionProvider>
 );
