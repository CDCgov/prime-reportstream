import classNames from "classnames";
import { Outlet, useMatches } from "react-router-dom";
import { ToastContainer } from "react-toastify";
import React from "react";

import App from "../../App";
import RSErrorBoundary from "../../components/RSErrorBoundary";
import { ReportStreamFooter } from "../../shared/ReportStreamFooter/ReportStreamFooter";
import { ReportStreamNavbar } from "../../components/header/ReportStreamNavbar";

const ArticleWrapper = (props: React.PropsWithChildren) => {
    return <article className="tablet:grid-col-12" {...props} />;
};

export type MainLayoutBaseProps = React.PropsWithChildren<{}>;

export const MainLayoutBase = ({ children }: MainLayoutBaseProps) => {
    const matches = useMatches() as RsRouteObject[];
    const { handle = {} } = matches.at(-1) ?? {};
    const { isContentPage, isFullWidth, isLoginPage } = handle;
    // article element is currently handled within markdownlayout for markdown pages
    const InnerWrapper = isContentPage || isLoginPage ? "div" : ArticleWrapper;
    const innerWrapperClassnames = classNames(
        isContentPage && !isFullWidth && "grid-row grid-gap-6",
        isFullWidth && "width-full",
    );

    return (
        <div
            className={classNames(
                isContentPage && "rs-style--content",
                isFullWidth && "rs-style--full-width",
                // Currently all the full-width pages are alternate.
                // This could change.
                isFullWidth && "rs-style--alternate",
            )}
        >
<<<<<<< HEAD
            <ReportStreamNavbar blueVariant={isFullWidth} />
            <main className="padding-top-5" id="main-content">
                <InnerWrapper>
=======
            <ReportStreamHeader className="margin-bottom-5" id="site-header">
                <DAPHeader env={environment} />
                <USLink className="usa-skipnav" href="#main-content">
                    Skip Nav
                </USLink>
                <GovBanner aria-label="Official government website" />
                <SenderModeBanner />
            </ReportStreamHeader>
            <OuterWrapper>
                <InnerWrapper className={innerWrapperClassnames}>
>>>>>>> 6dd29636
                    <RSErrorBoundary>
                        {children}
                        <Outlet />
                    </RSErrorBoundary>
                </InnerWrapper>
            </main>
            <ToastContainer limit={4} />
            <ReportStreamFooter id="site-footer" isAlternate />
        </div>
    );
};

const MainLayout = (props: MainLayoutBaseProps) => {
    return (
        <App>
            <MainLayoutBase {...props} />
        </App>
    );
};

export default MainLayout;<|MERGE_RESOLUTION|>--- conflicted
+++ resolved
@@ -20,10 +20,6 @@
     const { isContentPage, isFullWidth, isLoginPage } = handle;
     // article element is currently handled within markdownlayout for markdown pages
     const InnerWrapper = isContentPage || isLoginPage ? "div" : ArticleWrapper;
-    const innerWrapperClassnames = classNames(
-        isContentPage && !isFullWidth && "grid-row grid-gap-6",
-        isFullWidth && "width-full",
-    );
 
     return (
         <div
@@ -35,22 +31,9 @@
                 isFullWidth && "rs-style--alternate",
             )}
         >
-<<<<<<< HEAD
             <ReportStreamNavbar blueVariant={isFullWidth} />
             <main className="padding-top-5" id="main-content">
                 <InnerWrapper>
-=======
-            <ReportStreamHeader className="margin-bottom-5" id="site-header">
-                <DAPHeader env={environment} />
-                <USLink className="usa-skipnav" href="#main-content">
-                    Skip Nav
-                </USLink>
-                <GovBanner aria-label="Official government website" />
-                <SenderModeBanner />
-            </ReportStreamHeader>
-            <OuterWrapper>
-                <InnerWrapper className={innerWrapperClassnames}>
->>>>>>> 6dd29636
                     <RSErrorBoundary>
                         {children}
                         <Outlet />
