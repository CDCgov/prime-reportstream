import classNames from "classnames";
import { Outlet, useMatches } from "react-router-dom";
import { ToastContainer } from "react-toastify";
import React from "react";

import App from "../../App";
import RSErrorBoundary from "../../components/RSErrorBoundary";
import { ReportStreamFooter } from "../../shared/ReportStreamFooter/ReportStreamFooter";
import { ReportStreamNavbar } from "../../components/header/ReportStreamNavbar";

const ArticleWrapper = (props: React.PropsWithChildren) => {
    return <article className="tablet:grid-col-12" {...props} />;
};

export type MainLayoutBaseProps = React.PropsWithChildren<{}>;

export const MainLayoutBase = ({ children }: MainLayoutBaseProps) => {
    const matches = useMatches() as RsRouteObject[];
    const { handle = {} } = matches.at(-1) ?? {};
    const { isContentPage, isFullWidth, isLoginPage } = handle;
    // article element is currently handled within markdownlayout for markdown pages
    const InnerWrapper = isContentPage || isLoginPage ? "div" : ArticleWrapper;
<<<<<<< HEAD
    const innerWrapperClassnames = classNames(
        isContentPage && !isFullWidth && "grid-row grid-gap-6",
        isFullWidth && "width-full",
        !isContentPage && !isLoginPage && "tablet:grid-col-12",
    );
=======
>>>>>>> fd3de4cb

    return (
        <div
            className={classNames(
                isContentPage && "rs-style--content",
                isFullWidth && "rs-style--full-width",
                // Currently all the full-width pages are alternate.
                // This could change.
                isFullWidth && "rs-style--alternate",
            )}
        >
            <ReportStreamNavbar blueVariant={isFullWidth} />
            <main className="padding-top-5" id="main-content">
                <InnerWrapper>
                    <RSErrorBoundary>
                        {children}
                        <Outlet />
                    </RSErrorBoundary>
                </InnerWrapper>
            </main>
            <ToastContainer limit={4} />
            <ReportStreamFooter id="site-footer" isAlternate />
        </div>
    );
};

const MainLayout = (props: MainLayoutBaseProps) => {
    return (
        <App>
            <MainLayoutBase {...props} />
        </App>
    );
};

export default MainLayout;<|MERGE_RESOLUTION|>--- conflicted
+++ resolved
@@ -20,14 +20,11 @@
     const { isContentPage, isFullWidth, isLoginPage } = handle;
     // article element is currently handled within markdownlayout for markdown pages
     const InnerWrapper = isContentPage || isLoginPage ? "div" : ArticleWrapper;
-<<<<<<< HEAD
     const innerWrapperClassnames = classNames(
         isContentPage && !isFullWidth && "grid-row grid-gap-6",
         isFullWidth && "width-full",
         !isContentPage && !isLoginPage && "tablet:grid-col-12",
     );
-=======
->>>>>>> fd3de4cb
 
     return (
         <div
@@ -41,7 +38,7 @@
         >
             <ReportStreamNavbar blueVariant={isFullWidth} />
             <main className="padding-top-5" id="main-content">
-                <InnerWrapper>
+                <InnerWrapper className={innerWrapperClassnames}>
                     <RSErrorBoundary>
                         {children}
                         <Outlet />
