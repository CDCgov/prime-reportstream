import { MDXProvider } from "@mdx-js/react";
import { Helmet } from "react-helmet-async";
import React, { useMemo, useState } from "react";
import * as reactUSWDS from "@trussworks/react-uswds";
import type { TocEntry } from "remark-mdx-toc";
import { useMatches } from "react-router";
import classNames from "classnames";

import { USSmartLink, USNavLink } from "../../components/USLink";
import * as shared from "../../shared";
import PageHeader from "../../shared/PageHeader/PageHeader";
import HeroWrapper from "../../shared/HeroWrapper/HeroWrapper";

import { TableOfContents } from "./TableOfContents";
import MarkdownLayoutContext from "./Context";
import { LayoutSidenav, LayoutMain } from "./LayoutComponents";
import styles from "./MarkdownLayout.module.scss";

/**
 * React components are functions that are pascal-cased so filtering is done
 * so.
 */
function filterComponents<T extends {}>(
    obj: T,
    include: Array<string & keyof T> = [],
) {
    return Object.fromEntries(
        Object.entries(obj).filter(
            ([k, v]) =>
                include.includes(k as string & keyof T) ||
                (typeof v === "function" && k.startsWith(k[0].toUpperCase())),
        ),
    );
}

const uswdsComponents = filterComponents(reactUSWDS);
const sharedComponents = filterComponents(shared);

export interface MarkdownLayoutProps {
    children: React.ReactNode;
    frontmatter?: Frontmatter;
    toc?: TocEntry[];
    article?: React.ReactNode;
    nav?: React.ReactNode;
    mdx?: React.ComponentProps<typeof MDXProvider>;
}

/**
 * Markdown-formatted elements use lowercase variants from this list. If you need manual
 * control over props, use pascal-cased variants. react-uswds components dynamically added
 * to list (overridden by project shared components).
 */
const MDXComponents = {
    a: USSmartLink,
    A: USSmartLink,
    ...uswdsComponents,
    ...sharedComponents,
    Link: USSmartLink,
    USNavLink,
};

/**
 * Provides a LayoutSidenav component in mdx context that when used will automatically
 * enable the sidenav of layout.
 *
 * FUTURE_TODO: Remove GridContainer once implemented in higher-level component.
 *
 * Default markdown layout.
 * @example
 * With sidenav:
 * +------+-----------------+
 * |      |                 |
 * |      |                 |
 * | SIDE |      MAIN       |
 * |      |                 |
 * |      |                 |
 * +------+-----------------+
 * Without sidenav:
 * +------------------------+
 * |                        |
 * |                        |
 * |         MAIN           |
 * |                        |
 * |                        |
 * +------------------------+
 */
export function MarkdownLayout({
    children,
    article,
    mdx,
    frontmatter: {
        title,
        breadcrumbs,
        subtitle,
        callToAction,
        lastUpdated,
        toc,
        backToTop,
    } = {},
    toc: tocEntries,
}: MarkdownLayoutProps) {
    const [sidenavContent, setSidenavContent] =
        useState<React.ReactNode>(undefined);
    const [mainContent, setMainContent] = useState<React.ReactNode>(undefined);
    const ctx = useMemo(() => {
        return {
            sidenavContent,
            setSidenavContent,
            mainContent,
            setMainContent,
        };
    }, [mainContent, sidenavContent]);
    const tocObj = toc ? (typeof toc === "object" ? toc : {}) : null;
    const subtitleArr = Array.isArray(subtitle)
        ? subtitle
        : subtitle
        ? [subtitle]
        : [];
    const isHeader = Boolean(
        title || breadcrumbs || callToAction || lastUpdated || toc,
    );
    const matches = useMatches() as RsRouteObject[];
    const { handle = {} } = matches.at(-1) ?? {};
    const { isFullWidth } = handle;

    return (
        <MarkdownLayoutContext.Provider value={ctx}>
            {title && (
                <Helmet>
                    <title>{title}</title>
                </Helmet>
            )}
            {sidenavContent ? (
                <nav
                    aria-label="side-navigation"
                    className={`${styles.sidenav} tablet:grid-col-3`}
                >
                    <MDXProvider
                        {...mdx}
                        components={{
                            ...MDXComponents,
                            ...mdx?.components,
                        }}
                    >
                        {sidenavContent}
                    </MDXProvider>
                </nav>
            ) : null}
            {article ?? (
                <article
                    id="main-content"
                    className={classNames(
                        "usa-prose",
                        sidenavContent
                            ? "tablet:grid-col-8"
                            : "tablet:grid-col-12",
                    )}
                >
                    {isHeader &&
                        (isFullWidth ? (
                            <HeroWrapper isAlternate>
                                <PageHeader
                                    title={title}
                                    breadcrumbs={breadcrumbs}
                                    subtitleArr={subtitleArr}
                                    callToAction={callToAction}
                                    lastUpdated={lastUpdated}
                                    className="usa-section grid-container"
                                />
                            </HeroWrapper>
                        ) : (
                            <PageHeader
                                title={title}
                                breadcrumbs={breadcrumbs}
                                subtitleArr={subtitleArr}
                                callToAction={callToAction}
                                lastUpdated={lastUpdated}
<<<<<<< HEAD
=======
                                className="usa-section"
>>>>>>> bc319048
                            />
                        ))}
                    {tocObj && tocEntries && (
                        <>
                            <b>On this page:</b>
                            <TableOfContents {...tocObj} items={tocEntries} />
                            <hr />
                        </>
                    )}
                    <MDXProvider
                        {...mdx}
                        components={{
                            ...MDXComponents,
                            LayoutSidenav,
                            LayoutMain,
                            ...mdx?.components,
                        }}
                    >
                        {mainContent ?? children}
                    </MDXProvider>
                    {backToTop && (
                        <p>
                            <USSmartLink href="#top">Back to top</USSmartLink>
                        </p>
                    )}
                </article>
            )}
        </MarkdownLayoutContext.Provider>
    );
}

export default MarkdownLayout;<|MERGE_RESOLUTION|>--- conflicted
+++ resolved
@@ -175,10 +175,7 @@
                                 subtitleArr={subtitleArr}
                                 callToAction={callToAction}
                                 lastUpdated={lastUpdated}
-<<<<<<< HEAD
-=======
                                 className="usa-section"
->>>>>>> bc319048
                             />
                         ))}
                     {tocObj && tocEntries && (
