--- conflicted
+++ resolved
@@ -2,12 +2,8 @@
 /* eslint-disable import/order */
 import "jest-canvas-mock";
 import "@testing-library/jest-dom";
-<<<<<<< HEAD
-=======
 import { cleanup } from "@testing-library/react";
 import { createMocks } from "react-idle-timer";
-import { TextEncoder } from "util";
-import "whatwg-fetch";
 import { MessageChannel } from "worker_threads";
 
 beforeAll(() => {
@@ -17,7 +13,6 @@
 });
 
 afterAll(cleanup);
->>>>>>> d9bf9e7d
 
 global.scrollTo = jest.fn();
 
