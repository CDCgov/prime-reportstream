import moment from "moment";
import { useResource } from "rest-hooks";
import ReportResource from "../resources/ReportResource";
import OrganizationResource from "../resources/OrganizationResource";
import { useOktaAuth } from "@okta/okta-react";
import { groupToOrg } from "../webreceiver-utils";
import download from "downloadjs";

const TableData = ({ sortBy }: { sortBy?: string }) => {
    const reports = useResource(ReportResource.list(), { sortBy });

    return (
        <tbody id="tBody" className="font-mono-2xs">
            {reports.map((report, idx) => (
                <tr key={idx}>
                    <th scope="row">
                        <a
                            href={"/report-details?reportId=" + report.reportId}
                            className="usa-link"
                        >
                            {report.reportId}
                        </a>
                    </th>
                    <th scope="row">
                        {moment
                            .utc(report.sent)
                            .local()
                            .format("YYYY-MM-DD HH:mm")}
                    </th>
                    <th scope="row">
                        {moment
                            .utc(report.expires)
                            .local()
                            .format("YYYY-MM-DD HH:mm")}
                    </th>
                    <th scope="row">{report.total}</th>
                    <th scope="row">
                        <ReportLink reportId={report.reportId} />
                    </th>
                </tr>
            ))}
        </tbody>
    );
};

const ReportLink = ({ reportId }) => {
<<<<<<< HEAD
    let report = useResource(ReportResource.list(), { sortBy: undefined }).find(
        (report) => report.reportId === reportId
    );

    const handleClick = (e: any) => {
        e.preventDefault();
        if (report !== undefined) {
            download(report.content, report.fileName, report.mimeType);
        }
    };

=======
    let report = useResource(ReportResource.detail(), { reportId });

    console.log(report);

    const handleClick = (e: any) => {
        e.preventDefault();
        if (report !== undefined) {
            console.log(report.content);
            download(report.content, report.fileName, report.mimeType);
        }
    };

>>>>>>> ad167493
    return (
        <a href="/" onClick={handleClick} className="usa-link">
            {report !== undefined
                ? report.fileType === "HL7_BATCH"
                    ? "HL7(BATCH)"
                    : report.fileType
                : ""}
        </a>
    );
};

const TableReports = () => {
    return (
        <section className="grid-container margin-top-5">
            <div className="grid-col-12">
                <h2>Test results</h2>

                <table
                    className="usa-table usa-table--borderless prime-table"
                    summary="Previous results"
                >
                    <thead>
                        <tr>
                            <th scope="col">Report Id</th>
                            <th scope="col">Date Sent</th>
                            <th scope="col">Expires</th>
                            <th scope="col">Total tests</th>
                            <th scope="col">File</th>
                        </tr>
                    </thead>
                    <TableData />
                </table>
            </div>
        </section>
    );
};

const OrgName = () => {
    const { authState } = useOktaAuth();
    const organization = groupToOrg(
        authState!.accessToken?.claims.organization[0]
    );
    const org = useResource(OrganizationResource.detail(), {
        name: organization,
    });

    return (
        <span id="orgName" className="text-normal text-base">
            {org?.description}
        </span>
    );
};

export const Daily = () => {
    return (
        <>
            <section className="grid-container margin-bottom-5">
                <h3 className="margin-bottom-0">
                    <OrgName />
                </h3>
                <h1 className="margin-top-0 margin-bottom-0">COVID-19</h1>
            </section>
            <section className="grid-container margin-top-0"></section>
            <TableReports />
        </>
    );
};<|MERGE_RESOLUTION|>--- conflicted
+++ resolved
@@ -44,19 +44,6 @@
 };
 
 const ReportLink = ({ reportId }) => {
-<<<<<<< HEAD
-    let report = useResource(ReportResource.list(), { sortBy: undefined }).find(
-        (report) => report.reportId === reportId
-    );
-
-    const handleClick = (e: any) => {
-        e.preventDefault();
-        if (report !== undefined) {
-            download(report.content, report.fileName, report.mimeType);
-        }
-    };
-
-=======
     let report = useResource(ReportResource.detail(), { reportId });
 
     console.log(report);
@@ -69,7 +56,6 @@
         }
     };
 
->>>>>>> ad167493
     return (
         <a href="/" onClick={handleClick} className="usa-link">
             {report !== undefined
