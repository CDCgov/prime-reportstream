--- conflicted
+++ resolved
@@ -1,9 +1,4 @@
-<<<<<<< HEAD
 import { Helmet } from "react-helmet-async";
-import DOMPurify from "dompurify";
-=======
-import { Helmet } from "react-helmet";
->>>>>>> 24cd59cc
 import React from "react";
 import { Button } from "@trussworks/react-uswds";
 import { useNavigate } from "react-router-dom";
