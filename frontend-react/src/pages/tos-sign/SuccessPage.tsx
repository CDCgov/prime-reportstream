--- conflicted
+++ resolved
@@ -69,16 +69,11 @@
         }
     ];
     return (
-<<<<<<< HEAD
-        <div className="tablet:grid-col-6 margin-x-auto">
-=======
-        <div data-testid="success-container" className="width-tablet margin-x-auto margin-bottom-5">
->>>>>>> 404035a8
+        <div data-testid="success-container" className="tablet:grid-col-6 margin-x-auto">
             <Title
                 preTitle="Account registration"
                 title={`You're almost there, ${data.firstName}!`}
             />
-<<<<<<< HEAD
             <div className="usa-alert usa-alert--success">
                 <div className="usa-alert__body">
                     <h4 className="usa-alert__heading">Registration request submitted</h4>
@@ -96,27 +91,6 @@
                 </div>
             </div>
             <h2 className="margin-top-6">
-=======
-            <p className={classNames}>
-                Our team will reach out to you within one week with credentials
-                to log into ReportStream.
-            </p>
-            <p className={classNames}>
-                A copy of this confirmation has been sent to {data.email}. If
-                you don't receive confirmation, check your SPAM folder for an
-                email from reportstream@cdc.gov.
-            </p>
-            <p className={classNames}>
-                <span>Full name: {data.firstName} {data.lastName}</span>
-                <br />
-                <span>Email: {data.email}</span>
-                <br />
-                <span>State or territory: {data.territory.toUpperCase()}</span>
-                <br />
-                <span>Organization name: {data.organizationName}</span>
-            </p>
-            <h3 className="padding-top-7 margin-top-7 margin-bottom-7 text-normal border-top-05 border-base-lighter">
->>>>>>> 404035a8
                 Next steps
             </h2>
             <ol className="usa-process-list">
