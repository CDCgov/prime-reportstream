--- conflicted
+++ resolved
@@ -208,11 +208,7 @@
     }
 
     return (
-<<<<<<< HEAD
-        <div className="tablet:grid-col-6 margin-x-auto">
-=======
-        <div data-testid="form-container" className="width-tablet margin-x-auto">
->>>>>>> 404035a8
+        <div data-testid="form-container" className="tablet:grid-col-6 margin-x-auto">
             <Title
                 title="Register your organization with ReportStream"
                 preTitle="Account registration"                
@@ -222,7 +218,6 @@
             </p>
             
             <Form id="tos-agreement" onSubmit={handleSubmit}>
-<<<<<<< HEAD
                 <fieldset className="usa-fieldset margin-bottom-6">                
                     <legend className="usa-legend font-body-lg text-bold">Name and contact information</legend>
                     <FormGroup>
@@ -243,6 +238,7 @@
                             First name <Required />
                         </Label>
                         <TextInput
+                            alt="First name input"
                             id="first-name"
                             name="first-name"
                             type="text"
@@ -251,12 +247,16 @@
                                 setFirstName(e.target.value)
                             }
                         />
+                        <ErrorMessageWithFlag
+                        flag={firstNameErrorFlag}
+                        message="First name is a required field" />
                     </FormGroup>
                     <FormGroup error={lastNameErrorFlag}>
                         <Label htmlFor="last-name">
                             Last name <Required />
                         </Label>
                         <TextInput
+                            alt="Last name input"
                             id="last-name"
                             name="last-name"
                             type="text"
@@ -265,12 +265,16 @@
                                 setLastName(e.target.value)
                             }
                         />
+                        <ErrorMessageWithFlag
+                        flag={lastNameErrorFlag}
+                        message="Last name is a required field" />
                     </FormGroup>
                     <FormGroup error={emailErrorFlag}>
                         <Label htmlFor="email">
                             Email <Required />
                         </Label>
                         <TextInput
+                            alt="Email input"
                             id="email"
                             name="email"
                             type="email"
@@ -279,6 +283,9 @@
                                 setEmail(e.target.value)
                             }
                         />
+                        <ErrorMessageWithFlag
+                        flag={emailErrorFlag}
+                        message="Email is a required field" />
                     </FormGroup>
                 </fieldset>
                 <fieldset className="usa-fieldset margin-bottom-6">
@@ -289,6 +296,7 @@
                             Organization name <Required />
                         </Label>
                         <TextInput
+                            alt="Organization input"
                             id="organization-name"
                             name="organization-name"
                             type="text"
@@ -297,6 +305,9 @@
                                 setOrganizationName(e.target.value)
                             }
                         />
+                        <ErrorMessageWithFlag
+                        flag={organizationNameErrorFlag}
+                        message="Organization is a required field" />
                     </FormGroup>
                     <FormGroup error={territoryErrorFlag}>
                         <Label htmlFor="states-dropdown">
@@ -321,152 +332,10 @@
                                 );
                             })}
                         </Dropdown>
-                    </FormGroup>
-=======
-                <h3 className="padding-top-7 text-normal">
-                    Name and contact information
-                </h3>
-                <FormGroup>
-                    <Label htmlFor="title">Title</Label>
-                    <TextInput
-                        id="title"
-                        name="title"
-                        type="text"
-                        inputSize="small"
-                        value={title}
-                        onChange={(e: React.ChangeEvent<HTMLInputElement>) =>
-                            setTitle(e.target.value)
-                        }
-                    />
-                </FormGroup>
-                <FormGroup error={firstNameErrorFlag}>
-                    <Label htmlFor="first-name">
-                        First name <Required />
-                    </Label>
-                    <TextInput
-                        alt="First name input"
-                        id="first-name"
-                        name="first-name"
-                        type="text"
-                        value={firstName}
-                        onChange={(e: React.ChangeEvent<HTMLInputElement>) =>
-                            setFirstName(e.target.value)
-                        }
-                    />
-                    <ErrorMessageWithFlag
-                        flag={firstNameErrorFlag}
-                        message="First name is a required field" />
-                </FormGroup>
-                <FormGroup error={lastNameErrorFlag}>
-                    <Label htmlFor="last-name">
-                        Last name <Required />
-                    </Label>
-                    <TextInput
-                        alt="Last name input"
-                        id="last-name"
-                        name="last-name"
-                        type="text"
-                        value={lastName}
-                        onChange={(e: React.ChangeEvent<HTMLInputElement>) =>
-                            setLastName(e.target.value)
-                        }
-                    />
-
-                    <ErrorMessageWithFlag
-                        flag={lastNameErrorFlag}
-                        message="Last name is a required field" />
-                </FormGroup>
-                <FormGroup error={emailErrorFlag}>
-                    <Label htmlFor="email">
-                        Email <Required />
-                    </Label>
-                    <TextInput
-                        alt="Email input"
-                        id="email"
-                        name="email"
-                        type="email"
-                        value={email}
-                        onChange={(e: React.ChangeEvent<HTMLInputElement>) =>
-                            setEmail(e.target.value)
-                        }
-                    />
-
-                    <ErrorMessageWithFlag
-                        flag={emailErrorFlag}
-                        message="Email is a required field" />
-                </FormGroup>
-
-                <h3 className="padding-top-5 text-normal">
-                    About your organization
-                </h3>
-                <FormGroup error={territoryErrorFlag}>
-                    <Label htmlFor="states-dropdown">
-                        [HQ] State or territory <Required />
-                    </Label>
-                    <Dropdown
-                        id="input-dropdown"
-                        name="states-dropdown"
-                        value={territory}
-                        onChange={(e: React.ChangeEvent<HTMLSelectElement>) =>
-                            setTerritory(e.target.value)
-                        }
-                    >
-                        {STATES.map((state) => {
-                            return (
-                                <option
-                                    key={state.toLowerCase()}
-                                    value={state.toLowerCase()}
-                                >
-                                    {state}
-                                </option>
-                            );
-                        })}
-                    </Dropdown>
-
-                    <ErrorMessageWithFlag
+                        <ErrorMessageWithFlag
                         flag={territoryErrorFlag}
                         message="State or Territory is a required field" />
-                </FormGroup>
-                <FormGroup error={organizationNameErrorFlag}>
-                    <Label htmlFor="organization-name">
-                        Organization name <Required />
-                    </Label>
-                    <TextInput
-                        alt="Organization input"
-                        id="organization-name"
-                        name="organization-name"
-                        type="text"
-                        value={organizationName}
-                        onChange={(e: React.ChangeEvent<HTMLInputElement>) =>
-                            setOrganizationName(e.target.value)
-                        }
-                    />
-
-                    <ErrorMessageWithFlag
-                        flag={organizationNameErrorFlag}
-                        message="Organization is a required field" />
-                </FormGroup>
-                <Checkbox
-                    alt="Multiple states checkbox"
-                    className="padding-top-3"
-                    id="multi-state"
-                    name="multi-state"
-                    label="My org reports to multiple states"
-                    onChange={(e: React.ChangeEvent<HTMLInputElement>) =>
-                        setMultipleStates(e.target.checked)
-                    }
-                />
-            </Form>
-
-            <section className="usa-section usa-prose font-sans-2xs text-base-darker border-top-05 border-base-lighter margin-top-9">
-                <p>
-                    ReportStream will use the information you’ve provided to
-                    communicate with you for the purpose of setting up a
-                    connection to the ReportStream platform, and to provide
-                    support.
-                </p>
-                <FormGroup error={agreeErrorFlag}>
->>>>>>> 404035a8
+                    </FormGroup>
                     <Checkbox
                         alt="Agreed checkbox"
                         className="padding-top-3"
@@ -477,7 +346,6 @@
                             setMultipleStates(e.target.checked)
                         }
                     />
-<<<<<<< HEAD
                 </fieldset>
                 <fieldset className="usa-fieldset">
                     <legend className="usa-legend font-body-lg text-bold">Terms of service</legend>
@@ -525,33 +393,6 @@
                     {sendGridErrorFlag.status}
                 </Alert>
             </div>
-=======
-
-                    <ErrorMessageWithFlag
-                        flag={agreeErrorFlag}
-                        message="You must agree to the Terms of Service before using ReportStream" />
-                </FormGroup>
-            </section>
-
-            <Button
-                form="tos-agreement"
-                className="margin-bottom-10"
-                type="submit"
-            >
-                Submit registration
-            </Button>
-            <Alert
-                style={{
-                    visibility: sendGridErrorFlag.isError
-                        ? "visible"
-                        : "hidden",
-                }}
-                type="error"
-            >
-                Oh no! There was an error sending this data. Code:{" "}
-                {sendGridErrorFlag.status}
-            </Alert>
->>>>>>> 404035a8
         </div>
     );
 }
