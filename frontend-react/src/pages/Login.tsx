import React from "react";
import { useOktaAuth } from "@okta/okta-react";
import { SiteAlert } from "@trussworks/react-uswds";
import { Tokens } from "@okta/okta-auth-js";

import OktaSignInWidget from "../components/OktaSignInWidget";
import { oktaSignInConfig } from "../oktaConfig";
import { useSessionContext } from "../contexts/SessionContext";
import { MembershipActionType } from "../hooks/UseOktaMemberships";
<<<<<<< HEAD
import { USLink } from "../components/USLink";
=======
import { getSessionBroadcastChannel, SessionEvent } from "../utils/UserUtils";
>>>>>>> 62797366

export const Login = () => {
    const { oktaAuth } = useOktaAuth();
    const { dispatch } = useSessionContext();

    const onSuccess = (tokens: Tokens | undefined) => {
        oktaAuth.handleLoginRedirect(tokens).finally(() => {
            getSessionBroadcastChannel()?.postMessage(SessionEvent.LOGIN);
        });
    };

    const onError = (err: any) => {
        dispatch({
            type: MembershipActionType.RESET,
        });
        console.log("error logging in", err);
    };

    const MonitoringAlert = () => {
        return (
            <SiteAlert
                variant="info"
                heading="This is a U.S. government service"
                className="margin-top-neg-4 desktop:margin-top-0 margin-bottom-3 tablet:margin-bottom-6"
            >
                Your use indicates your consent to monitoring, recording, and no
                expectation of privacy. Misuse is subject to criminal and civil
                penalties. By logging in, you are agreeing to our{" "}
                <USLink href="/terms-of-service">terms of service.</USLink>
            </SiteAlert>
        );
    };

    return (
        <>
            <MonitoringAlert />
            <OktaSignInWidget
                config={oktaSignInConfig}
                onSuccess={onSuccess}
                onError={onError}
            />
        </>
    );
};<|MERGE_RESOLUTION|>--- conflicted
+++ resolved
@@ -7,11 +7,8 @@
 import { oktaSignInConfig } from "../oktaConfig";
 import { useSessionContext } from "../contexts/SessionContext";
 import { MembershipActionType } from "../hooks/UseOktaMemberships";
-<<<<<<< HEAD
 import { USLink } from "../components/USLink";
-=======
 import { getSessionBroadcastChannel, SessionEvent } from "../utils/UserUtils";
->>>>>>> 62797366
 
 export const Login = () => {
     const { oktaAuth } = useOktaAuth();
