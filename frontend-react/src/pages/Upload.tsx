// @ts-nocheck // TODO: This file is not typesafe. Needs to be refactors and unit tests added.
<<<<<<< HEAD
/* eslint-disable */ // TODO: this file doesn't pass linter. fix
=======
>>>>>>> 0d1eca07
import React, {useState} from "react";
import {
    Button,
    Form,
    FormGroup,
    Label,
    FileInput
}
    from '@trussworks/react-uswds';
import {useResource} from 'rest-hooks';
import AuthResource from "../resources/AuthResource";
import {useOktaAuth} from "@okta/okta-react";
import {senderClient} from "../webreceiver-utils";
import moment from "moment";
import {library} from '@fortawesome/fontawesome-svg-core';
import {FontAwesomeIcon} from '@fortawesome/react-fontawesome';
import {faSync} from '@fortawesome/free-solid-svg-icons';
import SenderOrganizationResource from "../resources/SenderOrganizationResource";

library.add(faSync);

export const Upload = () => {
    const {authState} = useOktaAuth();
    const [isSubmitting, setIsSubmitting] = useState(false);
    const [file, setFile] = useState(null);
    const [consolidatedWarnings, setConsolidatedWarnings] = useState([]);
    const [consolidatedErrors, setConsolidatedErrors] = useState([]);
    const [destinations, setDestinations] = useState('');
    const [reportId, setReportId] = useState(null);
    const [successTimestamp, setSuccessTimestamp] = useState('');
    const [buttonText, setButtonText] = useState('Upload');
    const [headerMessage, setHeaderMessage] = useState('Upload your COVID-19 results');
    const [errorMessageText, setErrorMessageText] = useState(
        `Please resolve the errors below and upload your edited file. Your file has not been accepted.`
    );

    const client = senderClient(authState);
    const organization = useResource(SenderOrganizationResource.detail(), {
        name: client
    });

    const userName = {
        firstName: authState!.accessToken?.claims.given_name,
        lastName: authState!.accessToken?.claims.family_name
    }

    const uploadReport =
        async function postData(file) {
            let textBody;
            let response;
            try {
                response = await fetch(`${AuthResource.getBaseUrl()}/api/waters`, {
                    method: 'POST',
                    headers: {
                        'Content-Type': 'text/csv',
                        'client': client,
                        'authentication-type': 'okta',
                        'Authorization': `Bearer ${authState?.accessToken?.accessToken}`
                    },
                    body: file
                });

                textBody = await response.text();

                // if this JSON.parse fails, the body was most likely an error string from the server
                return JSON.parse(textBody);
            } catch (error) {

                return {
                    ok: false,
                    status: response ? response.status : 500,
                    errors: [{
                        details: textBody ? textBody : error
                    }]
                };
            }
        }

    const handleChange = (event) => {
        setFile(event.target.files[0]);
    }

    const handleSubmit = async (event) => {
        event.preventDefault();

        // reset the state on subsequent uploads
        setIsSubmitting(true);
        setReportId(null);
        setSuccessTimestamp('');
        setConsolidatedWarnings([]);
        setConsolidatedErrors([]);
        setDestinations('');

        if (file) {
            let response;
            try {

                response = await uploadReport(file);

                if (response.destinations && response.destinations.length) {
                    setDestinations(response.destinations.map(d => d['organization']).join(', '));
                }

                if (response.id) {
                    setReportId(response.id);
                    setSuccessTimestamp(response.timestamp);
                    event.target.reset();
                }

                if (response.errors && response.errors.length) {
                    // if there is a response status, then there was most likely a server-side error as the json was not parsed
                    if (response.status) {
                        setErrorMessageText('There was a server error. Your file has not been accepted.');
                    } else {
                        setErrorMessageText('Please resolve the errors below and upload your edited file. Your file has not been accepted.');
                    }
                }

                if (response.consolidatedWarnings && response.consolidatedWarnings.length) {
                    setConsolidatedWarnings(response.consolidatedWarnings)
                }

                if (response.consolidatedErrors && response.consolidatedErrors.length) {
                    setConsolidatedErrors(response.consolidatedErrors)
                }

                setHeaderMessage('Your COVID-19 Results');
                setButtonText('Upload another file');

            } catch (error) {
                if (response && response.consolidatedErrors) {
                    setConsolidatedErrors(response.errors);
                }
                setButtonText('Upload another file');
            }
            setIsSubmitting(false);
        }
    }

    const formattedSuccessDate = (format) => {
        const timestampDate = new Date(successTimestamp);
        return moment(timestampDate).format(format);
    }

    const timeZoneAbbreviated = () => {
        const x: RegExpMatchArray | null = new Date().toString().match(/\((.+)\)/);

        // In Chrome browser, new Date().toString() is
        // "Thu Aug 06 2020 16:21:38 GMT+0530 (India Standard Time)"

        // In Safari browser, new Date().toString() is
        // "Thu Aug 06 2020 16:24:03 GMT+0530 (IST)"
        if (x) {
            if (x["1"].includes(" ")) {
                return x["1"]
                    .split(" ")
                    .map(([first]) => first)
                    .join("");
            } else {
                return x["1"];
            }
        }
        return 'unknown timezone';
    };

    return (
        <div className="grid-container usa-section margin-bottom-10">
                <span id="orgName" className="text-normal text-base margin-bottom-0">
                    {userName.firstName} {userName.lastName}
                </span>
            <h1 className="margin-top-0 margin-bottom-5">{organization?.description}</h1>
            <h2 className="font-sans-lg">{headerMessage}</h2>
            {reportId && (
                <div>
                    <div className="usa-alert usa-alert--success">
                        <div className="usa-alert__body">
                            <h4 className="usa-alert__heading">Success: File accepted</h4>
                            <p className="usa-alert__text">
                                Your file has been successfully transmitted to the department of health.
                            </p>
                        </div>
                    </div>
                    <div>
                        <p id="orgName" className="text-normal text-base margin-bottom-0">
                            Confirmation Code
                        </p>
                        <p className="margin-top-05">{reportId}</p>
                    </div>
                    <div>
                        <p id="orgName" className="text-normal text-base margin-bottom-0">
                            Date Received
                        </p>
                        <p className="margin-top-05">{formattedSuccessDate('DD MMMM YYYY')}</p>
                    </div>

                    <div>
                        <p id="orgName" className="text-normal text-base margin-bottom-0">
                            Time Received
                        </p>
                        <p className="margin-top-05">{`${formattedSuccessDate('h:mm')} ${timeZoneAbbreviated()}`}</p>
                    </div>
                    <div>
                        <p id="orgName" className="text-normal text-base margin-bottom-0">
                            Recipients
                        </p>
                        {destinations && (
                            <p className="margin-top-05">
                                {destinations}
                            </p>
                        )}
                        {(!destinations) && (
                            <p className="margin-top-05">There are no known recipients at this time.</p>
                        )}
                    </div>
                </div>
            )}

            {consolidatedErrors.length > 0 && (
                <div>
                    <div className="usa-alert usa-alert--error" role="alert">
                        <div className="usa-alert__body">
                            <h4 className="usa-alert__heading">Error: File not accepted</h4>
                            <p className="usa-alert__text">
                                {errorMessageText}
                            </p>
                        </div>
                    </div>
                    <table className="usa-table usa-table--borderless">
                        <thead>
                            <tr>
                                <th>Requested Edit</th>
                                <th>Areas Containing the Requested Edit</th>
                            </tr>
                        </thead>
                        <tbody>
                            {consolidatedErrors.map((e, i) => {
                                return (<tr key={i}><td>{e['message']}</td><td>{e['rows']}</td></tr>)
                            })}
                        </tbody>
                    </table>
                </div>
            )}

            {consolidatedWarnings.length > 0 && (
                <div>
                    <div className="usa-alert usa-alert--warning">
                        <div className="usa-alert__body">
                            <h4 className="usa-alert__heading">Alert: Unusable Fields Detected</h4>
                            <p className="usa-alert__text">
                                Your file has been accepted with warnings.
                                There were fields detected that are unusable for public health action.
                                Enter valid information for future submissions.
                            </p>
                        </div>
                    </div>
                    <table className="usa-table usa-table--borderless">
                        <thead>
                            <tr>
                                <th>Requested Edit</th>
                                <th>Areas Containing the Requested Edit</th>
                            </tr>
                        </thead>
                        <tbody>
                            {consolidatedWarnings.map((e, i) => {
                                return (<tr key={i}><td>{e['message']}</td><td>{e['rows']}</td></tr>)
                            })}
                        </tbody>
                    </table>
                </div>
            )}

            <Form onSubmit={(e) => handleSubmit(e)}>
                <FormGroup className="margin-bottom-3">
                    <Label className="font-sans-xs" id="upload-csv-input-label" htmlFor="upload-csv-input">
                        Upload your COVID-19 lab results as a .CSV.
                    </Label>
                    <FileInput
                        id="upload-csv-input"
                        name="upload-csv-input"
                        aria-describedby="upload-csv-input-label"
                        accept=".csv, text/csv"
                        onChange={(e) => handleChange(e)}
                        required
                    />
                </FormGroup>
                <Button type="submit" disabled={isSubmitting}>
                    {
                        isSubmitting && (
                            <span>
                                <FontAwesomeIcon icon="sync" spin className="margin-right-05"/>
                                <span>Processing file...</span>
                            </span>
                        )
                    }

                    {!isSubmitting && <span>{buttonText}</span>}
                </Button>
            </Form>
        </div>
    );
}<|MERGE_RESOLUTION|>--- conflicted
+++ resolved
@@ -1,8 +1,4 @@
 // @ts-nocheck // TODO: This file is not typesafe. Needs to be refactors and unit tests added.
-<<<<<<< HEAD
-/* eslint-disable */ // TODO: this file doesn't pass linter. fix
-=======
->>>>>>> 0d1eca07
 import React, {useState} from "react";
 import {
     Button,
