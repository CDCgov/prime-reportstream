import { screen } from "@testing-library/react";
import userEvent from "@testing-library/user-event";

import { mockSessionContentReturnValue } from "../../../contexts/__mocks__/SessionContext";
import { mockUseOrgDeliveries } from "../../../hooks/network/History/__mocks__/DeliveryHooks";
import { renderApp } from "../../../utils/CustomRenderUtils";
import { mockFilterManager } from "../../../hooks/filters/mocks/MockFilterManager";
import {
    orgServer,
    receiversGenerator,
} from "../../../__mocks__/OrganizationMockServer";
import { makeDeliveryFixtureArray } from "../../../__mocks__/DeliveriesMockServer";
import { mockUseOrganizationReceiversFeed } from "../../../hooks/network/Organizations/__mocks__/ReceiversHooks";
import {
    mockAppInsights,
    mockAppInsightsContextReturnValue,
} from "../../../contexts/__mocks__/AppInsightsContext";
import { MemberType } from "../../../utils/OrganizationUtils";

import DeliveriesTable from "./DeliveriesTable";

const mockUsePagination = {
    currentPageResults: makeDeliveryFixtureArray(10),
    paginationProps: { currentPageNum: 1, slots: [1, 2, 3, 4] },
    isLoading: false,
};

const mockReceivers = receiversGenerator(5);
const mockActiveReceiver = mockReceivers[0];

jest.mock("../../../hooks/UsePagination", () => ({
    ...jest.requireActual("../../../hooks/UsePagination"),
    default: () => {
        return {
            ...mockUsePagination,
        };
    },
    __esModule: true,
}));

beforeEach(() => {
    // Mock our SessionProvider's data
    mockSessionContentReturnValue({
        authState: {
            accessToken: { accessToken: "TOKEN" },
        } as any,
        activeMembership: {
            memberType: MemberType.RECEIVER,
            parsedName: "testOrg",
            service: "testReceiver",
        },

<<<<<<< HEAD
        isUserAdmin: false,
        isUserReceiver: true,
        isUserSender: false,
        environment: "test",
=======
        user: {
            isUserAdmin: false,
            isUserReceiver: true,
            isUserSender: false,
            isUserTransceiver: false,
        } as any,
>>>>>>> 00064c98
    });
});
describe("DeliveriesTable", () => {
    beforeAll(() => orgServer.listen());
    afterEach(() => orgServer.resetHandlers());
    afterAll(() => orgServer.close());

    describe("useReceiverFeed without data", () => {
<<<<<<< HEAD
        beforeEach(() => {
            mockAppInsightsContextReturnValue({
                fetchHeaders: {},
=======
        function setup() {
            mockAppInsightsContextReturnValue({
                fetchHeaders: () => ({}),
>>>>>>> 00064c98
            });
            // Mock our receiver services feed data
            mockUseOrganizationReceiversFeed.mockReturnValue({
                activeService: undefined,
                isLoading: false,
                data: [],
                setActiveService: () => {},
                isDisabled: false,
            } as any);

            // Mock our SessionProvider's data
            mockSessionContentReturnValue({
                authState: {
                    accessToken: { accessToken: "TOKEN" },
                } as any,
                activeMembership: {
                    memberType: MemberType.RECEIVER,
                    parsedName: "testOrgNoReceivers",
                    service: "testReceiver",
                },

<<<<<<< HEAD
                isUserAdmin: false,
                isUserReceiver: true,
                isUserSender: false,
                environment: "test",
=======
                user: {
                    isUserAdmin: false,
                    isUserReceiver: true,
                    isUserSender: false,
                    isUserTransceiver: false,
                } as any,
>>>>>>> 00064c98
            });

            // Mock the response from the Deliveries hook
            const mockUseOrgDeliveriesCallback = {
                fetchResults: () => Promise.resolve([]),
                filterManager: mockFilterManager,
            };
            mockUseOrgDeliveries.mockReturnValue(mockUseOrgDeliveriesCallback);

            // Render the component
            renderApp(<DeliveriesTable />);
        }

        test("if no activeService display NoServicesBanner", async () => {
            setup();
            const heading = await screen.findByText(/No available data/i);
            expect(heading).toBeInTheDocument();
        });
    });
});

describe("DeliveriesTableWithNumbered", () => {
    describe("when enabled", () => {
        describe("with active services and data", () => {
<<<<<<< HEAD
            beforeEach(() => {
                mockAppInsightsContextReturnValue({
                    fetchHeaders: {},
=======
            function setup() {
                mockAppInsightsContextReturnValue({
                    fetchHeaders: () => ({}),
>>>>>>> 00064c98
                });
                mockUseOrganizationReceiversFeed.mockReturnValue({
                    activeService: mockActiveReceiver,
                    isLoading: false,
                    data: mockReceivers,
                    setActiveService: () => {},
                    isDisabled: false,
                } as any);

                const mockUseOrgDeliveriesCallback = {
                    fetchResults: () =>
                        Promise.resolve(makeDeliveryFixtureArray(101)),
                    filterManager: mockFilterManager,
                };
                mockUseOrgDeliveries.mockReturnValue(
                    mockUseOrgDeliveriesCallback,
                );

                // Render the component
                renderApp(<DeliveriesTable />);
            }

            test("renders with no error", async () => {
                setup();
                const pagination = await screen.findByLabelText(
                    /Deliveries pagination/i,
                );
                expect(pagination).toBeInTheDocument();
                // Column headers render
                expect(screen.getByText("Report ID")).toBeInTheDocument();
                expect(screen.getByText("Available")).toBeInTheDocument();
                expect(screen.getByText("Expires")).toBeInTheDocument();
                expect(screen.getByText("Items")).toBeInTheDocument();
                expect(screen.getByText("File")).toBeInTheDocument();
            });

            test("renders 10 results per page + 1 header row", () => {
                setup();
                // renders 10 results per page + 1 header row regardless of the total number of records
                // since our pagination limit is set to 10
                const rows = screen.getAllByRole("row");
                expect(rows).toHaveLength(10 + 1);
            });

            describe("TableFilter", () => {
                test("Clicking on filter invokes the trackAppInsightEvent", async () => {
                    setup();
                    await userEvent.click(screen.getByText("Filter"));

                    expect(mockAppInsights.trackEvent).toBeCalledWith({
                        name: "Daily Data | Table Filter",
                        properties: {
                            tableFilter: {
                                endRange: "3000-01-01T23:59:59.999Z",
                                startRange: "2000-01-01T00:00:00.000Z",
                            },
                        },
                    });
                });
            });
        });

        describe("with no services", () => {
<<<<<<< HEAD
            beforeEach(() => {
                mockAppInsightsContextReturnValue({
                    fetchHeaders: {},
=======
            function setup() {
                mockAppInsightsContextReturnValue({
                    fetchHeaders: () => ({}),
>>>>>>> 00064c98
                });
                // Mock our receiver services feed data
                mockUseOrganizationReceiversFeed.mockReturnValue({
                    activeService: undefined,
                    isLoading: false,
                    data: [],
                    setActiveService: () => {},
                    isDisabled: false,
                } as any);

                // Mock our SessionProvider's data
                mockSessionContentReturnValue({
                    authState: {
                        accessToken: { accessToken: "TOKEN" },
                    } as any,
                    activeMembership: {
                        memberType: MemberType.RECEIVER,
                        parsedName: "testOrgNoReceivers",
                        service: "testReceiver",
                    },

<<<<<<< HEAD
                    isUserAdmin: false,
                    isUserReceiver: true,
                    isUserSender: false,
                    environment: "test",
=======
                    user: {
                        isUserAdmin: false,
                        isUserReceiver: true,
                        isUserSender: false,
                        isUserTransceiver: false,
                    } as any,
>>>>>>> 00064c98
                });

                // Mock the response from the Deliveries hook
                const mockUseOrgDeliveriesCallback = {
                    fetchResults: () =>
                        Promise.resolve(makeDeliveryFixtureArray(0)),
                    filterManager: mockFilterManager,
                };
                mockUseOrgDeliveries.mockReturnValue(
                    mockUseOrgDeliveriesCallback,
                );

                // Render the component
                renderApp(<DeliveriesTable />);
            }

            test("renders the NoServicesBanner message", async () => {
                setup();
                const heading = await screen.findByText("No available data");
                expect(heading).toBeInTheDocument();
            });
        });
    });

    describe("when disabled", () => {
<<<<<<< HEAD
        beforeEach(() => {
            mockAppInsightsContextReturnValue({
                fetchHeaders: {},
=======
        function setup() {
            mockAppInsightsContextReturnValue({
                fetchHeaders: () => ({}),
>>>>>>> 00064c98
            });
            // Mock our receiver services feed data
            mockUseOrganizationReceiversFeed.mockReturnValue({
                activeService: undefined,
                isLoading: false,
                data: [],
                setActiveService: () => {},
                isDisabled: true,
            } as any);

            // Mock our SessionProvider's data
            mockSessionContentReturnValue({
                authState: {
                    accessToken: { accessToken: "TOKEN" },
                } as any,
                activeMembership: {
                    memberType: MemberType.RECEIVER,
                    parsedName: "testOrgNoReceivers",
                    service: "testReceiver",
                },

<<<<<<< HEAD
                isUserAdmin: false,
                isUserReceiver: true,
                isUserSender: false,
                environment: "test",
=======
                user: {
                    isUserAdmin: false,
                    isUserReceiver: true,
                    isUserSender: false,
                    isUserTransceiver: false,
                } as any,
>>>>>>> 00064c98
            });

            // Mock the response from the Deliveries hook
            const mockUseOrgDeliveriesCallback = {
                fetchResults: () =>
                    Promise.resolve(makeDeliveryFixtureArray(0)),
                filterManager: mockFilterManager,
            };
            mockUseOrgDeliveries.mockReturnValue(mockUseOrgDeliveriesCallback);

            // Render the component
            renderApp(<DeliveriesTable />);
        }

        test("renders an error saying admins shouldn't fetch organization data", async () => {
            setup();
            expect(
                await screen.findByText(
                    "Cannot fetch Organization data as admin",
                ),
            ).toBeVisible();

            expect(
                await screen.findByText("Please try again as an Organization"),
            ).toBeVisible();
        });
    });
});<|MERGE_RESOLUTION|>--- conflicted
+++ resolved
@@ -50,19 +50,12 @@
             service: "testReceiver",
         },
 
-<<<<<<< HEAD
-        isUserAdmin: false,
-        isUserReceiver: true,
-        isUserSender: false,
-        environment: "test",
-=======
         user: {
             isUserAdmin: false,
             isUserReceiver: true,
             isUserSender: false,
             isUserTransceiver: false,
         } as any,
->>>>>>> 00064c98
     });
 });
 describe("DeliveriesTable", () => {
@@ -71,15 +64,9 @@
     afterAll(() => orgServer.close());
 
     describe("useReceiverFeed without data", () => {
-<<<<<<< HEAD
-        beforeEach(() => {
-            mockAppInsightsContextReturnValue({
-                fetchHeaders: {},
-=======
         function setup() {
             mockAppInsightsContextReturnValue({
                 fetchHeaders: () => ({}),
->>>>>>> 00064c98
             });
             // Mock our receiver services feed data
             mockUseOrganizationReceiversFeed.mockReturnValue({
@@ -101,19 +88,12 @@
                     service: "testReceiver",
                 },
 
-<<<<<<< HEAD
-                isUserAdmin: false,
-                isUserReceiver: true,
-                isUserSender: false,
-                environment: "test",
-=======
                 user: {
                     isUserAdmin: false,
                     isUserReceiver: true,
                     isUserSender: false,
                     isUserTransceiver: false,
                 } as any,
->>>>>>> 00064c98
             });
 
             // Mock the response from the Deliveries hook
@@ -138,15 +118,9 @@
 describe("DeliveriesTableWithNumbered", () => {
     describe("when enabled", () => {
         describe("with active services and data", () => {
-<<<<<<< HEAD
-            beforeEach(() => {
-                mockAppInsightsContextReturnValue({
-                    fetchHeaders: {},
-=======
             function setup() {
                 mockAppInsightsContextReturnValue({
                     fetchHeaders: () => ({}),
->>>>>>> 00064c98
                 });
                 mockUseOrganizationReceiversFeed.mockReturnValue({
                     activeService: mockActiveReceiver,
@@ -210,15 +184,9 @@
         });
 
         describe("with no services", () => {
-<<<<<<< HEAD
-            beforeEach(() => {
-                mockAppInsightsContextReturnValue({
-                    fetchHeaders: {},
-=======
             function setup() {
                 mockAppInsightsContextReturnValue({
                     fetchHeaders: () => ({}),
->>>>>>> 00064c98
                 });
                 // Mock our receiver services feed data
                 mockUseOrganizationReceiversFeed.mockReturnValue({
@@ -240,19 +208,12 @@
                         service: "testReceiver",
                     },
 
-<<<<<<< HEAD
-                    isUserAdmin: false,
-                    isUserReceiver: true,
-                    isUserSender: false,
-                    environment: "test",
-=======
                     user: {
                         isUserAdmin: false,
                         isUserReceiver: true,
                         isUserSender: false,
                         isUserTransceiver: false,
                     } as any,
->>>>>>> 00064c98
                 });
 
                 // Mock the response from the Deliveries hook
@@ -278,15 +239,9 @@
     });
 
     describe("when disabled", () => {
-<<<<<<< HEAD
-        beforeEach(() => {
-            mockAppInsightsContextReturnValue({
-                fetchHeaders: {},
-=======
         function setup() {
             mockAppInsightsContextReturnValue({
                 fetchHeaders: () => ({}),
->>>>>>> 00064c98
             });
             // Mock our receiver services feed data
             mockUseOrganizationReceiversFeed.mockReturnValue({
@@ -308,19 +263,12 @@
                     service: "testReceiver",
                 },
 
-<<<<<<< HEAD
-                isUserAdmin: false,
-                isUserReceiver: true,
-                isUserSender: false,
-                environment: "test",
-=======
                 user: {
                     isUserAdmin: false,
                     isUserReceiver: true,
                     isUserSender: false,
                     isUserTransceiver: false,
                 } as any,
->>>>>>> 00064c98
             });
 
             // Mock the response from the Deliveries hook
