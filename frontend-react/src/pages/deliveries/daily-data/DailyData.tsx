--- conflicted
+++ resolved
@@ -22,16 +22,12 @@
 } from "../../../hooks/network/History/DeliveryHooks";
 import useAppInsightsContext from "../../../hooks/UseAppInsightsContext";
 import { useOrganizationReceivers } from "../../../hooks/UseOrganizationReceivers";
-<<<<<<< HEAD
 import usePagination, {
     getSlots,
     ResultsFetcher,
 } from "../../../hooks/UsePagination";
 import { Table } from "../../../shared";
-=======
-import usePagination, { ResultsFetcher } from "../../../hooks/UsePagination";
 import { EventName } from "../../../utils/AppInsights";
->>>>>>> 341f323c
 import { isDateExpired } from "../../../utils/DateTimeUtils";
 import { FeatureName } from "../../../utils/FeatureName";
 
