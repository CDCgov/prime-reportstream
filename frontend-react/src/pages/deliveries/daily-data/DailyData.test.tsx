--- conflicted
+++ resolved
@@ -7,11 +7,6 @@
     orgServer,
     receiversGenerator,
 } from "../../../__mocks__/OrganizationMockServer";
-<<<<<<< HEAD
-import { makeDeliveryFixtureArray } from "../../../__mocks__/DeliveriesMockServer";
-import { mockUseOrganizationReceivers } from "../../../hooks/network/Organizations/__mocks__/ReceiversHooks";
-=======
->>>>>>> 413bd823
 import {
     mockAppInsights,
     mockAppInsightsContextReturnValue,
@@ -19,10 +14,10 @@
 import { mockSessionContentReturnValue } from "../../../contexts/__mocks__/SessionContext";
 import { mockFilterManager } from "../../../hooks/filters/mocks/MockFilterManager";
 import { mockUseOrgDeliveries } from "../../../hooks/network/History/__mocks__/DeliveryHooks";
-import { mockUseOrganizationReceiversFeed } from "../../../hooks/network/Organizations/__mocks__/ReceiversHooks";
+import { mockUseOrganizationReceivers } from "../../../hooks/network/Organizations/__mocks__/ReceiversHooks";
 import { renderApp } from "../../../utils/CustomRenderUtils";
 import { MemberType } from "../../../utils/OrganizationUtils";
-import { selectDatesFromRange } from "../../../components/Table/Table.test";
+import { selectDatesFromRange } from "../../../utils/TestUtils";
 
 const mockUsePagination = {
     currentPageResults: makeDeliveryFixtureArray(10),
@@ -78,11 +73,6 @@
                 allReceivers: [],
                 activeReceivers: [],
                 isLoading: false,
-<<<<<<< HEAD
-=======
-                data: [],
-                setActiveService: () => void 0,
->>>>>>> 413bd823
                 isDisabled: false,
             } as any);
             // Mock our SessionProvider's data
@@ -135,11 +125,6 @@
                     allReceivers: [mockActiveReceiver],
                     activeReceivers: [mockActiveReceiver],
                     isLoading: false,
-<<<<<<< HEAD
-=======
-                    data: mockReceivers,
-                    setActiveService: () => void 0,
->>>>>>> 413bd823
                     isDisabled: false,
                 } as any);
 
@@ -210,11 +195,6 @@
                     allReceivers: [],
                     activeReceivers: [],
                     isLoading: false,
-<<<<<<< HEAD
-=======
-                    data: [],
-                    setActiveService: () => void 0,
->>>>>>> 413bd823
                     isDisabled: false,
                 } as any);
 
@@ -270,11 +250,6 @@
                 allReceivers: [],
                 activeReceivers: [],
                 isLoading: false,
-<<<<<<< HEAD
-=======
-                data: [],
-                setActiveService: () => void 0,
->>>>>>> 413bd823
                 isDisabled: true,
             } as any);
 
