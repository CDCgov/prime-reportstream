--- conflicted
+++ resolved
@@ -10,14 +10,10 @@
     return (
         <>
             <Helmet>
-<<<<<<< HEAD
                 <title>
                     ELR onboarding checklist | How it works |{" "}
                     {process.env.REACT_APP_TITLE}
                 </title>
-=======
-                <title>ELR onboarding checklist | How it works | {process.env.REACT_APP_TITLE}</title>
->>>>>>> 8660a085
             </Helmet>
             <section id="anchor-top">
                 <h1 className="margin-top-0">ELR Onboarding Checklist</h1>
