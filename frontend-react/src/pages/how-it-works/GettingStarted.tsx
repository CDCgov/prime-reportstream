--- conflicted
+++ resolved
@@ -9,14 +9,10 @@
     return (
         <>
             <Helmet>
-<<<<<<< HEAD
                 <title>
                     Getting started | How it works |{" "}
                     {process.env.REACT_APP_TITLE}
                 </title>
-=======
-                <title>Getting started | How it works | {process.env.REACT_APP_TITLE}</title>
->>>>>>> 8660a085
             </Helmet>
             <section id="anchor-top">
                 <h1 className="margin-top-0">Getting started</h1>
