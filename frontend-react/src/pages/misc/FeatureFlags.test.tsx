import { fireEvent, screen } from "@testing-library/react";

import { FeatureFlagsPage } from "./FeatureFlags";
import { FeatureFlagActionType } from "../../contexts/FeatureFlag/FeatureFlagProvider";
import useFeatureFlags from "../../contexts/FeatureFlag/useFeatureFlags";
import { renderApp } from "../../utils/CustomRenderUtils";

<<<<<<< HEAD
jest.mock("../../contexts/FeatureFlag/useFeatureFlags");

jest.mock("../../config", () => {
    const originalModule = jest.requireActual("../../config");
=======
vi.mock("../../config", async (importActual) => {
    const originalModule = await importActual<typeof import("../../config")>();
>>>>>>> 868f0877
    return {
        ...originalModule,
        default: {
            ...originalModule.default,
            DEFAULT_FEATURE_FLAGS: "flag-3",
        },
        __esModule: true,
    };
});

const mockFeatureFlagContext = jest.mocked(useFeatureFlags);

describe("FeatureFlags", () => {
    test("displays a list of current feature flags", () => {
        mockFeatureFlagContext.mockReturnValue({
            dispatch: () => void 0,
            checkFlags: vi.fn(),
            featureFlags: ["flag-1", "flag-2", "flag-3"],
        });
        renderApp(<FeatureFlagsPage />);

        const featureFlagAlerts = screen.getAllByTestId("alert");
        expect(featureFlagAlerts).toHaveLength(3);
        expect(screen.getAllByTestId("alert")[0]).toContainHTML(
            "<b>flag-1</b>",
        );
        expect(screen.getAllByTestId("alert")[1]).toContainHTML(
            "<b>flag-2</b>",
        );
        expect(screen.getAllByTestId("alert")[2]).toContainHTML(
            "<b>flag-3</b>",
        );
    });
    test("displays a remove button for feature flags not set at env level", () => {
        mockFeatureFlagContext.mockReturnValue({
            dispatch: () => void 0,
            checkFlags: vi.fn(),
            featureFlags: ["flag-1", "flag-2", "flag-3"],
        });
        renderApp(<FeatureFlagsPage />);

        const featureFlagDeleteButtons = screen.getAllByRole("button");
        expect(featureFlagDeleteButtons).toHaveLength(3); // 1 add button + 2 delete buttons

        // hard to test more exactly than this but this somewhat confirms that we only get 2 delete buttons
        // since `flag-3` is added at env level
        expect(screen.getAllByRole("button")[0]).toHaveTextContent("Add");
        expect(screen.getAllByRole("button")[1]).toContainHTML("Delete");
        expect(screen.getAllByRole("button")[2]).toContainHTML("Delete");
    });
    test("calls dispatch on add button click with new feature flag name", () => {
        const mockDispatch = vi.fn();
        mockFeatureFlagContext.mockReturnValue({
            dispatch: mockDispatch,
            checkFlags: vi.fn(),
            featureFlags: ["flag-1"],
        });
        renderApp(<FeatureFlagsPage />);

        const addButton = screen.getAllByRole("button")[0];
        const textInput = screen.getByRole("textbox");
        fireEvent.change(textInput, { target: { value: "flag-4" } });
        fireEvent.click(addButton);

        expect(mockDispatch).toHaveBeenCalledWith({
            type: FeatureFlagActionType.ADD,
            payload: "flag-4",
        });
    });
    test("does not call dispatch on add button click if flag already exists", () => {
        const mockDispatch = vi.fn();
        mockFeatureFlagContext.mockReturnValue({
            dispatch: mockDispatch,
            checkFlags: vi.fn(() => true),
            featureFlags: ["flag-1"],
        });
        renderApp(<FeatureFlagsPage />);

        const addButton = screen.getAllByRole("button")[0];
        const textInput = screen.getByRole("textbox");
        fireEvent.change(textInput, {
            target: {
                value: "not relevant, test depends on checkFlag implementation",
            },
        });
        fireEvent.click(addButton);

        expect(mockDispatch).not.toHaveBeenCalled();
    });
});<|MERGE_RESOLUTION|>--- conflicted
+++ resolved
@@ -5,15 +5,8 @@
 import useFeatureFlags from "../../contexts/FeatureFlag/useFeatureFlags";
 import { renderApp } from "../../utils/CustomRenderUtils";
 
-<<<<<<< HEAD
-jest.mock("../../contexts/FeatureFlag/useFeatureFlags");
-
-jest.mock("../../config", () => {
-    const originalModule = jest.requireActual("../../config");
-=======
 vi.mock("../../config", async (importActual) => {
     const originalModule = await importActual<typeof import("../../config")>();
->>>>>>> 868f0877
     return {
         ...originalModule,
         default: {
@@ -24,7 +17,7 @@
     };
 });
 
-const mockFeatureFlagContext = jest.mocked(useFeatureFlags);
+const mockFeatureFlagContext = vi.mocked(useFeatureFlags);
 
 describe("FeatureFlags", () => {
     test("displays a list of current feature flags", () => {
