--- conflicted
+++ resolved
@@ -6,67 +6,11 @@
     Passing in a report allows this component to map through the facilities property
     to display a row per facility on the FaclitiesTable. */
     reportId: string
-<<<<<<< HEAD
-=======
 }
 
-/* INFO
-   This type exists as a part of the tempoarary fix and can be removed after we switch
-   back to using useResource() for that call
-   >>> Kevin Haube, Sept 27, 2021 */
-type Facility = {
-    organization: string | undefined
-    facility: string | undefined
-    location: string | undefined
-    CLIA: string | undefined
-    positive: string | undefined
-    total: string | undefined
->>>>>>> cc70b680
-}
-
-
-function FacilitiesTable(props: Props) {
-<<<<<<< HEAD
     const { reportId }: Props = props;
     const facilities: FacilityResource[] = useResource(FacilityResource.list(), { reportId: reportId })
-=======
-    const { reportId } = props;
 
-    /* INFO
-       This is a temporary fix while I work on learning how to configure custom endpoints
-       and calls with the rest-hooks library. 
-       >>> Kevin Haube, Sep 24, 2021 */
-
-    const [facilities, setFacilicites] = useState<Facility[]>([]);
-    const { authState } = useOktaAuth();
-    const facilitiesURL = `${AuthResource.getBaseUrl()}/api/history/report/${reportId}/facilities`
-
-    const getFacilities = useCallback(async (fetchURL) => {
-        const organization = getOrganization(authState)
-        const headers = new Headers({
-            'Authorization': `Bearer ${authState?.accessToken?.accessToken}`,
-            'Organization': organization!
-        });
-        const response = await fetch(fetchURL, {
-            method: 'GET',
-            headers: headers
-        })
-        const data = await response.json()
-        setFacilicites(data)
-    }, [authState])
-
-    useEffect(() => {
-        getFacilities(facilitiesURL)
-    }, [getFacilities, facilitiesURL]);
-
-    if (facilities.length === 0) {
-        return (
-            <Spinner />
-        )
-    }
-
-    /* END of temporary fix code */
->>>>>>> cc70b680
 
     return (
         <section id="facilities" className="grid-container margin-bottom-5">
