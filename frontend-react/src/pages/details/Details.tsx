--- conflicted
+++ resolved
@@ -1,21 +1,13 @@
-<<<<<<< HEAD
 import { NetworkErrorBoundary } from "rest-hooks";
 import { Suspense } from "react";
-=======
-import { NetworkErrorBoundary, useResource } from "rest-hooks";
-import React, { Suspense } from "react";
->>>>>>> f4f78f12
 
 import HipaaNotice from "../../components/HipaaNotice";
 import Spinner from "../../components/Spinner";
 import { ErrorPage } from "../error/ErrorPage";
-<<<<<<< HEAD
 import { useReportsDetail } from "../../hooks/network/History/DeliveryHooks";
-=======
 import ReportResource from "../../resources/ReportResource";
 import { MemberType } from "../../hooks/UseOktaMemberships";
 import { AuthElement } from "../../components/AuthElement";
->>>>>>> f4f78f12
 
 import Summary from "./Summary";
 import ReportDetails from "./ReportDetails";
