--- conflicted
+++ resolved
@@ -94,12 +94,7 @@
         expect(within(firstContentRow).getByText("you")).toBeInTheDocument();
     });
     test("Error in query will render error UI instead of table", () => {
-<<<<<<< HEAD
-        const restore = conditionallySuppressConsole("not-found: Test");
         mockUseValueSetsMeta = vi.fn(
-=======
-        mockUseValueSetsMeta = jest.fn(
->>>>>>> f67e8069
             () =>
                 ({
                     data: fakeMeta,
@@ -112,13 +107,9 @@
                 } as AxiosResponse),
             );
         });
-        /* Outputs a large error stack...should we consider hiding error stacks in page tests since we
-         * test them via the ErrorBoundary test? */
         renderApp(<ValueSetsIndexPage />);
         expect(
-            screen.getByText(
-                "Our apologies, there was an error loading this content.",
-            ),
+            screen.getByText("Unexpected Application Error!"),
         ).toBeInTheDocument();
     });
 });