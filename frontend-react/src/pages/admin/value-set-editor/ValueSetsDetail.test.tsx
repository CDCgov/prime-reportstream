import { screen, act } from "@testing-library/react";
import userEvent from "@testing-library/user-event";
import { AxiosResponse } from "axios";

import { renderWithQueryProvider } from "../../../utils/CustomRenderUtils";
import { RSNetworkError } from "../../../utils/RSNetworkError";
import {
    ValueSetsMetaResponse,
    ValueSetsTableResponse,
} from "../../../hooks/UseValueSets";

import { ValueSetsDetail, ValueSetsDetailTable } from "./ValueSetsDetail";

const fakeRows = [
    {
        name: "a-path",
        display: "hi over here first value",
        code: "1",
        version: "1",
    },
    {
        name: "a-path",
        display: "test, yes, second value",
        code: "2",
        version: "1",
    },
];

const fakeMeta = {
    lookupTableVersionId: 1,
    tableName: "fake_table",
    tableVersion: 2,
    isActive: true,
    createdBy: "me",
    createdAt: "today",
    tableSha256Checksum: "sha",
};

let mockSaveData = jest.fn();
let mockActivateTable = jest.fn();
let mockUseValueSetsTable = jest.fn();
let mockUseValueSetsMeta = jest.fn();

jest.mock("../../../hooks/UseValueSets", () => {
    return {
        useValueSetsTable: (valueSetName: string) =>
            mockUseValueSetsTable(valueSetName),
        useValueSetUpdate: () => ({
            saveData: mockSaveData,
        }),
        useValueSetActivation: () => ({
            activateTable: mockActivateTable,
        }),
        useValueSetsMeta: () => mockUseValueSetsMeta(),
    };
});

jest.mock("react-router-dom", () => ({
    useParams: () => ({ valueSetName: "a-path" }),
}));

describe("ValueSetsDetail", () => {
    test("Renders with no errors", () => {
        mockUseValueSetsTable = jest.fn(
            () =>
                ({
                    valueSetArray: fakeRows,
                } as ValueSetsTableResponse<any>)
        );
        mockUseValueSetsMeta = jest.fn(
            () =>
                ({
                    valueSetMeta: fakeMeta,
                } as ValueSetsMetaResponse)
        );
        // only render with query provider
        renderWithQueryProvider(<ValueSetsDetail />);
        const headers = screen.getAllByRole("columnheader");
        const title = screen.getByText("ReportStream Core Values");
        const datasetActionButton = screen.getByText("Add item");
        const rows = screen.getAllByRole("row");

        expect(headers.length).toEqual(4);
        expect(title).toBeInTheDocument();
        expect(datasetActionButton).toBeInTheDocument();
        expect(rows.length).toBe(3); // +1 for header
    });

    test("Rows are editable", () => {
        mockUseValueSetsTable = jest.fn(
            () =>
                ({
                    valueSetArray: fakeRows,
                } as ValueSetsTableResponse<any>)
        );
        mockUseValueSetsMeta = jest.fn(
            () =>
                ({
                    valueSetMeta: fakeMeta,
                } as ValueSetsMetaResponse)
        );
        renderWithQueryProvider(<ValueSetsDetail />);
        const editButtons = screen.getAllByText("Edit");
        const rows = screen.getAllByRole("row");

        // assert they are present on all rows but header
        expect(editButtons.length).toEqual(rows.length - 1);

        // activate editing mode for first row
        userEvent.click(editButtons[0]);

        // assert input element is rendered in edit mode
        const input = screen.getAllByRole("textbox");
        expect(input.length).toEqual(3);
    });

    test("Handles error with table fetch", () => {
        mockUseValueSetsTable = jest.fn(() => {
<<<<<<< HEAD
            throw new RSNetworkError("Test", { status: 404 } as AxiosResponse);
=======
            throw new RSNetworkError("Test", { status: 400 } as AxiosResponse);
>>>>>>> 983d7ee5
        });
        mockUseValueSetsMeta = jest.fn(
            () =>
                ({
                    valueSetMeta: fakeMeta,
                } as ValueSetsMetaResponse)
        );
        /* Outputs a large error stack...should we consider hiding error stacks in page tests since we
         * test them via the ErrorBoundary test? */
        renderWithQueryProvider(<ValueSetsDetail />);
        expect(
            screen.getByText(
                "Our apologies, there was an error loading this content."
            )
        ).toBeInTheDocument();
    });
});

describe("ValueSetsDetailTable", () => {
    test("on row save, calls saveData and activateTable triggers with correct args", async () => {
        mockSaveData = jest.fn(() => {
            // to avoid unnecessary console error
            return Promise.resolve({ tableVersion: 2 });
        });

        mockActivateTable = jest.fn(() => {
            // to avoid unnecessary console error
            return Promise.resolve({ tableVersion: 2 });
        });
        const mockSetAlert = jest.fn();
        const fakeRowsCopy = [...fakeRows];

        renderWithQueryProvider(
            <ValueSetsDetailTable
                valueSetName={"a-path"}
                setAlert={mockSetAlert}
                valueSetData={fakeRows}
            />
        );
        const editButtons = screen.getAllByText("Edit");
        const editButton = editButtons[0];
        expect(editButton).toBeInTheDocument();
        userEvent.click(editButton);

        const inputs = screen.getAllByRole("textbox") as HTMLInputElement[];
        const firstInput = inputs[0];
        const initialValue = firstInput.value;
        userEvent.click(firstInput);
        userEvent.keyboard("~~fakeInputValue~~");

        const saveButton = screen.getByText("Save");
        expect(saveButton).toBeInTheDocument();
        // eslint-disable-next-line testing-library/no-unnecessary-act
        await act(async () => {
            userEvent.click(saveButton);
        });
        fakeRowsCopy.shift();

        expect(mockSaveData).toHaveBeenCalled();
        expect(mockSaveData).toHaveBeenCalledWith({
            data: [
                {
                    ...fakeRows[0],
                    display: `${initialValue}~~fakeInputValue~~`,
                },
                ...fakeRowsCopy,
            ],
            tableName: "a-path",
        });
        expect(mockActivateTable).toHaveBeenCalled();
        expect(mockActivateTable).toHaveBeenCalledWith({
            tableVersion: 2,
            tableName: "a-path",
        });
    });
});

// TODO: tests for header<|MERGE_RESOLUTION|>--- conflicted
+++ resolved
@@ -116,11 +116,7 @@
 
     test("Handles error with table fetch", () => {
         mockUseValueSetsTable = jest.fn(() => {
-<<<<<<< HEAD
             throw new RSNetworkError("Test", { status: 404 } as AxiosResponse);
-=======
-            throw new RSNetworkError("Test", { status: 400 } as AxiosResponse);
->>>>>>> 983d7ee5
         });
         mockUseValueSetsMeta = jest.fn(
             () =>
