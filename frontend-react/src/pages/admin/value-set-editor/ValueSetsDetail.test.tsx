--- conflicted
+++ resolved
@@ -20,8 +20,6 @@
     },
 ];
 
-<<<<<<< HEAD
-=======
 const fakeMeta = {
     lookupTableVersionId: 1,
     tableName: "fake_table",
@@ -34,7 +32,6 @@
 
 const mockError = new Error();
 
->>>>>>> 238d8541
 let mockSaveData = jest.fn();
 let mockActivateTable = jest.fn();
 let mockUseValueSetsTable = jest.fn();
@@ -101,8 +98,6 @@
 });
 
 describe("ValueSetsDetailTable", () => {
-<<<<<<< HEAD
-=======
     test("Handles fetch related errors", () => {
         const mockSetAlert = jest.fn();
         renderWithQueryProvider(
@@ -120,8 +115,11 @@
         });
     });
 
->>>>>>> 238d8541
     test("on row save, calls saveData and activateTable triggers with correct args", async () => {
+        mockUseValueSetsTable = jest.fn(() => ({
+            valueSetArray: fakeRows,
+            error: null,
+        }));
         mockSaveData = jest.fn(() => {
             // to avoid unnecessary console error
             return Promise.resolve({ tableVersion: 2 });
