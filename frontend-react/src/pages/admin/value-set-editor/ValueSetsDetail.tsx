import React from "react";
import { Helmet } from "react-helmet";
import { useParams } from "react-router-dom";

import Table, {
    ColumnConfig,
    DatasetAction,
    TableConfig,
} from "../../../components/Table/Table";
import { useValueSetsRowTable } from "../../../hooks/UseLookupTable";
import { toHumanReadable } from "../../../utils/misc";

const valueSetDetailColumnConfig: ColumnConfig[] = [
    {
        dataAttr: "display",
        columnHeader: "Display",
        editable: true,
    },
    {
        dataAttr: "code",
        columnHeader: "Code",
        editable: true,
    },
    {
        dataAttr: "version",
        columnHeader: "Version",
        editable: true,
    },
    {
        dataAttr: "system",
        columnHeader: "System",
        editable: true,
    },
];
/* 

  all of this is to support a legend on the page that has been removed from MVP

  this can be added back once we have resources available to make this dynamic

  const legendItems: LegendItem[] = [
      { label: "Name", value: valueSetName },
      { label: "Version", value: "2.5.1" },
      { label: "System", value: "HL7" },
      {
          label: "Reference",
          value: "HL7 guidance for ethnicity (Make this linkable)",
      },
  ];
  
  // currently a placeholder based on design doc
  // TODO: does this need to be more dynamic than we've made it here?
  const ValueSetsDetailHeader = ({
      valueSetName,
      updatedAt,
      updatedBy,
  }: {
      valueSetName: string;
      updatedAt: Date;
      updatedBy: string;
  }) => {
      return (
          <>
              <h1>{valueSetName}</h1>
              <p>
                  File will fail if numeric values or test values are not entered
                  using accepted values or field is left blank.
              </p>
              <p>
                  Accepted values come from values mapped to LOINC codes you can
                  find in the PHN VADS system (needs link).
              </p>
              <p>
                  <b>Last update:</b> {updatedAt.toString()}
              </p>
              <p>
                  <b>Updated by:</b> {updatedBy}
              </p>
          </>
      );
  };

*/

const ValueSetsDetailTable = ({ valueSetName }: { valueSetName: string }) => {
    const valueSetRowArray = useValueSetsRowTable(valueSetName);

    const tableConfig: TableConfig = {
        columns: valueSetDetailColumnConfig,
        rows: valueSetRowArray,
    };
    /* We make this action do what we need it to to add an item */
    const datasetActionItem: DatasetAction = {
        label: "Add item",
    };
    return (
        <Table
            title="ReportStream Core Values"
            datasetAction={datasetActionItem}
            config={tableConfig}
            enableEditableRows
            editableCallback={(row) => {
                console.log("!!! saving row", row);
                return Promise.resolve();
            }}
        />
    );
};

<<<<<<< HEAD
// currently a placeholder based on design doc
// TODO: does this need to be more dynamic than we've made it here?
const ValueSetsDetailHeader = ({
    valueSetName,
    updatedAt,
    updatedBy,
}: {
    valueSetName: string;
    updatedAt: Date;
    updatedBy: string;
}) => {
    return (
        <>
            <h1>{valueSetName}</h1>
            <p>
                File will fail if numberic values or test values are not entered
                using accepted values or field is left blank.
            </p>
            <p>
                Accepted values come from values mapped to LOINC codes you can
                find in the PHN VADS system (needs link).
            </p>
            <p>
                <b>Last update:</b> {updatedAt.toString()}
            </p>
            <p>
                <b>Updated by:</b> {updatedBy}
            </p>
        </>
    );
};

export const ValueSetsDetail = () => {
=======
const ValueSetsDetail = () => {
>>>>>>> 2953b832
    const { valueSetName } = useParams<{ valueSetName: string }>();
    // TODO: fetch the value set from the API

    return (
        <>
            <Helmet>
                <title>{`Value Sets | Admin | ${valueSetName}`}</title>
            </Helmet>
            <section className="grid-container">
                {/* valueSetsDetailHeader would go here */}
                <h1>{toHumanReadable(valueSetName)}</h1>
                <ValueSetsDetailTable valueSetName={valueSetName} />
            </section>
        </>
    );
};<|MERGE_RESOLUTION|>--- conflicted
+++ resolved
@@ -107,43 +107,8 @@
     );
 };
 
-<<<<<<< HEAD
-// currently a placeholder based on design doc
-// TODO: does this need to be more dynamic than we've made it here?
-const ValueSetsDetailHeader = ({
-    valueSetName,
-    updatedAt,
-    updatedBy,
-}: {
-    valueSetName: string;
-    updatedAt: Date;
-    updatedBy: string;
-}) => {
-    return (
-        <>
-            <h1>{valueSetName}</h1>
-            <p>
-                File will fail if numberic values or test values are not entered
-                using accepted values or field is left blank.
-            </p>
-            <p>
-                Accepted values come from values mapped to LOINC codes you can
-                find in the PHN VADS system (needs link).
-            </p>
-            <p>
-                <b>Last update:</b> {updatedAt.toString()}
-            </p>
-            <p>
-                <b>Updated by:</b> {updatedBy}
-            </p>
-        </>
-    );
-};
 
-export const ValueSetsDetail = () => {
-=======
 const ValueSetsDetail = () => {
->>>>>>> 2953b832
     const { valueSetName } = useParams<{ valueSetName: string }>();
     // TODO: fetch the value set from the API
 
