import React, {
    useState,
    Dispatch,
    SetStateAction,
    useMemo,
    useEffect,
} from "react";
import { Helmet } from "react-helmet";
import { useParams } from "react-router-dom";
import { ReactNode } from "react-markdown/lib/react-markdown";

import Table, {
    ColumnConfig,
    TableConfig,
} from "../../../components/Table/Table";
import {
    useValueSetActivation,
    useValueSetsMeta,
    useValueSetsTable,
    useValueSetUpdate,
} from "../../../hooks/UseValueSets";
import { toHumanReadable } from "../../../utils/misc";
<<<<<<< HEAD
import { StaticAlert } from "../../../components/StaticAlert";
=======
import {
    LookupTable,
    ValueSetRow,
} from "../../../config/endpoints/lookupTables";
import { StaticAlert, StaticAlertType } from "../../../components/StaticAlert";
>>>>>>> 8b92a1e5
import {
    handleErrorWithAlert,
    ReportStreamAlert,
} from "../../../utils/ErrorUtils";
import { MemberType } from "../../../hooks/UseOktaMemberships";
import { AuthElement } from "../../../components/AuthElement";
import { withCatchAndSuspense } from "../../../components/RSErrorBoundary";
import Spinner from "../../../components/Spinner";
import { TableRowData } from "../../../components/Table/TableRows";
import { DatasetAction } from "../../../components/Table/TableInfo";

const valueSetDetailColumnConfig: ColumnConfig[] = [
    {
        dataAttr: "display",
        columnHeader: "Display",
        editable: true,
    },
    {
        dataAttr: "code",
        columnHeader: "Code",
        editable: true,
    },
    {
        dataAttr: "version",
        columnHeader: "Version",
        editable: true,
    },
];

interface SenderAutomationDataRow extends ValueSetRow {
    id?: number;
}

// currently a placeholder based on design doc
// This needs a review, especially since we don't have update meta, only creation
const ValueSetsDetailHeader = ({
    name,
    meta,
}: {
    name: string;
    meta: LookupTable;
}) => {
    const { createdAt, createdBy } = meta;
    return (
        <>
            <h1>{name}</h1>
            <p>
                <b>Last update:</b> {createdAt}
            </p>
            <p>
                <b>Updated by:</b> {createdBy}
            </p>
        </>
    );
};

// splices the new row in the list of all rows,
// since we can't save one row at a time
const prepareRowsForSave = (
    row: TableRowData | null,
    allRows: SenderAutomationDataRow[],
    valueSetName: string
): ValueSetRow[] => {
    if (row === null) {
        throw new Error("A null row was encountered in saveData");
    }

    const index = allRows.findIndex((r) => r.id === row.id);
    allRows.splice(index, 1, {
        name: valueSetName,
        display: row.display,
        code: row.code,
        version: row.version,
    });

    // must strip all the "id" fields from the JSON before posting to the API, otherwise it 400s
    const strippedArray = allRows.map(
        (set: {
            name: string;
            display: string;
            code: string;
            version: string;
        }) => ({
            name: set.name,
            display: set.display,
            code: set.code,
            version: set.version,
        })
    );

    return strippedArray;
};

const addIdsToRows = (valueSetArray: ValueSetRow[] = []): ValueSetRow[] => {
    return valueSetArray.map((row, index) => {
        return {
            ...row,
            id: index,
        };
    });
};

export const ValueSetsDetailTable = ({
    valueSetName,
    setAlert,
    valueSetData,
    error,
    Legend,
}: {
    valueSetName: string;
    setAlert: Dispatch<SetStateAction<ReportStreamAlert | undefined>>;
    valueSetData: ValueSetRow[];
    error?: Error;
    Legend?: ReactNode; //  not using this yet, but may want to some day
}) => {
    const { saveData, isSaving } = useValueSetUpdate();
    const { activateTable, isActivating } = useValueSetActivation();
    useEffect(() => {
        if (error) {
            handleErrorWithAlert({
                logMessage: "Error occurred fetching value set",
                error,
                setAlert,
            });
        }
    }, [error, setAlert]);

    const valueSetsWithIds = useMemo(
        () => addIdsToRows(valueSetData),
        [valueSetData]
    );

    const tableConfig: TableConfig = useMemo(
        () => ({
            columns: valueSetDetailColumnConfig,
            rows: valueSetsWithIds,
        }),
        [valueSetsWithIds]
    );

    const datasetActionItem: DatasetAction = {
        label: "Add item",
    };
    /* Mutations do not support Suspense */
    if (isSaving || isActivating) return <Spinner />;
    return (
        <Table
            title="ReportStream Core Values"
            classes={"rs-no-padding"}
            legend={Legend}
            // assume we don't want to allow creating a row if initial fetch failed
            datasetAction={datasetActionItem}
            config={tableConfig}
            enableEditableRows
            editableCallback={async (row) => {
                try {
                    const dataToSave = prepareRowsForSave(
                        row,
                        valueSetsWithIds,
                        valueSetName
                    );
                    const saveResponse = await saveData({
                        data: dataToSave,
                        tableName: valueSetName,
                    });
                    await activateTable({
                        tableVersion: saveResponse.tableVersion,
                        tableName: valueSetName,
                    });
                } catch (e: any) {
                    handleErrorWithAlert({
                        logMessage: "Error occurred saving value set",
                        error: e,
                        setAlert,
                    });
                    return;
                }
                setAlert({ type: "success", message: "Value Saved" });
            }}
        />
    );
};

const ValueSetsDetailContent = () => {
    const { valueSetName } = useParams<{ valueSetName: string }>();
    // TODO: when to unset?
    const [alert, setAlert] = useState<ReportStreamAlert | undefined>();

    const { valueSetArray } = useValueSetsTable<ValueSetRow[]>(valueSetName!!);
    const { valueSetMeta } = useValueSetsMeta(valueSetName);

    const readableName = useMemo(
        () => toHumanReadable(valueSetName!!),
        [valueSetName]
    );

    return (
        <>
            <Helmet>
                <title>{`Value Sets | Admin | ${readableName}`}</title>
            </Helmet>
            <section className="grid-container">
                <ValueSetsDetailHeader
                    name={readableName}
                    meta={valueSetMeta}
                />
                {/* ONLY handles success messaging now */}
                {alert && (
                    <StaticAlert
                        type={alert.type as StaticAlertType}
                        heading={alert.type.toUpperCase()}
                        message={alert.message}
                    />
                )}
                <ValueSetsDetailTable
                    valueSetName={valueSetName!!}
                    setAlert={setAlert}
                    valueSetData={valueSetArray || []}
                />
            </section>
        </>
    );
};
export const ValueSetsDetail = () =>
    withCatchAndSuspense(<ValueSetsDetailContent />);
export const ValueSetsDetailWithAuth = () => (
    <AuthElement
        element={<ValueSetsDetail />}
        requiredUserType={MemberType.PRIME_ADMIN}
    />
);<|MERGE_RESOLUTION|>--- conflicted
+++ resolved
@@ -20,15 +20,7 @@
     useValueSetUpdate,
 } from "../../../hooks/UseValueSets";
 import { toHumanReadable } from "../../../utils/misc";
-<<<<<<< HEAD
-import { StaticAlert } from "../../../components/StaticAlert";
-=======
-import {
-    LookupTable,
-    ValueSetRow,
-} from "../../../config/endpoints/lookupTables";
 import { StaticAlert, StaticAlertType } from "../../../components/StaticAlert";
->>>>>>> 8b92a1e5
 import {
     handleErrorWithAlert,
     ReportStreamAlert,
