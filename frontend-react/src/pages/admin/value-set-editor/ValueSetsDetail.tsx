--- conflicted
+++ resolved
@@ -85,13 +85,6 @@
 
 */
 
-<<<<<<< HEAD
-const endpointHeaderUpdate = lookupTableApi.saveTableData<ValueSetRow>(
-    LookupTables.VALUE_SET_ROW
-);
-
-=======
->>>>>>> 01d87d57
 const saveData = async (
     row: TableRow | null,
     allRows: SenderAutomationDataRow[],
@@ -102,13 +95,10 @@
         return;
     }
 
-<<<<<<< HEAD
-=======
     const endpointHeaderUpdate = lookupTableApi.saveTableData<ValueSetRow[]>(
         LookupTables.VALUE_SET_ROW
     );
 
->>>>>>> 01d87d57
     const index = allRows.findIndex((r) => r.id === row.id);
     allRows.splice(index, 1, {
         name: valueSetName,
@@ -134,11 +124,7 @@
 
     try {
         let updateResult = await axios
-<<<<<<< HEAD
-            .post(endpointHeaderUpdate.url, strippedArray)
-=======
             .post(endpointHeaderUpdate.url, strippedArray, endpointHeaderUpdate)
->>>>>>> 01d87d57
             .then((response) => response.data);
 
         const endpointHeaderActivate = lookupTableApi.activateTableData(
@@ -147,15 +133,11 @@
         );
 
         return await axios
-<<<<<<< HEAD
-            .put(endpointHeaderActivate.url, LookupTables.VALUE_SET_ROW)
-=======
             .put(
                 endpointHeaderActivate.url,
                 LookupTables.VALUE_SET_ROW,
                 endpointHeaderActivate
             )
->>>>>>> 01d87d57
             .then((response) => response.data);
     } catch (e: any) {
         console.trace(e);
