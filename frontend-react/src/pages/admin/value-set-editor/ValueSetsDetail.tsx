--- conflicted
+++ resolved
@@ -56,57 +56,6 @@
     id?: number;
 }
 
-<<<<<<< HEAD
-/*
-
-  all of this is to support a legend on the page that has been removed from MVP
-
-  this can be added back once we have resources available to make this dynamic
-
-  const legendItems: LegendItem[] = [
-      { label: "Name", value: valueSetName },
-      { label: "Version", value: "2.5.1" },
-      { label: "System", value: "HL7" },
-      {
-          label: "Reference",
-          value: "HL7 guidance for ethnicity (Make this linkable)",
-      },
-  ];
-  
-  // currently a placeholder based on design doc
-  // TODO: does this need to be more dynamic than we've made it here?
-  const ValueSetsDetailHeader = ({
-      valueSetName,
-      updatedAt,
-      updatedBy,
-  }: {
-      valueSetName: string;
-      updatedAt: Date;
-      updatedBy: string;
-  }) => {
-      return (
-          <>
-              <h1>{valueSetName}</h1>
-              <p>
-                  File will fail if numeric values or test values are not entered
-                  using accepted values or field is left blank.
-              </p>
-              <p>
-                  Accepted values come from values mapped to LOINC codes you can
-                  find in the PHN VADS system (needs link).
-              </p>
-              <p>
-                  <b>Last update:</b> {updatedAt.toString()}
-              </p>
-              <p>
-                  <b>Updated by:</b> {updatedBy}
-              </p>
-          </>
-      );
-  };
-
-*/
-=======
 // currently a placeholder based on design doc
 // This needs a review, especially since we don't have update meta, only creation
 const ValueSetsDetailHeader = ({
@@ -129,7 +78,6 @@
         </>
     );
 };
->>>>>>> b3de1fdd
 
 // splices the new row in the list of all rows,
 // since we can't save one row at a time
@@ -190,6 +138,9 @@
     error?: Error;
     Legend?: ReactNode; //  not using this yet, but may want to some day
 }) => {
+    const { valueSetArray, error: dataError } =
+        useValueSetsTable<ValueSetRow[]>(valueSetName);
+
     const { saveData } = useValueSetUpdate();
     const { activateTable } = useValueSetActivation();
 
@@ -288,15 +239,10 @@
                 <title>{`Value Sets | Admin | ${readableName}`}</title>
             </Helmet>
             <section className="grid-container">
-<<<<<<< HEAD
-                {/* valueSetsDetailHeader would go here */}
-                <h1>{toHumanReadable(valueSetName || "")}</h1>
-=======
                 <ValueSetsDetailHeader
                     name={readableName}
                     meta={valueSetMeta}
                 />
->>>>>>> b3de1fdd
                 {alert && (
                     <StaticAlert
                         type={alert.type}
@@ -305,7 +251,7 @@
                     />
                 )}
                 <ValueSetsDetailTable
-                    valueSetName={valueSetName || ""}
+                    valueSetName={valueSetName}
                     setAlert={setAlert}
                     valueSetData={valueSetArray || []}
                     error={error}
