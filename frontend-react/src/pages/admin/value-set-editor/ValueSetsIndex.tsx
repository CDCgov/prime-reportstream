--- conflicted
+++ resolved
@@ -15,10 +15,6 @@
     handleErrorWithAlert,
     ReportStreamAlert,
 } from "../../../utils/ErrorUtils";
-<<<<<<< HEAD
-import { MemberType } from "../../../hooks/UseOktaMemberships";
-import { AuthElement } from "../../../components/AuthElement";
-=======
 import {
     LookupTable,
     LookupTables,
@@ -26,7 +22,8 @@
 } from "../../../config/endpoints/lookupTables";
 
 const PAGE_TITLE = process.env.REACT_APP_TITLE; // TODO: move to config
->>>>>>> 0e89bd6f
+import { MemberType } from "../../../hooks/UseOktaMemberships";
+import { AuthElement } from "../../../components/AuthElement";
 
 export const Legend = ({ items }: { items: LegendItem[] }) => {
     const makeItem = (label: string, value: string) => (
@@ -50,6 +47,7 @@
         columnHeader: "Valueset Name",
         feature: {
             link: true,
+            linkBasePath: "value-sets/",
         },
     },
     {
