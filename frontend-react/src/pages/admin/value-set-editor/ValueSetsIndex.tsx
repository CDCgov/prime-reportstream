import { Helmet } from "react-helmet";
import React from "react";

import Table, {
    ColumnConfig,
    LegendItem,
    TableConfig,
} from "../../../components/Table/Table";
import {
    useValueSetsMeta,
    useValueSetsTable,
} from "../../../hooks/UseValueSets";
import {
    LookupTable,
    LookupTables,
    ValueSet,
} from "../../../config/endpoints/lookupTables";
<<<<<<< HEAD
import { withNetworkCall } from "../../../components/RSErrorBoundary";
=======
import { MemberType } from "../../../hooks/UseOktaMemberships";
import { AuthElement } from "../../../components/AuthElement";
>>>>>>> 238d8541

const PAGE_TITLE = process.env.REACT_APP_TITLE; // TODO: move to config

export const Legend = ({ items }: { items: LegendItem[] }) => {
    const makeItem = (label: string, value: string) => (
        <div key={label} className="display-flex">
            <b>{`${label}:`}</b>
            <span className="padding-left-05">{value}</span>
        </div>
    );
    return (
        <section
            data-testid="table-legend"
            className="display-flex flex-column"
        >
            {items.map((item) => makeItem(item.label, item.value))}
        </section>
    );
};
const valueSetColumnConfig: ColumnConfig[] = [
    {
        dataAttr: "name",
        columnHeader: "Valueset Name",
        feature: {
            link: true,
        },
    },
    {
        dataAttr: "system",
        columnHeader: "System",
    },
    {
        dataAttr: "createdBy",
        columnHeader: "Created By",
    },
    {
        dataAttr: "createdAt",
        columnHeader: "Created At",
    },
];

const toValueSetWithMeta = (
    valueSetArray: ValueSet[] = [],
    valueSetMeta: LookupTable
) => valueSetArray.map((valueSet) => ({ ...valueSet, ...valueSetMeta }));

const ValueSetsTable = () => {
    const { valueSetMeta } = useValueSetsMeta();
    const { valueSetArray } = useValueSetsTable<ValueSet[]>(
        LookupTables.VALUE_SET
    );

    const tableConfig: TableConfig = {
        columns: valueSetColumnConfig,
        rows: toValueSetWithMeta(valueSetArray, valueSetMeta),
    };

    return <Table title="ReportStream Value Sets" config={tableConfig} />;
};
const ValueSetsIndex = () => {
    return (
        <>
            <Helmet>
                <title>Value Sets | Admin | {PAGE_TITLE}</title>
            </Helmet>
            <section className="grid-container">
                {withNetworkCall(<ValueSetsTable />)}
            </section>
        </>
    );
};

export default ValueSetsIndex;

export const ValueSetsIndexWithAuth = () => (
    <AuthElement
        element={<ValueSetsIndex />}
        requiredUserType={MemberType.PRIME_ADMIN}
    />
);<|MERGE_RESOLUTION|>--- conflicted
+++ resolved
@@ -15,12 +15,9 @@
     LookupTables,
     ValueSet,
 } from "../../../config/endpoints/lookupTables";
-<<<<<<< HEAD
 import { withNetworkCall } from "../../../components/RSErrorBoundary";
-=======
 import { MemberType } from "../../../hooks/UseOktaMemberships";
 import { AuthElement } from "../../../components/AuthElement";
->>>>>>> 238d8541
 
 const PAGE_TITLE = process.env.REACT_APP_TITLE; // TODO: move to config
 
@@ -80,6 +77,7 @@
 
     return <Table title="ReportStream Value Sets" config={tableConfig} />;
 };
+
 const ValueSetsIndex = () => {
     return (
         <>
