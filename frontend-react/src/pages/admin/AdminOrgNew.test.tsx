import { fireEvent, screen } from "@testing-library/react";

import { renderApp } from "../../utils/CustomRenderUtils";
import { settingsServer } from "../../__mocks__/SettingsMockServer";
import { ResponseType, TestResponse } from "../../resources/TestResponse";
import OrganizationResource from "../../resources/OrganizationResource";

import { AdminOrgNewPage } from "./AdminOrgNew";

const mockData: OrganizationResource = new TestResponse(
    ResponseType.NEW_ORGANIZATION,
).data;

jest.mock("rest-hooks", () => ({
    ...jest.requireActual("rest-hooks"),
    useResource: () => {
        return mockData;
    },
    useController: () => {
        // fetch is destructured as fetchController in component
        return { fetch: () => mockData };
    },
    // Must return children when mocking, otherwise nothing inside renders
    NetworkErrorBoundary: ({ children }: { children: JSX.Element[] }) => {
        return <>{children}</>;
    },
}));

jest.mock("react-router-dom", () => ({
    ...jest.requireActual("react-router-dom"),
    __esModule: true,
    useNavigate: () => jest.fn(),
}));

const testNewOrgJson = JSON.stringify({
    name: "test",
    description: "A Test Organization",
    jurisdiction: "STATE",
    stateCode: "CA",
    countyName: null,
    version: null,
    createdAt: null,
    createdBy: null,
});

describe("AdminOrgNew", () => {
    beforeAll(() => settingsServer.listen());
    afterEach(() => settingsServer.resetHandlers());
    afterAll(() => settingsServer.close());
<<<<<<< HEAD
    beforeEach(() => {
        renderApp(<AdminOrgNewPage />);
    });
=======
    function setup() {
        renderApp(<AdminOrgNewPage />);
    }
>>>>>>> 00064c98

    test("should go to the new created organization's page", () => {
        setup();
        // orgName field
        const orgNameField = screen.getByTestId("orgName");
        expect(orgNameField).toBeInTheDocument();
        fireEvent.change(orgNameField, { target: { value: "test" } });
        expect(orgNameField).toHaveValue("test");

        // orgSetting field
        const orgSettingField = screen.getByTestId("orgSetting");
        expect(orgNameField).toBeInTheDocument();
        fireEvent.change(orgSettingField, {
            target: { value: testNewOrgJson },
        });
        expect(orgSettingField).toHaveValue(testNewOrgJson);

        // submit button
        const submitButton = screen.getByTestId("submit");
        expect(submitButton).toBeInTheDocument();
        fireEvent.click(submitButton);
    });
});<|MERGE_RESOLUTION|>--- conflicted
+++ resolved
@@ -47,15 +47,9 @@
     beforeAll(() => settingsServer.listen());
     afterEach(() => settingsServer.resetHandlers());
     afterAll(() => settingsServer.close());
-<<<<<<< HEAD
-    beforeEach(() => {
-        renderApp(<AdminOrgNewPage />);
-    });
-=======
     function setup() {
         renderApp(<AdminOrgNewPage />);
     }
->>>>>>> 00064c98
 
     test("should go to the new created organization's page", () => {
         setup();
