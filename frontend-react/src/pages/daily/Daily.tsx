import { Suspense } from "react";
import { Helmet } from "react-helmet";
import { NetworkErrorBoundary } from "rest-hooks";

import HipaaNotice from "../../components/HipaaNotice";
import Spinner from "../../components/Spinner";
import { useOrgName } from "../../utils/OrganizationUtils";
<<<<<<< HEAD
import Title from "../../components/Title";
=======
import { ErrorPage } from "../error/ErrorPage";
>>>>>>> 6fd04cf9

import TableReports from "./Table/TableReports";

function Daily() {
    const orgName: string = useOrgName();
    return (
        <NetworkErrorBoundary
            fallbackComponent={() => <ErrorPage type="page" />}
        >
            <Helmet>
                <title>Daily data | {process.env.REACT_APP_TITLE}</title>
            </Helmet>
<<<<<<< HEAD
            <div className="grid-container">
                <Suspense
                    fallback={
                        <span className="text-normal text-base">
                            Loading Info...
                        </span>
                    }
                >
                    <Title title="Covid-19" preTitle={orgName} />
                </Suspense>
                <Suspense fallback={<Spinner />}>
                    <section className="margin-top-0" />
                    <TableReports />
                </Suspense>
                <HipaaNotice />
            </div>
=======
            <section className="grid-container margin-bottom-5">
                <h3 className="margin-bottom-0">
                    <Suspense
                        fallback={
                            <span className="text-normal text-base">
                                Loading Info...
                            </span>
                        }
                    >
                        <OrgName />
                    </Suspense>
                </h3>
                <h1 className="margin-top-0 margin-bottom-0">COVID-19</h1>
            </section>
            <NetworkErrorBoundary
                fallbackComponent={() => <ErrorPage type="message" />}
            >
                <Suspense fallback={<Spinner />}>
                    <section className="grid-container margin-top-0" />
                    <TableReports />
                </Suspense>
            </NetworkErrorBoundary>
            <HipaaNotice />
>>>>>>> 6fd04cf9
        </NetworkErrorBoundary>
    );
}

export default Daily;<|MERGE_RESOLUTION|>--- conflicted
+++ resolved
@@ -5,11 +5,8 @@
 import HipaaNotice from "../../components/HipaaNotice";
 import Spinner from "../../components/Spinner";
 import { useOrgName } from "../../utils/OrganizationUtils";
-<<<<<<< HEAD
 import Title from "../../components/Title";
-=======
 import { ErrorPage } from "../error/ErrorPage";
->>>>>>> 6fd04cf9
 
 import TableReports from "./Table/TableReports";
 
@@ -22,24 +19,6 @@
             <Helmet>
                 <title>Daily data | {process.env.REACT_APP_TITLE}</title>
             </Helmet>
-<<<<<<< HEAD
-            <div className="grid-container">
-                <Suspense
-                    fallback={
-                        <span className="text-normal text-base">
-                            Loading Info...
-                        </span>
-                    }
-                >
-                    <Title title="Covid-19" preTitle={orgName} />
-                </Suspense>
-                <Suspense fallback={<Spinner />}>
-                    <section className="margin-top-0" />
-                    <TableReports />
-                </Suspense>
-                <HipaaNotice />
-            </div>
-=======
             <section className="grid-container margin-bottom-5">
                 <h3 className="margin-bottom-0">
                     <Suspense
@@ -63,7 +42,6 @@
                 </Suspense>
             </NetworkErrorBoundary>
             <HipaaNotice />
->>>>>>> 6fd04cf9
         </NetworkErrorBoundary>
     );
 }
