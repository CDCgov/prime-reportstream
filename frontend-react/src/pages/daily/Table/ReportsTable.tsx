--- conflicted
+++ resolved
@@ -14,7 +14,6 @@
 import TableButtonGroup from "./TableButtonGroup";
 import { getReportAndDownload } from "./ReportsUtils";
 
-<<<<<<< HEAD
 const filterManagerDefaults: FilterManagerDefaults = {
     sortDefaults: {
         column: "sent",
@@ -54,10 +53,7 @@
     };
 };
 
-/* 
-=======
 /*
->>>>>>> 5e6758ca
     This is the main exported component from this file. It provides container styling,
     table headers, and applies the <TableData> component to the table that is created in this
     component.
@@ -144,19 +140,10 @@
                     filterManager={filterManager}
                 />
             </div>
-<<<<<<< HEAD
-            <div className="grid-col-12">
-                {activeFeed?.length === 0 ? <p>No results</p> : null}
-=======
             <div className="grid-container margin-bottom-10">
                 <div className="grid-col-12">
-                    {reports.filter(
-                        (report) => report.receivingOrgSvc === chosen
-                    ).length === 0 ? (
-                        <p>No results</p>
-                    ) : null}
+                    {activeFeed?.length === 0 ? <p>No results</p> : null}
                 </div>
->>>>>>> 5e6758ca
             </div>
         </>
     );
