--- conflicted
+++ resolved
@@ -270,14 +270,9 @@
                                         {section.title}
                                     </h3>
 
-<<<<<<< HEAD
-                                    {section.items?.map((item, idx) => {
-=======
                                     {section.items?.map((item, index) => {
->>>>>>> 0e89bd6f
                                         return (
                                             <CsvSchemaDocumentationItem
-                                                key={idx}
                                                 item={item}
                                                 key={`CsvSchemaDocumentationItem-${index}`}
                                                 className="margin-top-8 rs-documentation__values"
