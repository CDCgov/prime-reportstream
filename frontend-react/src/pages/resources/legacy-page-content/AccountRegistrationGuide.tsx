--- conflicted
+++ resolved
@@ -350,13 +350,7 @@
                 <p>
                     If you forgot your password, follow the instructions under
                     "Need help signing in?" on the login page at{" "}
-<<<<<<< HEAD
-                    <USLink
-                        href={DOMPurify.sanitize(`${site.orgs.RS.url}/login`)}
-                    >
-=======
-                    <USExtLink href={`${site.orgs.RS.url}/login`}>
->>>>>>> 24cd59cc
+                    <USLink href={`${site.orgs.RS.url}/login`}>
                         {`${site.orgs.RS.url}/login`}
                     </USLink>
                     .
