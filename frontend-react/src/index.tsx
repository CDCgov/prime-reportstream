--- conflicted
+++ resolved
@@ -6,10 +6,7 @@
 import config from "./config";
 import { aiConfig, createTelemetryService } from "./TelemetryService";
 import AppInsightsContextProvider from "./contexts/AppInsightsContext";
-<<<<<<< HEAD
-=======
 import { OKTA_AUTH } from "./oktaConfig";
->>>>>>> 00064c98
 
 import "./global.scss";
 
@@ -21,13 +18,9 @@
         );
         const App = (await import("./App")).default;
         return {
-<<<<<<< HEAD
-            default: () => <App Layout={MainLayout} config={config} />,
-=======
             default: () => (
                 <App Layout={MainLayout} config={config} oktaAuth={OKTA_AUTH} />
             ),
->>>>>>> 00064c98
         };
     }),
 );
