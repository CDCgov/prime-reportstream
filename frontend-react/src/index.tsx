--- conflicted
+++ resolved
@@ -3,18 +3,9 @@
 import React from "react";
 
 import { createRouter } from "./AppRouter";
-<<<<<<< HEAD
-import { minimumBrowsersRegex } from "./utils/SupportedBrowsers";
 import config from "./config";
 import { aiConfig, createTelemetryService } from "./TelemetryService";
 import AppInsightsContextProvider from "./contexts/AppInsightsContext";
-import UserAgentNotSupported from "./pages/error/UserAgentNotSupported";
-import UserAgentGate from "./shared/UserAgentGate/UserAgentGate";
-=======
-import config from "./config";
-import { aiConfig, createTelemetryService } from "./TelemetryService";
-import AppInsightsContextProvider from "./contexts/AppInsightsContext";
->>>>>>> 12eb307a
 import { OKTA_AUTH } from "./oktaConfig";
 
 import "./global.scss";
@@ -43,16 +34,6 @@
  */
 root.render(
     <AppInsightsContextProvider value={appInsights}>
-<<<<<<< HEAD
-        <UserAgentGate
-            regex={minimumBrowsersRegex}
-            userAgent={window.navigator.userAgent}
-            failElement={<UserAgentNotSupported />}
-        >
-            <RouterProvider router={router} />
-        </UserAgentGate>
-=======
         <RouterProvider router={router} />
->>>>>>> 12eb307a
     </AppInsightsContextProvider>,
 );