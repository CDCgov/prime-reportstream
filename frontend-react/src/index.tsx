import ReactDOM from "react-dom";
import { CacheProvider } from "rest-hooks";
import { BrowserRouter as Router } from "react-router-dom";

import App from "./App";
<<<<<<< HEAD
// compiled css so the resources process for the static site by the compiler
import "./content/generated/global.out.css";
=======
import "./global.scss";
import SessionProvider from "./contexts/SessionStorageContext";
>>>>>>> 395ee736

ReactDOM.render(
    <CacheProvider>
        <SessionProvider>
            <Router>
                <App />
            </Router>
        </SessionProvider>
    </CacheProvider>,
    document.getElementById("root")
);<|MERGE_RESOLUTION|>--- conflicted
+++ resolved
@@ -3,13 +3,9 @@
 import { BrowserRouter as Router } from "react-router-dom";
 
 import App from "./App";
-<<<<<<< HEAD
 // compiled css so the resources process for the static site by the compiler
 import "./content/generated/global.out.css";
-=======
-import "./global.scss";
 import SessionProvider from "./contexts/SessionStorageContext";
->>>>>>> 395ee736
 
 ReactDOM.render(
     <CacheProvider>
@@ -17,7 +13,6 @@
             <Router>
                 <App />
             </Router>
-        </SessionProvider>
     </CacheProvider>,
     document.getElementById("root")
 );