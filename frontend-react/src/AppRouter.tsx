--- conflicted
+++ resolved
@@ -32,11 +32,8 @@
 import { ErrorNoPage } from "./pages/error/legacy-content/ErrorNoPage";
 import { MessageDetailsWithAuth } from "./components/MessageTracker/MessageDetails";
 import { ManagePublicKeyWithAuth } from "./components/ManagePublicKey/ManagePublicKey";
-<<<<<<< HEAD
 import { ReportStreamAPIPage } from "./pages/resources/api-programmers-guide/ReportStreamApi";
-=======
 import FileHandler from "./components/FileHandlers/FileHandler";
->>>>>>> ea2fd1ce
 
 export enum FeatureName {
     DAILY_DATA = "Daily Data",
@@ -54,23 +51,17 @@
     { path: "/login/callback", element: <LoginCallback /> },
     { path: "/sign-tos", element: <TermsOfServiceForm /> },
     {
-<<<<<<< HEAD
-        path: "/resources/manage-public-key",
-        element: <ManagePublicKeyWithAuth />,
-    },
-    {
-        path: "/resources/reportstream-api",
-        element: <ReportStreamAPIPage />,
-    },
-    { path: "/resources/*", element: <Resources /> },
-=======
         path: "/resources",
         children: [
+            { path: "manage-public-key", element: <ManagePublicKeyWithAuth /> },
+            {
+                path: "reportstream-api",
+                element: <ReportStreamAPIPage />,
+            },
             { path: "", element: <ResourcesPage /> },
             { path: "*", element: <Resources /> },
         ],
     },
->>>>>>> ea2fd1ce
     { path: "/product/*", element: <Product /> },
     { path: "/support/*", element: <Support /> },
     { path: "/file-handler/validate", element: <FileHandler /> },
@@ -130,14 +121,6 @@
         path: "/admin/revisionhistory/org/:org/settingtype/:settingType",
         element: <AdminRevHistoryWithAuth />,
     },
-<<<<<<< HEAD
-    { path: "/file-handler/validate", element: <ValidateWithAuth /> },
-=======
-    {
-        path: "/resources/manage-public-key",
-        element: <ManagePublicKeyWithAuth />,
-    },
->>>>>>> ea2fd1ce
     /* Handles any undefined route */
     { path: "*", element: <ErrorNoPage /> },
 ];
