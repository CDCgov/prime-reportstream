import { useRoutes } from "react-router-dom";
import { LoginCallback } from "@okta/okta-react";
import React from "react";

import { TermsOfService } from "./pages/TermsOfService";
import { About } from "./pages/About";
import { Login } from "./pages/Login";
import TermsOfServiceForm from "./pages/tos-sign/TermsOfServiceForm";
import { Resources } from "./pages/resources/Resources";
import { ResourcesPage } from "./pages/resources/ResourcesPage";
import { Product } from "./pages/product/ProductIndex";
import { Support } from "./pages/support/Support";
import { UploadWithAuth } from "./pages/Upload";
import { FeatureFlagUIWithAuth } from "./pages/misc/FeatureFlags";
import { SubmissionDetailsWithAuth } from "./pages/submissions/SubmissionDetails";
import { SubmissionsWithAuth } from "./pages/submissions/Submissions";
import { AdminMainWithAuth } from "./pages/admin/AdminMain";
import { AdminOrgNewWithAuth } from "./pages/admin/AdminOrgNew";
import { AdminOrgEditWithAuth } from "./pages/admin/AdminOrgEdit";
import { EditSenderSettingsWithAuth } from "./components/Admin/EditSenderSettings";
import { NewSettingWithAuth } from "./components/Admin/NewSetting";
import { AdminLMFWithAuth } from "./pages/admin/AdminLastMileFailures";
import { AdminMessageTrackerWithAuth } from "./pages/admin/AdminMessageTracker";
import { AdminReceiverDashWithAuth } from "./pages/admin/AdminReceiverDashPage";
import { DeliveryDetailWithAuth } from "./pages/deliveries/details/DeliveryDetail";
import { ValueSetsDetailWithAuth } from "./pages/admin/value-set-editor/ValueSetsDetail";
import { ValueSetsIndexWithAuth } from "./pages/admin/value-set-editor/ValueSetsIndex";
import Home from "./pages/home/Home";
import { DeliveriesWithAuth } from "./pages/deliveries/Deliveries";
import { EditReceiverSettingsWithAuth } from "./components/Admin/EditReceiverSettings";
import { AdminRevHistoryWithAuth } from "./pages/admin/AdminRevHistory";
import { ErrorNoPage } from "./pages/error/legacy-content/ErrorNoPage";
import { MessageDetailsWithAuth } from "./components/MessageTracker/MessageDetails";
import { ManagePublicKeyWithAuth } from "./components/ManagePublicKey/ManagePublicKey";
<<<<<<< HEAD
import { DocumentationPage } from "./pages/resources/api-programmers-guide/documentation/DocumentationPage";
import { DataModelPage } from "./pages/resources/api-programmers-guide/documentation/DataModelPage";
import { ResponsesFromReportStreamPage } from "./pages/resources/api-programmers-guide/documentation/ResponsesFromReportStreamPage";
import { SamplePayloadsAndOutputPage } from "./pages/resources/api-programmers-guide/documentation/SamplePayloadsAndOutputPage";
=======
import FileHandler from "./components/FileHandlers/FileHandler";
>>>>>>> c6437688

export enum FeatureName {
    DAILY_DATA = "Daily Data",
    SUBMISSIONS = "Submissions",
    ADMIN = "Admin",
    UPLOAD = "Upload",
}

export const appRoutes = [
    /* Public Site */
    { path: "/", element: <Home /> },
    { path: "/terms-of-service", element: <TermsOfService /> },
    { path: "/about", element: <About /> },
    { path: "/login", element: <Login /> },
    { path: "/login/callback", element: <LoginCallback /> },
    { path: "/sign-tos", element: <TermsOfServiceForm /> },
    {
        path: "/resources",
        children: [
<<<<<<< HEAD
            {
                path: "documentation",
                children: [
                    { path: "", element: <DocumentationPage /> },
                    { path: "data-model", element: <DataModelPage /> },
                    {
                        path: "responses-from-reportstream",
                        element: <ResponsesFromReportStreamPage />,
                    },
                    {
                        path: "sample-payloads-and-output",
                        element: <SamplePayloadsAndOutputPage />,
                    },
                ],
            },
            { path: "", element: <Resources /> },
=======
            { path: "", element: <ResourcesPage /> },
>>>>>>> c6437688
            { path: "*", element: <Resources /> },
        ],
    },
    { path: "/product/*", element: <Product /> },
    { path: "/support/*", element: <Support /> },
    { path: "/file-handler/validate", element: <FileHandler /> },
    { path: "/daily-data", element: <DeliveriesWithAuth /> },
    {
        path: "/report-details/:reportId",
        element: <DeliveryDetailWithAuth />,
    },
    { path: "/upload", element: <UploadWithAuth /> },
    { path: "/submissions", element: <SubmissionsWithAuth /> },
    {
        path: "/submissions/:actionId",
        element: <SubmissionDetailsWithAuth />,
    },
    /* Admin pages */
    { path: "/admin/settings", element: <AdminMainWithAuth /> },
    { path: "/admin/new/org", element: <AdminOrgNewWithAuth /> },
    {
        path: "/admin/orgsettings/org/:orgname",
        element: <AdminOrgEditWithAuth />,
    },
    {
        path: "/admin/orgreceiversettings/org/:orgname/receiver/:receivername/action/:action",
        element: <EditReceiverSettingsWithAuth />,
    },
    {
        path: "/admin/orgsendersettings/org/:orgname/sender/:sendername/action/:action",
        element: <EditSenderSettingsWithAuth />,
    },
    {
        path: "/admin/orgnewsetting/org/:orgname/settingtype/:settingtype",
        element: <NewSettingWithAuth />,
    },
    { path: "/admin/lastmile", element: <AdminLMFWithAuth /> },
    {
        path: "/admin/send-dash",
        element: <AdminReceiverDashWithAuth />,
    },
    { path: "/admin/features", element: <FeatureFlagUIWithAuth /> },
    {
        path: "/admin/message-tracker",
        element: <AdminMessageTrackerWithAuth />,
    },
    {
        path: "/message-details/:id",
        element: <MessageDetailsWithAuth />,
    },
    {
        path: "/admin/value-sets/:valueSetName",
        element: <ValueSetsDetailWithAuth />,
    },
    {
        path: "/admin/value-sets",
        element: <ValueSetsIndexWithAuth />,
    },
    {
        path: "/admin/revisionhistory/org/:org/settingtype/:settingType",
        element: <AdminRevHistoryWithAuth />,
    },
    {
        path: "/resources/manage-public-key",
        element: <ManagePublicKeyWithAuth />,
    },
    /* Handles any undefined route */
    { path: "*", element: <ErrorNoPage /> },
];

export const AppRouter = () => useRoutes(appRoutes);<|MERGE_RESOLUTION|>--- conflicted
+++ resolved
@@ -32,14 +32,11 @@
 import { ErrorNoPage } from "./pages/error/legacy-content/ErrorNoPage";
 import { MessageDetailsWithAuth } from "./components/MessageTracker/MessageDetails";
 import { ManagePublicKeyWithAuth } from "./components/ManagePublicKey/ManagePublicKey";
-<<<<<<< HEAD
 import { DocumentationPage } from "./pages/resources/api-programmers-guide/documentation/DocumentationPage";
 import { DataModelPage } from "./pages/resources/api-programmers-guide/documentation/DataModelPage";
 import { ResponsesFromReportStreamPage } from "./pages/resources/api-programmers-guide/documentation/ResponsesFromReportStreamPage";
 import { SamplePayloadsAndOutputPage } from "./pages/resources/api-programmers-guide/documentation/SamplePayloadsAndOutputPage";
-=======
 import FileHandler from "./components/FileHandlers/FileHandler";
->>>>>>> c6437688
 
 export enum FeatureName {
     DAILY_DATA = "Daily Data",
@@ -59,7 +56,6 @@
     {
         path: "/resources",
         children: [
-<<<<<<< HEAD
             {
                 path: "documentation",
                 children: [
@@ -75,10 +71,7 @@
                     },
                 ],
             },
-            { path: "", element: <Resources /> },
-=======
             { path: "", element: <ResourcesPage /> },
->>>>>>> c6437688
             { path: "*", element: <Resources /> },
         ],
     },
