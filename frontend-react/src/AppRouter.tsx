import { createBrowserRouter, RouteObject } from "react-router-dom";
import { LoginCallback } from "@okta/okta-react";
import React from "react";

import { TermsOfService } from "./pages/TermsOfService";
import { About } from "./pages/About";
import { Login } from "./pages/Login";
import TermsOfServiceForm from "./pages/tos-sign/TermsOfServiceForm";
import { Resources } from "./pages/resources/Resources";
import { ResourcesPage } from "./pages/resources/ResourcesPage";
import { Product } from "./pages/product/ProductIndex";
import { Support } from "./pages/support/Support";
import { UploadWithAuth } from "./pages/Upload";
import { FeatureFlagUIWithAuth } from "./pages/misc/FeatureFlags";
import { SubmissionDetailsWithAuth } from "./pages/submissions/SubmissionDetails";
import { SubmissionsWithAuth } from "./pages/submissions/Submissions";
import { AdminMainWithAuth } from "./pages/admin/AdminMain";
import { AdminOrgNewWithAuth } from "./pages/admin/AdminOrgNew";
import { AdminOrgEditWithAuth } from "./pages/admin/AdminOrgEdit";
import { EditSenderSettingsWithAuth } from "./components/Admin/EditSenderSettings";
import { NewSettingWithAuth } from "./components/Admin/NewSetting";
import { AdminLMFWithAuth } from "./pages/admin/AdminLastMileFailures";
import { AdminMessageTrackerWithAuth } from "./pages/admin/AdminMessageTracker";
import { AdminReceiverDashWithAuth } from "./pages/admin/AdminReceiverDashPage";
import { DeliveryDetailWithAuth } from "./pages/deliveries/details/DeliveryDetail";
import { ValueSetsDetailWithAuth } from "./pages/admin/value-set-editor/ValueSetsDetail";
import { ValueSetsIndexWithAuth } from "./pages/admin/value-set-editor/ValueSetsIndex";
import Home from "./pages/home/Home";
import { DeliveriesWithAuth } from "./pages/deliveries/Deliveries";
import { EditReceiverSettingsWithAuth } from "./components/Admin/EditReceiverSettings";
import { AdminRevHistoryWithAuth } from "./pages/admin/AdminRevHistory";
import { ErrorNoPage } from "./pages/error/legacy-content/ErrorNoPage";
import { MessageDetailsWithAuth } from "./components/MessageTracker/MessageDetails";
import { ManagePublicKeyWithAuth } from "./components/ManagePublicKey/ManagePublicKey";
import { GettingStartedPage } from "./pages/resources/api-programmers-guide/GettingStarted";
import FileHandler from "./components/FileHandlers/FileHandler";
import { FaqPage } from "./pages/support/faq/FaqPage";
import { DataDashboardWithAuth } from "./pages/data-dashboard/DataDashboard";
import MainLayout from "./layouts/MainLayout";
import { ReportDetailsWithAuth } from "./components/DataDashboard/ReportDetails/ReportDetails";
import { FacilitiesProvidersWithAuth } from "./components/DataDashboard/FacilitiesProviders/FacilitiesProviders";

export enum FeatureName {
    DAILY_DATA = "Daily Data",
    SUBMISSIONS = "Submissions",
    SUPPORT = "Support",
    ADMIN = "Admin",
    UPLOAD = "Upload",
    FACILITIES_PROVIDERS = "All facilities & providers",
    DATA_DASHBOARD = "Data Dashboard",
    REPORT_DETAILS = "Report Details",
}

export const appRoutes: RouteObject[] = [
    /* Public Site */
    {
        path: "/",
        element: <MainLayout />,
        children: [
<<<<<<< HEAD
            { path: "getting-started", element: <GettingStartedPage /> },
            { path: "", element: <ResourcesPage /> },
            { path: "*", element: <Resources /> },
=======
            {
                path: "",
                index: true,
                element: <Home />,
                handle: {
                    isContentPage: true,
                },
            },
            {
                path: "/terms-of-service",
                element: <TermsOfService />,
                handle: {
                    isContentPage: true,
                },
            },
            {
                path: "/about",
                element: <About />,
                handle: {
                    isContentPage: true,
                },
            },
            {
                path: "/login",
                element: <Login />,
            },
            {
                path: "/login/callback",
                element: <LoginCallback />,
            },
            {
                path: "/sign-tos",
                element: <TermsOfServiceForm />,
                handle: {
                    isContentPage: true,
                },
            },
            {
                path: "/resources",
                children: [
                    {
                        path: "manage-public-key",
                        element: <ManagePublicKeyWithAuth />,
                    },
                    {
                        path: "",
                        index: true,
                        element: <ResourcesPage />,
                        handle: {
                            isContentPage: true,
                        },
                    },
                    {
                        path: "*",
                        element: <Resources />,
                        handle: {
                            isContentPage: true,
                        },
                    },
                ],
            },
            {
                path: "/product/*",
                element: <Product />,
                handle: {
                    isContentPage: true,
                },
            },
            {
                path: "/support",
                children: [
                    {
                        path: "faq",
                        element: <FaqPage />,
                        handle: {
                            isContentPage: true,
                        },
                    },
                    {
                        path: "",
                        element: <Support />,
                        handle: {
                            isContentPage: true,
                        },
                    },
                ],
            },
            {
                path: "/file-handler/validate",
                element: <FileHandler />,
            },
            {
                path: "/daily-data",
                element: <DeliveriesWithAuth />,
            },
            {
                path: "/report-details/:reportId",
                element: <DeliveryDetailWithAuth />,
            },
            {
                path: "/upload",
                element: <UploadWithAuth />,
            },
            {
                path: "/submissions",
                children: [
                    {
                        path: "",
                        index: true,
                        element: <SubmissionsWithAuth />,
                    },
                    {
                        path: "/submissions/:actionId",
                        element: <SubmissionDetailsWithAuth />,
                    },
                ],
            },
            /* Data Dashboard pages */
            {
                path: "/data-dashboard",
                children: [
                    {
                        path: "",
                        element: <DataDashboardWithAuth />,
                        index: true,
                    },
                    {
                        path: "report-details/:reportId",
                        element: <ReportDetailsWithAuth />,
                    },
                    {
                        path: "facilities-providers",
                        element: <FacilitiesProvidersWithAuth />,
                    },
                ],
            },
            /* Admin pages */
            {
                path: "admin",
                children: [
                    {
                        path: "settings",
                        element: <AdminMainWithAuth />,
                    },
                    {
                        path: "new/org",
                        element: <AdminOrgNewWithAuth />,
                    },
                    {
                        path: "orgsettings/org/:orgname",
                        element: <AdminOrgEditWithAuth />,
                    },
                    {
                        path: "orgreceiversettings/org/:orgname/receiver/:receivername/action/:action",
                        element: <EditReceiverSettingsWithAuth />,
                    },
                    {
                        path: "orgsendersettings/org/:orgname/sender/:sendername/action/:action",
                        element: <EditSenderSettingsWithAuth />,
                    },
                    {
                        path: "orgnewsetting/org/:orgname/settingtype/:settingtype",
                        element: <NewSettingWithAuth />,
                    },
                    {
                        path: "lastmile",
                        element: <AdminLMFWithAuth />,
                    },
                    {
                        path: "send-dash",
                        element: <AdminReceiverDashWithAuth />,
                    },
                    {
                        path: "features",
                        element: <FeatureFlagUIWithAuth />,
                    },
                    {
                        path: "message-tracker",
                        element: <AdminMessageTrackerWithAuth />,
                    },
                    {
                        path: "value-sets",
                        children: [
                            {
                                path: "",
                                index: true,
                                element: <ValueSetsIndexWithAuth />,
                            },
                            {
                                path: ":valueSetName",
                                element: <ValueSetsDetailWithAuth />,
                            },
                        ],
                    },
                    {
                        path: "revisionhistory/org/:org/settingtype/:settingType",
                        element: <AdminRevHistoryWithAuth />,
                    },
                ],
            },
            {
                path: "/message-details/:id",
                element: <MessageDetailsWithAuth />,
            },
            /* Handles any undefined route */
            {
                path: "*",
                element: <ErrorNoPage />,
                handle: {
                    isContentPage: true,
                },
            },
>>>>>>> 1aa5b7f0
        ],
    },
] satisfies RsRouteObject[];

export const router = createBrowserRouter(appRoutes);<|MERGE_RESOLUTION|>--- conflicted
+++ resolved
@@ -57,11 +57,6 @@
         path: "/",
         element: <MainLayout />,
         children: [
-<<<<<<< HEAD
-            { path: "getting-started", element: <GettingStartedPage /> },
-            { path: "", element: <ResourcesPage /> },
-            { path: "*", element: <Resources /> },
-=======
             {
                 path: "",
                 index: true,
@@ -105,6 +100,13 @@
                     {
                         path: "manage-public-key",
                         element: <ManagePublicKeyWithAuth />,
+                    },
+                    {
+                        path: "getting-started",
+                        element: <GettingStartedPage />,
+                        handle: {
+                            isContentPage: true,
+                        },
                     },
                     {
                         path: "",
@@ -274,7 +276,6 @@
                     isContentPage: true,
                 },
             },
->>>>>>> 1aa5b7f0
         ],
     },
 ] satisfies RsRouteObject[];
