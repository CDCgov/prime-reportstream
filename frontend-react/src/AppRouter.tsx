--- conflicted
+++ resolved
@@ -59,24 +59,6 @@
         element: <MainLayout />,
         children: [
             {
-<<<<<<< HEAD
-                path: "documentation",
-                children: [
-                    { path: "", element: <DocumentationPage /> },
-                    { path: "data-model", element: <DataModelPage /> },
-                    {
-                        path: "responses-from-reportstream",
-                        element: <ResponsesFromReportStreamPage />,
-                    },
-                    {
-                        path: "sample-payloads-and-output",
-                        element: <SamplePayloadsAndOutputPage />,
-                    },
-                ],
-            },
-            { path: "", element: <ResourcesPage /> },
-            { path: "*", element: <Resources /> },
-=======
                 path: "",
                 index: true,
                 element: <Home />,
@@ -117,6 +99,25 @@
                 path: "/resources",
                 children: [
                     {
+                        path: "documentation",
+                        children: [
+                            {
+                                path: "",
+                                element: <DocumentationPage />,
+                                index: true,
+                            },
+                            { path: "data-model", element: <DataModelPage /> },
+                            {
+                                path: "responses-from-reportstream",
+                                element: <ResponsesFromReportStreamPage />,
+                            },
+                            {
+                                path: "sample-payloads-and-output",
+                                element: <SamplePayloadsAndOutputPage />,
+                            },
+                        ],
+                    },
+                    {
                         path: "",
                         index: true,
                         element: <ResourcesPage />,
@@ -257,7 +258,6 @@
                     isContentPage: true,
                 },
             },
->>>>>>> 8410c752
         ],
     },
 ];
