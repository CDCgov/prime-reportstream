--- conflicted
+++ resolved
@@ -32,11 +32,8 @@
 import { ErrorNoPage } from "./pages/error/legacy-content/ErrorNoPage";
 import { MessageDetailsWithAuth } from "./components/MessageTracker/MessageDetails";
 import { ManagePublicKeyWithAuth } from "./components/ManagePublicKey/ManagePublicKey";
-<<<<<<< HEAD
 import { GettingStartedPage } from "./pages/resources/api-programmers-guide/GettingStarted";
-=======
 import FileHandler from "./components/FileHandlers/FileHandler";
->>>>>>> d80cdfaa
 
 export enum FeatureName {
     DAILY_DATA = "Daily Data",
@@ -56,12 +53,8 @@
     {
         path: "/resources",
         children: [
-<<<<<<< HEAD
             { path: "getting-started", element: <GettingStartedPage /> },
-            { path: "", element: <Resources /> },
-=======
             { path: "", element: <ResourcesPage /> },
->>>>>>> d80cdfaa
             { path: "*", element: <Resources /> },
         ],
     },
