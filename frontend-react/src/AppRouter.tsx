import { createBrowserRouter, redirect, RouteObject } from "react-router-dom";
import { LoginCallback } from "@okta/okta-react";
import React from "react";

import { TermsOfService } from "./pages/TermsOfService";
import { Login } from "./pages/Login";
import TermsOfServiceForm from "./pages/tos-sign/TermsOfServiceForm";
import { Resources } from "./pages/resources/Resources";
import { Product } from "./pages/product/ProductIndex";
import { Support } from "./pages/support/Support";
import { UploadWithAuth } from "./pages/Upload";
import { FeatureFlagUIWithAuth } from "./pages/misc/FeatureFlags";
import { SubmissionDetailsWithAuth } from "./pages/submissions/SubmissionDetails";
import { SubmissionsWithAuth } from "./pages/submissions/Submissions";
import { AdminMainWithAuth } from "./pages/admin/AdminMain";
import { AdminOrgNewWithAuth } from "./pages/admin/AdminOrgNew";
import { AdminOrgEditWithAuth } from "./pages/admin/AdminOrgEdit";
import { EditSenderSettingsWithAuth } from "./components/Admin/EditSenderSettings";
import { NewSettingWithAuth } from "./components/Admin/NewSetting";
import { AdminLMFWithAuth } from "./pages/admin/AdminLastMileFailures";
import { AdminMessageTrackerWithAuth } from "./pages/admin/AdminMessageTracker";
import { AdminReceiverDashWithAuth } from "./pages/admin/AdminReceiverDashPage";
import { DeliveryDetailWithAuth } from "./pages/deliveries/details/DeliveryDetail";
import { ValueSetsDetailWithAuth } from "./pages/admin/value-set-editor/ValueSetsDetail";
import { ValueSetsIndexWithAuth } from "./pages/admin/value-set-editor/ValueSetsIndex";
import { DeliveriesWithAuth } from "./pages/deliveries/Deliveries";
import { EditReceiverSettingsWithAuth } from "./components/Admin/EditReceiverSettings";
import { AdminRevHistoryWithAuth } from "./pages/admin/AdminRevHistory";
import { ErrorNoPage } from "./pages/error/legacy-content/ErrorNoPage";
import { MessageDetailsWithAuth } from "./components/MessageTracker/MessageDetails";
import { ManagePublicKeyWithAuth } from "./components/ManagePublicKey/ManagePublicKey";
import FileHandler from "./components/FileHandlers/FileHandler";
import { DataDashboardWithAuth } from "./pages/data-dashboard/DataDashboard";
import MainLayout from "./layouts/Main/MainLayout";
import { ReportDetailsWithAuth } from "./components/DataDashboard/ReportDetails/ReportDetails";
import { FacilitiesProvidersWithAuth } from "./components/DataDashboard/FacilitiesProviders/FacilitiesProviders";
import { FacilityProviderSubmitterDetailsWithAuth } from "./components/DataDashboard/FacilityProviderSubmitterDetails/FacilityProviderSubmitterDetails";
import { SenderType } from "./utils/DataDashboardUtils";
import { lazyRouteMarkdown } from "./utils/LazyRouteMarkdown";

export const appRoutes: RouteObject[] = [
    /* Public Site */
    {
        path: "/",
        element: <MainLayout />,
        children: [
            {
                path: "",
                index: true,
                lazy: lazyRouteMarkdown("content/home/index"),
                handle: {
                    isContentPage: true,
                    isFullWidth: true,
                },
            },
            {
                path: "/terms-of-service",
                element: <TermsOfService />,
                handle: {
                    isContentPage: true,
                },
            },
            {
                path: "/about",
                children: [
                    {
                        index: true,
                        lazy: lazyRouteMarkdown("content/about/index"),
                        handle: {
                            isContentPage: true,
                            isFullWidth: true,
                        },
                    },
                    {
                        path: "our-network",
                        lazy: lazyRouteMarkdown("content/about/our-network"),
                        handle: {
                            isContentPage: true,
                        },
                    },
                    {
<<<<<<< HEAD
                        path: "release-notes",
                        lazy: lazyRouteMarkdown("content/about/release-notes"),
=======
                        path: "security",
                        lazy: lazyRouteMarkdown("content/about/security"),
>>>>>>> c8e6b4af
                        handle: {
                            isContentPage: true,
                        },
                    },
                    {
<<<<<<< HEAD
                        path: "case-studies",
                        lazy: lazyRouteMarkdown("content/about/case-studies"),
=======
                        path: "release-notes",
                        lazy: lazyRouteMarkdown("content/about/release-notes"),
>>>>>>> c8e6b4af
                        handle: {
                            isContentPage: true,
                        },
                    },
                ],
            },
            {
                path: "/login",
                element: <Login />,
                handle: {
                    isLoginPage: true,
                },
            },
            {
                path: "/login/callback",
                element: <LoginCallback />,
            },
            {
                path: "/sign-tos",
                element: <TermsOfServiceForm />,
                handle: {
                    isContentPage: true,
                },
            },
            {
                path: "managing-your-connection",
                children: [
                    {
                        path: "refer-healthcare-organizations",
                        handle: {
                            isContentPage: true,
                        },
                        lazy: lazyRouteMarkdown(
                            "content/managing-your-connection/refer-healthcare-organizations",
                        ),
                    },
                ],
            },
            {
                path: "/getting-started",
                children: [
                    {
                        index: true,
                        lazy: lazyRouteMarkdown(
                            "content/getting-started/index",
                        ),
                        handle: {
                            isContentPage: true,
                            isFullWidth: true,
                        },
                    },
                    {
                        path: "sending-data",
                        lazy: lazyRouteMarkdown(
                            "content/getting-started/sending-data",
                        ),
                        handle: {
                            isContentPage: true,
                        },
                    },
                ],
            },
            {
                path: "/developer-resources",
                children: [
                    {
                        index: true,
                        lazy: lazyRouteMarkdown(
                            "content/developer-resources/index-page",
                        ),
                        handle: {
                            isContentPage: true,
                            isFullWidth: true,
                        },
                    },
                ],
            },
            {
                path: "/resources",
                children: [
                    {
                        path: "api",
                        children: [
                            {
                                path: "",
                                index: true,
                                lazy: lazyRouteMarkdown(
                                    "content/resources/reportstream-api/ReportStreamApi",
                                ),
                                handle: {
                                    isContentPage: true,
                                },
                            },
                            {
                                path: "getting-started",
                                lazy: lazyRouteMarkdown(
                                    "content/resources/reportstream-api/getting-started/GettingStarted",
                                ),
                                handle: {
                                    isContentPage: true,
                                },
                            },
                            {
                                path: "documentation",
                                children: [
                                    {
                                        path: "",
                                        lazy: lazyRouteMarkdown(
                                            "content/resources/reportstream-api/documentation/Documentation",
                                        ),
                                        index: true,
                                        handle: {
                                            isContentPage: true,
                                        },
                                    },
                                    {
                                        path: "data-model",
                                        lazy: lazyRouteMarkdown(
                                            "content/resources/reportstream-api/documentation/data-model/DataModel",
                                        ),
                                        handle: {
                                            isContentPage: true,
                                        },
                                    },
                                    {
                                        path: "responses-from-reportstream",
                                        lazy: lazyRouteMarkdown(
                                            "content/resources/reportstream-api/documentation/ResponsesFromReportStream",
                                        ),
                                        handle: {
                                            isContentPage: true,
                                        },
                                    },
                                    {
                                        path: "sample-payloads-and-output",
                                        lazy: lazyRouteMarkdown(
                                            "content/resources/reportstream-api/documentation/SamplePayloadsAndOutput",
                                        ),
                                        handle: {
                                            isContentPage: true,
                                        },
                                    },
                                ],
                            },
                        ],
                    },
                    {
                        path: "programmers-guide",
                        loader: async () => {
                            return redirect("/resources/api");
                        },
                    },
                    {
                        path: "manage-public-key",
                        element: <ManagePublicKeyWithAuth />,
                    },
                    {
                        path: "",
                        index: true,
                        lazy: lazyRouteMarkdown(
                            "content/resources/ResourcesIndex",
                        ),
                        handle: {
                            isContentPage: true,
                        },
                    },
                    {
                        path: "*",
                        element: <Resources />,
                        handle: {
                            isContentPage: true,
                        },
                    },
                ],
            },
            {
                path: "/product/release-notes",
                index: true,
                lazy: lazyRouteMarkdown("content/about/release-notes"),
                handle: {
                    isContentPage: true,
                },
            },
            {
                path: "/product/*",
                element: <Product />,
                handle: {
                    isContentPage: true,
                },
            },
            {
                path: "/managing-your-connection",
                index: true,
                lazy: lazyRouteMarkdown(
                    "content/managing-your-connection/index",
                ),
                handle: {
                    isContentPage: true,
                    isFullWidth: true,
                },
            },
            {
                path: "/support",
                children: [
                    {
                        path: "faq",
                        lazy: lazyRouteMarkdown("content/support/faq/FaqIndex"),
                        handle: {
                            isContentPage: true,
                        },
                    },
                    {
                        path: "",
                        lazy: lazyRouteMarkdown("content/support/index"),
                        index: true,
                        handle: {
                            isContentPage: true,
                            isFullWidth: true,
                        },
                    },
                    {
                        path: "*",
                        element: <Support />,
                        handle: {
                            isContentPage: true,
                        },
                    },
                ],
            },
            {
                path: "/file-handler/validate",
                element: <FileHandler />,
            },
            {
                path: "/daily-data",
                element: <DeliveriesWithAuth />,
            },
            {
                path: "/report-details/:reportId",
                element: <DeliveryDetailWithAuth />,
            },
            {
                path: "/upload",
                element: <UploadWithAuth />,
            },
            {
                path: "/submissions",
                children: [
                    {
                        path: "",
                        index: true,
                        element: <SubmissionsWithAuth />,
                    },
                    {
                        path: "/submissions/:actionId",
                        element: <SubmissionDetailsWithAuth />,
                    },
                ],
            },
            /* Data Dashboard pages */
            {
                path: "/data-dashboard",
                children: [
                    {
                        path: "",
                        element: <DataDashboardWithAuth />,
                        index: true,
                        handle: {
                            isContentPage: true,
                            isFullWidth: true,
                        },
                    },
                    {
                        path: "report-details/:reportId",
                        element: <ReportDetailsWithAuth />,
                    },
                    {
                        path: "facilities-providers",
                        element: <FacilitiesProvidersWithAuth />,
                        handle: {
                            isContentPage: true,
                            isFullWidth: true,
                        },
                    },
                    {
                        path: "facility/:senderId",
                        element: (
                            <FacilityProviderSubmitterDetailsWithAuth
                                senderType={SenderType.FACILITY}
                            />
                        ),
                    },
                    {
                        path: "provider/:senderId",
                        element: (
                            <FacilityProviderSubmitterDetailsWithAuth
                                senderType={SenderType.PROVIDER}
                            />
                        ),
                    },
                    {
                        path: "submitter/:senderId",
                        element: (
                            <FacilityProviderSubmitterDetailsWithAuth
                                senderType={SenderType.SUBMITTER}
                            />
                        ),
                    },
                ],
            },
            /* Admin pages */
            {
                path: "admin",
                children: [
                    {
                        path: "settings",
                        element: <AdminMainWithAuth />,
                    },
                    {
                        path: "new/org",
                        element: <AdminOrgNewWithAuth />,
                    },
                    {
                        path: "orgsettings/org/:orgname",
                        element: <AdminOrgEditWithAuth />,
                    },
                    {
                        path: "orgreceiversettings/org/:orgname/receiver/:receivername/action/:action",
                        element: <EditReceiverSettingsWithAuth />,
                    },
                    {
                        path: "orgsendersettings/org/:orgname/sender/:sendername/action/:action",
                        element: <EditSenderSettingsWithAuth />,
                    },
                    {
                        path: "orgnewsetting/org/:orgname/settingtype/:settingtype",
                        element: <NewSettingWithAuth />,
                    },
                    {
                        path: "lastmile",
                        element: <AdminLMFWithAuth />,
                    },
                    {
                        path: "send-dash",
                        element: <AdminReceiverDashWithAuth />,
                    },
                    {
                        path: "features",
                        element: <FeatureFlagUIWithAuth />,
                    },
                    {
                        path: "message-tracker",
                        element: <AdminMessageTrackerWithAuth />,
                    },
                    {
                        path: "value-sets",
                        children: [
                            {
                                path: "",
                                index: true,
                                element: <ValueSetsIndexWithAuth />,
                            },
                            {
                                path: ":valueSetName",
                                element: <ValueSetsDetailWithAuth />,
                            },
                        ],
                    },
                    {
                        path: "revisionhistory/org/:org/settingtype/:settingType",
                        element: <AdminRevHistoryWithAuth />,
                    },
                ],
            },
            {
                path: "/message-details/:id",
                element: <MessageDetailsWithAuth />,
            },
            /* Handles any undefined route */
            {
                path: "*",
                element: <ErrorNoPage />,
                handle: {
                    isContentPage: true,
                },
            },
        ],
    },
] satisfies RsRouteObject[];

export const router = createBrowserRouter(appRoutes);<|MERGE_RESOLUTION|>--- conflicted
+++ resolved
@@ -79,25 +79,22 @@
                         },
                     },
                     {
-<<<<<<< HEAD
+                        path: "security",
+                        lazy: lazyRouteMarkdown("content/about/security"),
+                        handle: {
+                            isContentPage: true,
+                        },
+                    },
+                    {
                         path: "release-notes",
                         lazy: lazyRouteMarkdown("content/about/release-notes"),
-=======
-                        path: "security",
-                        lazy: lazyRouteMarkdown("content/about/security"),
->>>>>>> c8e6b4af
-                        handle: {
-                            isContentPage: true,
-                        },
-                    },
-                    {
-<<<<<<< HEAD
+                        handle: {
+                            isContentPage: true,
+                        },
+                    },
+                    {
                         path: "case-studies",
                         lazy: lazyRouteMarkdown("content/about/case-studies"),
-=======
-                        path: "release-notes",
-                        lazy: lazyRouteMarkdown("content/about/release-notes"),
->>>>>>> c8e6b4af
                         handle: {
                             isContentPage: true,
                         },
