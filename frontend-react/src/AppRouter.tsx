--- conflicted
+++ resolved
@@ -87,20 +87,27 @@
                 },
             },
             {
-<<<<<<< HEAD
+                path: "/getting-started",
+                children: [
+                    {
+                        index: true,
+                        lazy: lazyRouteMarkdown(
+                            "content/getting-started/index",
+                        ),
+                        handle: {
+                            isContentPage: true,
+                            isFullWidth: true,
+                        },
+                    },
+                ],
+            },
+            {
                 path: "/developer-resources",
-=======
-                path: "/getting-started",
->>>>>>> 1fe04df9
                 children: [
                     {
                         index: true,
                         lazy: lazyRouteMarkdown(
-<<<<<<< HEAD
                             "content/developer-resources/index-page",
-=======
-                            "content/getting-started/index",
->>>>>>> 1fe04df9
                         ),
                         handle: {
                             isContentPage: true,
