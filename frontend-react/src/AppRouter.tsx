import { createBrowserRouter, RouteObject } from "react-router-dom";
import { LoginCallback } from "@okta/okta-react";
import React from "react";

import { TermsOfService } from "./pages/TermsOfService";
import { About } from "./pages/About";
import { Login } from "./pages/Login";
import TermsOfServiceForm from "./pages/tos-sign/TermsOfServiceForm";
import { Resources } from "./pages/resources/Resources";
import { ResourcesPage } from "./pages/resources/ResourcesPage";
import { Product } from "./pages/product/ProductIndex";
import { Support } from "./pages/support/Support";
import { UploadWithAuth } from "./pages/Upload";
import { FeatureFlagUIWithAuth } from "./pages/misc/FeatureFlags";
import { SubmissionDetailsWithAuth } from "./pages/submissions/SubmissionDetails";
import { SubmissionsWithAuth } from "./pages/submissions/Submissions";
import { AdminMainWithAuth } from "./pages/admin/AdminMain";
import { AdminOrgNewWithAuth } from "./pages/admin/AdminOrgNew";
import { AdminOrgEditWithAuth } from "./pages/admin/AdminOrgEdit";
import { EditSenderSettingsWithAuth } from "./components/Admin/EditSenderSettings";
import { NewSettingWithAuth } from "./components/Admin/NewSetting";
import { AdminLMFWithAuth } from "./pages/admin/AdminLastMileFailures";
import { AdminMessageTrackerWithAuth } from "./pages/admin/AdminMessageTracker";
import { AdminReceiverDashWithAuth } from "./pages/admin/AdminReceiverDashPage";
import { DeliveryDetailWithAuth } from "./pages/deliveries/details/DeliveryDetail";
import { ValueSetsDetailWithAuth } from "./pages/admin/value-set-editor/ValueSetsDetail";
import { ValueSetsIndexWithAuth } from "./pages/admin/value-set-editor/ValueSetsIndex";
import Home from "./pages/home/Home";
import { DeliveriesWithAuth } from "./pages/deliveries/Deliveries";
import { EditReceiverSettingsWithAuth } from "./components/Admin/EditReceiverSettings";
import { AdminRevHistoryWithAuth } from "./pages/admin/AdminRevHistory";
import { ErrorNoPage } from "./pages/error/legacy-content/ErrorNoPage";
import { MessageDetailsWithAuth } from "./components/MessageTracker/MessageDetails";
import { ManagePublicKeyWithAuth } from "./components/ManagePublicKey/ManagePublicKey";
import { GettingStartedPage } from "./pages/resources/api-programmers-guide/GettingStarted";
import { DocumentationPage } from "./pages/resources/api-programmers-guide/documentation/Documentation";
import { DataModelPage } from "./pages/resources/api-programmers-guide/documentation/DataModel";
import { ResponsesFromReportStreamPage } from "./pages/resources/api-programmers-guide/documentation/ResponsesFromReportStream";
import { SamplePayloadsAndOutputPage } from "./pages/resources/api-programmers-guide/documentation/SamplePayloadsAndOutput";
import FileHandler from "./components/FileHandlers/FileHandler";
import { ReportStreamAPIPage } from "./pages/resources/api-programmers-guide/ReportStreamApi";
import { FaqPage } from "./pages/support/faq/FaqPage";
import { DataDashboardWithAuth } from "./pages/data-dashboard/DataDashboard";
import MainLayout from "./layouts/MainLayout";
import { ReportDetailsWithAuth } from "./components/DataDashboard/ReportDetails/ReportDetails";
import { FacilitiesProvidersWithAuth } from "./components/DataDashboard/FacilitiesProviders/FacilitiesProviders";

export enum FeatureName {
    DAILY_DATA = "Daily Data",
    SUBMISSIONS = "Submissions",
    SUPPORT = "Support",
    ADMIN = "Admin",
    UPLOAD = "Upload",
    FACILITIES_PROVIDERS = "All facilities & providers",
    DATA_DASHBOARD = "Data Dashboard",
    REPORT_DETAILS = "Report Details",
}

export const appRoutes: RouteObject[] = [
    /* Public Site */
    {
        path: "/",
        element: <MainLayout />,
        children: [
            {
                path: "",
                index: true,
                element: <Home />,
                handle: {
                    isContentPage: true,
                },
            },
            {
                path: "/terms-of-service",
                element: <TermsOfService />,
                handle: {
                    isContentPage: true,
                },
            },
            {
                path: "/about",
                element: <About />,
                handle: {
                    isContentPage: true,
                },
            },
            {
                path: "/login",
                element: <Login />,
            },
            {
                path: "/login/callback",
                element: <LoginCallback />,
            },
            {
                path: "/sign-tos",
                element: <TermsOfServiceForm />,
                handle: {
                    isContentPage: true,
                },
            },
            {
                path: "/resources",
                children: [
                    {
                        path: "documentation",
                        children: [
                            {
                                path: "",
                                element: <DocumentationPage />,
                                index: true,
                                handle: {
                                    isContentPage: true,
                                },
                            },
                            { path: "data-model", element: <DataModelPage /> },
                            {
                                path: "responses-from-reportstream",
                                element: <ResponsesFromReportStreamPage />,
                                handle: {
                                    isContentPage: true,
                                },
                            },
                            {
                                path: "sample-payloads-and-output",
                                element: <SamplePayloadsAndOutputPage />,
                                handle: {
                                    isContentPage: true,
                                },
                            },
                        ],
                    },
                    {
                        path: "manage-public-key",
                        element: <ManagePublicKeyWithAuth />,
                    },
                    {
<<<<<<< HEAD
                        path: "reportstream-api",
                        element: <ReportStreamAPIPage />,
=======
                        path: "getting-started",
                        element: <GettingStartedPage />,
>>>>>>> 4d7514f2
                        handle: {
                            isContentPage: true,
                        },
                    },
                    {
                        path: "",
                        index: true,
                        element: <ResourcesPage />,
                        handle: {
                            isContentPage: true,
                        },
                    },
                    {
                        path: "*",
                        element: <Resources />,
                        handle: {
                            isContentPage: true,
                        },
                    },
                ],
            },
            {
                path: "/product/*",
                element: <Product />,
                handle: {
                    isContentPage: true,
                },
            },
            {
                path: "/support",
                children: [
                    {
                        path: "faq",
                        element: <FaqPage />,
                        handle: {
                            isContentPage: true,
                        },
                    },
                    {
                        path: "",
                        element: <Support />,
                        handle: {
                            isContentPage: true,
                        },
                    },
                ],
            },
            {
                path: "/file-handler/validate",
                element: <FileHandler />,
            },
            {
                path: "/daily-data",
                element: <DeliveriesWithAuth />,
            },
            {
                path: "/report-details/:reportId",
                element: <DeliveryDetailWithAuth />,
            },
            {
                path: "/upload",
                element: <UploadWithAuth />,
            },
            {
                path: "/submissions",
                children: [
                    {
                        path: "",
                        index: true,
                        element: <SubmissionsWithAuth />,
                    },
                    {
                        path: "/submissions/:actionId",
                        element: <SubmissionDetailsWithAuth />,
                    },
                ],
            },
            /* Data Dashboard pages */
            {
                path: "/data-dashboard",
                children: [
                    {
                        path: "",
                        element: <DataDashboardWithAuth />,
                        index: true,
                    },
                    {
                        path: "report-details/:reportId",
                        element: <ReportDetailsWithAuth />,
                    },
                    {
                        path: "facilities-providers",
                        element: <FacilitiesProvidersWithAuth />,
                    },
                ],
            },
            /* Admin pages */
            {
                path: "admin",
                children: [
                    {
                        path: "settings",
                        element: <AdminMainWithAuth />,
                    },
                    {
                        path: "new/org",
                        element: <AdminOrgNewWithAuth />,
                    },
                    {
                        path: "orgsettings/org/:orgname",
                        element: <AdminOrgEditWithAuth />,
                    },
                    {
                        path: "orgreceiversettings/org/:orgname/receiver/:receivername/action/:action",
                        element: <EditReceiverSettingsWithAuth />,
                    },
                    {
                        path: "orgsendersettings/org/:orgname/sender/:sendername/action/:action",
                        element: <EditSenderSettingsWithAuth />,
                    },
                    {
                        path: "orgnewsetting/org/:orgname/settingtype/:settingtype",
                        element: <NewSettingWithAuth />,
                    },
                    {
                        path: "lastmile",
                        element: <AdminLMFWithAuth />,
                    },
                    {
                        path: "send-dash",
                        element: <AdminReceiverDashWithAuth />,
                    },
                    {
                        path: "features",
                        element: <FeatureFlagUIWithAuth />,
                    },
                    {
                        path: "message-tracker",
                        element: <AdminMessageTrackerWithAuth />,
                    },
                    {
                        path: "value-sets",
                        children: [
                            {
                                path: "",
                                index: true,
                                element: <ValueSetsIndexWithAuth />,
                            },
                            {
                                path: ":valueSetName",
                                element: <ValueSetsDetailWithAuth />,
                            },
                        ],
                    },
                    {
                        path: "revisionhistory/org/:org/settingtype/:settingType",
                        element: <AdminRevHistoryWithAuth />,
                    },
                ],
            },
            {
                path: "/message-details/:id",
                element: <MessageDetailsWithAuth />,
            },
            /* Handles any undefined route */
            {
                path: "*",
                element: <ErrorNoPage />,
                handle: {
                    isContentPage: true,
                },
            },
        ],
    },
] satisfies RsRouteObject[];

export const router = createBrowserRouter(appRoutes);<|MERGE_RESOLUTION|>--- conflicted
+++ resolved
@@ -135,13 +135,12 @@
                         element: <ManagePublicKeyWithAuth />,
                     },
                     {
-<<<<<<< HEAD
                         path: "reportstream-api",
                         element: <ReportStreamAPIPage />,
-=======
+                    },
+                    {
                         path: "getting-started",
                         element: <GettingStartedPage />,
->>>>>>> 4d7514f2
                         handle: {
                             isContentPage: true,
                         },
