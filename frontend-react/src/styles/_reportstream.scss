@use "uswds-core" as *;
@use "uswds_custom_theme" as *;

// USWDS identifier

.prime-identifier {
    background-color: #f0f0f0;
    color: #1b1b1b;
}

.prime-identifier .prime-identifier__domain {
    color: #565c65;
}

.prime-identifier .prime-identifier__disclaimer a:link,
.prime-identifier .prime-identifier__disclaimer a:visited,
.prime-identifier .prime-identifier__disclaimer a:active {
    color: #1b1b1b;
}

.prime-identifier .prime-identifier__disclaimer a:hover {
    color: #71767a;
}

// Link visited color overrides
.rs-header-mark:visited {
    color: #1b1b1b;
}
.usa-link .usa-link:visited {
    .usa-button {
        color: white;
    }
    .usa-button .usa-button--outline {
        color: inherit;
    }
}

// Environment watermark above RS wordmark
.rs-oktapreview-watermark {
    transform: rotate(343deg);
    position: absolute;
    opacity: 0.6;
    top: 1em;
    color: crimson;
    overflow: hidden;
    font-weight: 900;
}

.prime-user-account {
    font-size: 0.88rem;
    vertical-align: middle;
    line-height: 1.25rem;
}

#okta-sign-in {
    margin-top: 0;
}

// RS hero

.rs-hero {
    background-color: #f0f0f0;
}

.rs-hero__flex-center {
    align-items: center;
}

// RS HERO - INDEX PAGES

.rs-hero__index {
    border-bottom: 1px solid color("base-lighter");
    padding-top: units(3);
    padding-bottom: units(4);
    margin-bottom: units(6);

    h1,
    h2 {
        margin-top: 0;
        margin-bottom: 0;
        padding: 0;
    }

    h2 {
        color: color("gray-cool-50");
        font-size: size("sans", "xl");
    }

    .heading-alt {
        font-size: size("sans", "xl");
        @include u-text("bold");
        margin-top: 0;
        margin-bottom: 0;
        padding: 0;

        span {
            color: color("gray-cool-50");
        }
    }
}

@media (max-width: $tablet) {
    .rs-hero__index {
        padding-top: 0;

        h1,
        h2 {
            line-height: line-height("heading", 2);
        }
    }
}

// Tables

.prime-table {
    width: 100%;
}

.prime-table thead th {
    border-bottom: 2px solid;
}

.prime-table tbody td,
.prime-table tbody th {
    border-color: #dfe1e2;
}

h3 img[src*="svg"] {
    vertical-align: text-top;
    margin-right: 5px;
    float: left;
}

/// actions
.rb-container {
    margin: auto;
    display: block;
    position: relative;
}

.rb-container ul.rb {
    margin: 0 0;
    padding: 0;
    display: inline-block;
}

.rb-container ul.rb li {
    list-style: none;
    margin: auto;
    min-height: 50px;
    border-left: 1px dashed #000;
    padding: 0 0 20px 30px;
    position: relative;
}

.rb-container ul.rb li:last-child {
    border-left: 0;
}

.rb-container ul.rb li::before {
    position: absolute;
    left: -10px;
    content: " ";
    border: 8px solid rgba(0, 0, 0, 1);
    border-radius: 500%;
    background: #000000;
    height: 20px;
    width: 20px;
}

ul.rb li .timestamp {
    position: relative;
    font-weight: bold;
}

// Page styles
// Content pages for documentation, support, etc

.rs-documentation {
    h1,
    h2,
    h3,
    h4,
    h5,
    h6,
    p,
    ul,
    ol,
    .usa-alert,
    blockquote {
        @include u-measure(6);
    }

    h1 {
        margin: 0;
    }

    h2 {
        font-size: size("sans", "lg");
        @include u-text("normal");
        color: color("base");
    }

    section,
    hr {
        border-top: 1px solid color("base-lighter");
        margin-top: units(4);
        padding-top: units(3);
    }
    // for achieving the same as the above <section> class, but in .md content
    hr {
        height: 1px;
        border-right: none;
        border-bottom: none;
        border-left: none;
    }

    h3 {
        margin-top: 0;
        font-size: size("sans", "lg");
    }

    blockquote {
        background-color: color("base-lightest");
        padding: units(1) units(3);
        margin: units(3) 0 units(3) 0;
        width: inherit;
    }
}

.rs-documentation__values {
    code {
        display: inline-block;
        padding-left: units(1);
        padding-right: units(1);
        border-radius: 2px;
        @include u-bg("gray-5");
        @include u-text("gray-90");
    }

    .value-list {
        list-style: none;
        margin: 0;
        padding: 0;

        li {
            margin: 0 0 units(1) 0;
        }
    }
}

.rs-blockquote__documentation {
    @include u-bg("base-lightest");
    @include u-padding-x(3);
    @include u-padding-y(1);
    @include u-margin(0);
}

.rs-process-list__documentation {
    img {
        display: block;
        max-width: 15rem;
        @include u-border(1px, "base-lighter");
        margin-top: units(4);
    }
}

// Where we're live

.rs-livestate-two-column {
    list-style: unset;
    overflow: hidden;
    column-count: 2;
    column-gap: 1.25em;
}

.rs-livestate-two-column > * {
    list-style: unset;
    display: inline-block;
    width: 80%;
    padding-bottom: 0.5em;
}

// Forms

/* tweak toaster notifications - other variables can be found by search node_modules for `--toastify-toast-width`  */
:root {
    --toastify-toast-width: 600px;
    --rs-compare-modal-width: 87em;
    --rs-compare-modal-height: 45em;
    --rs-zindex-top: 999;
}

.rs-spinner {
    display: inline-flex;
    align-items: center;
    justify-content: left;

    .rs-spinner-fullpage {
        justify-content: center;
        height: calc(100vh - 230px);
    }

    .rs-spinner-tiny {
        zoom: 0.2;
        display: inline-flex;
        align-content: center;
    }
}

.usa-modal-wrapper {
    &.is-visible {
        z-index: var(--rs-zindex-top); // default is 99999, want toast over top.
    }
}

.rs-compare-modal {
    max-width: calc(var(--rs-compare-modal-width));
    height: var(--rs-compare-modal-height + 12em);
    .usa-modal__main {
        width: 100%;
        max-width: 90em;
        padding: 0;
    }
    .usa-modal__content {
        padding: 1em;
    }
    .usa-modal__heading {
        margin: 0;
    }
    .usa-modal__close {
        margin: 0;
        position: absolute;
        top: 0;
    }
}

.rs-editable-compare-container {
    max-width: calc(var(--rs-compare-modal-width) - 2em);
    height: calc(var(--rs-compare-modal-height) - 12em);
    display: flex;
    position: relative;
}

/* both left and right sides need to look the same */
.rs-editable-compare-base {
    width: 100%;
    height: calc(var(--rs-compare-modal-height) - 14em);
    overflow: auto;
    margin: 0.5em;
    line-height: 1.5em;
    white-space: pre-wrap;
    tab-size: 2;
    font-family: monospace;
    font-size: 105%;
    color: black;
    background-color: rgba(0, 0, 0, 0); /* show the highlight behind it */
}

/* just the right side (has two child divs overlapping aligned) */
.rs-editable-stacked-container {
    display: grid; /* positioning the background and edit on top of each other */
    grid-template-areas: "inner-div";
    place-items: center;
    width: 50%;
    -webkit-text-size-adjust: none;
}

.rs-editable-compare-background {
    grid-area: inner-div;
    color: transparent; /* hide font we only want background colors */
    border: 2px rgba(0, 0, 0, 0) solid; /* takes up same exact same space, just invisible */

    // enable these to debug alignment.
    // color: rgba(255,0,0,0.5); /* hide font we only want background colors */
    // border: 2px rgba(255,0,0,0.5) solid;    /* takes up same exact same space, just invisible */
    width: 100%;
    z-index: 2;
    pointer-events: none;
    mark,
    s {
        color: transparent;
    }
}

.differ-marks {
    mark {
        border-radius: 3px;
        background-color: rgba(
            255,
            200,
            0,
            0.25
        ); /* transparent allows nested tags to be darker */
    }
    /* the `<s>` tag is used for errors, technically it's strikethrough but shouldn't used for that.
       alternate could be `<var>`?  `<del>` and `<ins>` have paragraph issues
     */
    s {
        text-decoration: none; /* not required, but adding makes it clear we're not using strikethrough */
        border-radius: 3px;
        background-color: rgba(
            255,
            0,
            0,
            0.25
        ); /* transparent allows nested tags to be darker */
    }
}

/* just the left side */
.rs-editable-compare-static {
    grid-area: inner-div;
    border: 2px #8d8d8dff solid;
    width: 100%;
    z-index: 3;
}

.rs-editable-compare-edit {
    grid-area: inner-div;
    border: 2px #0087ff solid;
    width: 100%;
    z-index: 3;
}

.rs-alert-toast {
    z-index: var(--rs-zindex-top + 1);
}

.rs-resend-modal {
    max-width: 80vw;
    max-height: 50em;
    height: 90vh;
    overflow-y: auto;

    .usa-modal__main {
        max-width: revert;
        padding: 2.25em 0.5em 1.25em 0.5em;
    }
    .usa-modal__content {
        padding: 2.5em;
    }
    .usa-modal__heading {
        font-weight: bold;
        font-size: larger;
        color: color("base-darker");
    }
    .usa-modal__close {
        margin: 0;
        position: absolute;
        top: 0;
    }
    .rs-resend-textarea {
        height: 14em;
        overflow-y: scroll;
    }
    .rs-resend-textarea-2x {
        height: 28em;
        overflow-y: scroll;
    }
    .rs-resend-textarea-boarder {
        border: color("base-dark") 1px solid;
    }
    .rs-resend-label {
        font-weight: bolder;
    }
}

.rs-resendmarker {
    font-size: large;
    cursor: default;
}

// combined from parts from /node_modules/@fortawesome/fontawesome-svg-core/styles.css
.rs-fa-right-left-icon {
    color: #005ea2;
    overflow: visible !important;
    zoom: 0.5;
}

.rs-input {
    word-break: break-all;
    max-width: 100vw;
}

.rs-full-width-form {
    max-width: 100%;
    .usa-file-input {
        max-width: 100%;
    }

    label {
        max-width: 100%;
    }
}

.rs-wordbreak-force {
    word-break: break-word;
    overflow-wrap: break-word;
}

.fixed-tooltip {
    background: transparent;
    color: #005ea2;
    font-size: large;
    padding: 0;
}

.fixed-tooltip:hover {
    background: transparent;
    color: #005ea2;
}

.flex-justify-between {
    justify-content: space-between;
}

.rs-sortable-header:hover {
    cursor: pointer;
}

pre {
    background: rgba(201, 201, 201, 0.47);
    color: black;
    white-space: pre-wrap;
    padding: 1.33rem;
    border-radius: 1rem;
}

.rs-pagination-no-button {
    @include u-bg("white");
    cursor: pointer;
}

.rs-pagination-arrow-button {
    align-items: center;
    display: inline-flex;
}

/* used by the receiver dashboard
    SEE diagrams in AdminRecieverDashboard to understand layout */
.rs-admindash-component {
    display: contents;
    border-bottom: #5d5d52 1px solid;

    .perreceiver-row {
        flex-wrap: nowrap;
        width: 100%;
        border-top: #5d5d52 1px solid;
        padding-top: 2px;

        .title-column {
            width: 12em;
            min-width: 12em;
            height: 5em;
            overflow: hidden;

            .title-text {
                flex-wrap: nowrap;
                text-overflow: ellipsis;
                font-weight: bolder;
                font-size: small;
                line-height: 150%;
                min-height: 4.5em;
                background-color: white;
                margin: 0.25em;
                padding: 0.5em;
            }
        }

        .week-column {
            flex-wrap: nowrap;
            padding-left: 3px;
            padding-right: 3px;

            .perday-component {
                width: 8em;
                height: 5em;
                flex-wrap: nowrap;
                padding-left: 0.25em;
                padding-right: 0;
                overflow: hidden;

                .title-row {
                    flex-wrap: nowrap;
                    font-size: smaller;
                    font-weight: bold;
                    background-color: white;
                    margin: 6px;
                }

                .slices-row {
                    display: grid;
                    height: 3em;

                    .slice {
                        border-radius: 0.5em;
                        border: solid 0.05em #2f2f2f;
                        cursor: pointer; /* success-undefined removes */
                    }
                }

                .slices-row-12 {
                    /** https://developer.mozilla.org/en-US/docs/Web/CSS/grid-template-columns **/
                    grid-template-columns: repeat(13, 7.4%);
                }

                .slices-row-4 {
                    grid-template-columns: repeat(4, 24%);
                }
            }
        }

        .horizontal-scroll {
            scroll-margin: 0;
            overflow-x: scroll; // auto;
            overflow-y: clip;
            width: 100%;
        }

        .success-undefined {
            background-color: rgb(190, 190, 190);
            cursor: default !important;
        }

        .success-all {
            /* color bind friendly */
            background-color: var(--toastify-color-success);
        }

        .failure-all {
            background-color: var(--toastify-color-error);
        }

        .success-mixed {
            background: repeating-linear-gradient(
                45deg,
                #ffffff,
                var(--toastify-color-success) 10px,
                #ffffff 10px,
                var(--toastify-color-error) 30px
            );
        }

        .success-result-hidden {
            opacity: 30%;
        }
    }

    /* this is added to slice cells when an error search is done and a cell doesn't match */
    .is-hidden {
        display: none;
        cursor: none;
    }
}

.rs-admindash-modal {
    /* these are based on the width and height available */
    max-width: 90vw;
    height: 90vh;
    overflow-y: auto;

    .usa-modal__main {
        width: 100%;
        max-width: 90vw;
        padding: 0;
    }

    .rs-admindash-modal-container {
        .modal-info-title {
            font-size: larger;
            font-weight: bolder;
            background-color: #2e2e2e;
            color: white;
            padding: 7px;
        }

        .modal-info-title-resend {
            background-color: var(--toastify-color-success);
        }

        .modal-info-row {
            flex-wrap: nowrap;
        }

        .modal-info-label {
            width: 25em;
            font-weight: bolder;
            color: #2e2e2e;
            text-align: right;
            padding: 0.2em;
        }

        .modal-info-value {
            width: 120em;
            padding: 0.2em;
        }

        .success-all {
            color: var(--toastify-color-success);
        }

        .failure-all {
            color: var(--toastify-color-error);
        }
    }
}

.rs-admindash-warn-font {
    color: var(--toastify-color-error);
    font-weight: bold;
}

/* for dashboards, unbounded width is a nice feature */
.rs-container-unbounded {
    max-width: fit-content !important;
}

.rs-maxwidth-vw80 {
    max-width: 80vw;
}

.rs-no-padding {
    padding: 0;
}

.rs-mono-font {
    font-family: monospace;
}

.rs-cursor-arrow {
    cursor: pointer;
}

.rs-revision-history {
    width: max-content;
    min-width: 60vw;
    .rs-static-compare-base {
        @extend .rs-editable-compare-base;
        margin: 0;
        height: calc(var(--rs-compare-modal-height) - 11em);
    }
    .rs-list-diffs-container {
        height: 25em;
        color: white;
        .rs-accord-list-row {
            .rs-accord {
                overflow-x: hidden;
            }

            .rs-list-diffs-items {
                width: 50%;
                height: 25em;
                overflow-y: scroll;
                overflow-x: clip;
                border-width: 1px;
                border-style: solid;
                border-color: #005ea2;

                .rs-accord-row-selected {
                    background-color: #005ea2;
                    color: white;
                    font-weight: bolder;
                }
            }

            /** controlled by the headingLevel prop **/
            h5 {
                font-size: 0.8em;
            }
        }
    }
}

.rs-table-column-minwidth {
    min-width: 12rem;
}

.rs-width-100 {
    width: 100%;
}

.rs-max-width-100-important {
    max-width: 100% !important;
}

.rs-margin-top-auto-important {
    margin-top: auto !important;
}

<<<<<<< HEAD
/** 
 * Allows automatic counter numbers in process-list style
 */
@mixin numbered($counter) {
    &::before {
        @include u-flex("row", "align-center", "justify-center");
        $half-of-font-size: -0.4rem;
        @include u-circle($theme-process-list-counter-size);
        background-color: color($theme-process-list-counter-background-color);
        border: units($theme-process-list-counter-border-width) solid
            color($theme-process-list-counter-border-color);
        box-shadow: 0 0 0 units($theme-process-list-counter-gap-width)
            color($theme-process-list-counter-gap-color);
        color: color($theme-process-list-counter-text-color);
        content: counter($counter, decimal);
        counter-increment: $counter;
        display: inline-flex;
        font-family: family($theme-process-list-counter-font-family);
        font-size: size(
            $theme-process-list-counter-font-family,
            $theme-process-list-counter-font-size
        );
        font-weight: font-weight("bold");
        height: units($theme-process-list-counter-size);
        line-height: lh($theme-process-list-counter-font-family, 1);
        width: units($theme-process-list-counter-size);
        margin: $half-of-font-size 18px 0 0;
    }
}

html {
    counter-reset: h2;
}

h2.rs-numbered {
    @include numbered(h2);
=======
.faq-wrapper {
    .heading {
        h3 {
            padding-bottom: 20px;
            color: #71767a;
            font-weight: 500;
        }
    }

    section {
        margin-top: 30px;
        border-top: 1px solid #dfe1e2;
    }

    h3 {
        font-size: 22px;
    }

    h4 {
        margin-top: 40px;
    }
>>>>>>> 7cffd536
}<|MERGE_RESOLUTION|>--- conflicted
+++ resolved
@@ -788,7 +788,6 @@
     margin-top: auto !important;
 }
 
-<<<<<<< HEAD
 /** 
  * Allows automatic counter numbers in process-list style
  */
@@ -825,7 +824,7 @@
 
 h2.rs-numbered {
     @include numbered(h2);
-=======
+}
 .faq-wrapper {
     .heading {
         h3 {
@@ -847,5 +846,4 @@
     h4 {
         margin-top: 40px;
     }
->>>>>>> 7cffd536
 }