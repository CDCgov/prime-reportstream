// AutoUpdateFileChromatic
@use "uswds-core" as *;
@use "uswds_custom_theme" as *;
@use "alternate" as *;

// USWDS identifier

.prime-identifier {
    background-color: #f0f0f0;
    color: #1b1b1b;
}

.prime-identifier .prime-identifier__domain {
    color: #565c65;
}

.prime-identifier .prime-identifier__disclaimer a:link,
.prime-identifier .prime-identifier__disclaimer a:visited,
.prime-identifier .prime-identifier__disclaimer a:active {
    color: #1b1b1b;
}

.prime-identifier .prime-identifier__disclaimer a:hover {
    color: #71767a;
}

// Link visited color overrides
.rs-header-mark:visited {
    color: #1b1b1b;
}
.usa-link .usa-link:visited {
    .usa-button {
        color: white;
    }
    .usa-button .usa-button--outline {
        color: inherit;
    }
}

// Environment watermark above RS wordmark
.rs-oktapreview-watermark {
    transform: rotate(343deg);
    position: absolute;
    opacity: 0.6;
    top: 1em;
    color: crimson;
    overflow: hidden;
    font-weight: 900;
}

.prime-user-account {
    font-size: 0.88rem;
    vertical-align: middle;
    line-height: 1.25rem;
}

#okta-sign-in {
    margin-top: 0;
}

// RS HERO - INDEX PAGES

.rs-hero__index {
    border-bottom: 1px solid color("base-lighter");
    padding-top: units(3);
    padding-bottom: units(4);
    margin-bottom: units(6);

    h1,
    h2 {
        margin-top: 0;
        margin-bottom: 0;
        padding: 0;
    }

    h2 {
        color: color("gray-cool-50");
        font-size: size("sans", "xl");
    }

    .heading-alt {
        font-size: size("sans", "xl");
        @include u-text("bold");
        margin-top: 0;
        margin-bottom: 0;
        padding: 0;

        span {
            color: color("gray-cool-50");
        }
    }
}

@media (max-width: $tablet) {
    .rs-hero__index {
        padding-top: 0;

        h1,
        h2 {
            line-height: line-height("heading", 2);
        }
    }
}

// Tables

.prime-table {
    width: 100%;
}

.prime-table thead th {
    border-bottom: 2px solid;
}

.prime-table tbody td,
.prime-table tbody th {
    border-color: #dfe1e2;
}

h3 img[src*="svg"] {
    vertical-align: text-top;
    margin-right: 5px;
    float: left;
}

/// actions
.rb-container {
    margin: auto;
    display: block;
    position: relative;
}

.rb-container ul.rb {
    margin: 0 0;
    padding: 0;
    display: inline-block;
}

.rb-container ul.rb li {
    list-style: none;
    margin: auto;
    min-height: 50px;
    border-left: 1px dashed #000;
    padding: 0 0 20px 30px;
    position: relative;
}

.rb-container ul.rb li:last-child {
    border-left: 0;
}

.rb-container ul.rb li::before {
    position: absolute;
    left: -10px;
    content: " ";
    border: 8px solid rgba(0, 0, 0, 1);
    border-radius: 500%;
    background: #000000;
    height: 20px;
    width: 20px;
}

ul.rb li .timestamp {
    position: relative;
    font-weight: bold;
}

// Page styles
// Content pages for documentation, support, etc

.rs-documentation {
    h1,
    h2,
    h3,
    h4,
    h5,
    h6,
    p,
    ul,
    ol,
    .usa-alert,
    blockquote {
        @include u-measure(6);
    }

    h1 {
        margin: 0;
    }

    h2 {
        font-size: size("sans", "lg");
        @include u-text("normal");
        color: color("base");
    }

    section,
    hr {
        border-top: 1px solid color("base-lighter");
        margin-top: units(4);
        padding-top: units(3);
    }
    // for achieving the same as the above <section> class, but in .md content
    hr {
        height: 1px;
        border-right: none;
        border-bottom: none;
        border-left: none;
    }

    h3 {
        margin-top: 0;
        font-size: size("sans", "lg");
    }

    blockquote {
        background-color: color("base-lightest");
        padding: units(1) units(3);
        margin: units(3) 0 units(3) 0;
        width: inherit;
    }
}

.rs-documentation__values {
    code {
        display: inline-block;
        padding-left: units(1);
        padding-right: units(1);
        border-radius: 2px;
        @include u-bg("gray-5");
        @include u-text("gray-90");
    }

    .value-list {
        list-style: none;
        margin: 0;
        padding: 0;

        li {
            margin: 0 0 units(1) 0;
        }
    }
}

.rs-blockquote__documentation {
    @include u-bg("base-lightest");
    @include u-padding-x(3);
    @include u-padding-y(1);
    @include u-margin(0);
}

.rs-process-list__documentation {
    img {
        display: block;
        max-width: 15rem;
        @include u-border(1px, "base-lighter");
        margin-top: units(4);
    }
}

// Where we're live

.rs-livestate-two-column {
    list-style: unset;
    overflow: hidden;
    column-count: 2;
    column-gap: 1.25em;
}

.rs-livestate-two-column > * {
    list-style: unset;
    display: inline-block;
    width: 80%;
    padding-bottom: 0.5em;
}

// Forms

/* tweak toaster notifications - other variables can be found by search node_modules for `--toastify-toast-width`  */
:root {
    --toastify-toast-width: 600px;
    --rs-compare-modal-width: 87em;
    --rs-compare-modal-height: 45em;
    --rs-zindex-top: 999;
}

.rs-spinner {
    display: inline-flex;
    align-items: center;
    justify-content: left;

    .rs-spinner-fullpage {
        justify-content: center;
        height: calc(100vh - 230px);
    }

    .rs-spinner-tiny {
        zoom: 0.2;
        display: inline-flex;
        align-content: center;
    }
}

.usa-modal-wrapper {
    &.is-visible {
        z-index: var(--rs-zindex-top); // default is 99999, want toast over top.
    }
}

.rs-compare-modal {
    max-width: calc(var(--rs-compare-modal-width));
    height: var(--rs-compare-modal-height + 12em);
    .usa-modal__main {
        width: 100%;
        max-width: 90em;
        padding: 0;
    }
    .usa-modal__content {
        padding: 1em;
    }
    .usa-modal__heading {
        margin: 0;
    }
    .usa-modal__close {
        margin: 0;
        position: absolute;
        top: 0;
    }
}

.rs-editable-compare-container {
    max-width: calc(var(--rs-compare-modal-width) - 2em);
    height: calc(var(--rs-compare-modal-height) - 12em);
    display: flex;
    position: relative;
}

/* both left and right sides need to look the same */
.rs-editable-compare-base {
    width: 100%;
    height: calc(var(--rs-compare-modal-height) - 14em);
    overflow: auto;
    margin: 0.5em;
    line-height: 1.5em;
    white-space: pre-wrap;
    tab-size: 2;
    font-family: monospace;
    font-size: 105%;
    color: black;
    background-color: rgba(0, 0, 0, 0); /* show the highlight behind it */
}

/* just the right side (has two child divs overlapping aligned) */
.rs-editable-stacked-container {
    display: grid; /* positioning the background and edit on top of each other */
    grid-template-areas: "inner-div";
    place-items: center;
    width: 50%;
    -webkit-text-size-adjust: none;
}

.rs-editable-compare-background {
    grid-area: inner-div;
    color: transparent; /* hide font we only want background colors */
    border: 2px rgba(0, 0, 0, 0) solid; /* takes up same exact same space, just invisible */

    // enable these to debug alignment.
    // color: rgba(255,0,0,0.5); /* hide font we only want background colors */
    // border: 2px rgba(255,0,0,0.5) solid;    /* takes up same exact same space, just invisible */
    width: 100%;
    z-index: 2;
    pointer-events: none;
    mark,
    s {
        color: transparent;
    }
}

.differ-marks {
    mark {
        border-radius: 3px;
        background-color: rgba(
            255,
            200,
            0,
            0.25
        ); /* transparent allows nested tags to be darker */
    }
    /* the `<s>` tag is used for errors, technically it's strikethrough but shouldn't used for that.
       alternate could be `<var>`?  `<del>` and `<ins>` have paragraph issues
     */
    s {
        text-decoration: none; /* not required, but adding makes it clear we're not using strikethrough */
        border-radius: 3px;
        background-color: rgba(
            255,
            0,
            0,
            0.25
        ); /* transparent allows nested tags to be darker */
    }
}

/* just the left side */
.rs-editable-compare-static {
    grid-area: inner-div;
    border: 2px #8d8d8dff solid;
    width: 100%;
    z-index: 3;
}

.rs-editable-compare-edit {
    grid-area: inner-div;
    border: 2px #0087ff solid;
    width: 100%;
    z-index: 3;
}

.rs-alert-toast {
    z-index: var(--rs-zindex-top + 1);
}

.rs-resend-modal {
    max-width: 80vw;
    max-height: 50em;
    height: 90vh;
    overflow-y: auto;

    .usa-modal__main {
        max-width: revert;
        padding: 2.25em 0.5em 1.25em 0.5em;
    }
    .usa-modal__content {
        padding: 2.5em;
    }
    .usa-modal__heading {
        font-weight: bold;
        font-size: larger;
        color: color("base-darker");
    }
    .usa-modal__close {
        margin: 0;
        position: absolute;
        top: 0;
    }
    .rs-resend-textarea {
        height: 14em;
        overflow-y: scroll;
    }
    .rs-resend-textarea-2x {
        height: 28em;
        overflow-y: scroll;
    }
    .rs-resend-textarea-boarder {
        border: color("base-dark") 1px solid;
    }
    .rs-resend-label {
        font-weight: bolder;
    }
}

.rs-resendmarker {
    font-size: large;
    cursor: default;
}

// combined from parts from /node_modules/@fortawesome/fontawesome-svg-core/styles.css
.rs-fa-right-left-icon {
    color: #005ea2;
    overflow: visible !important;
    zoom: 0.5;
}

.rs-input {
    word-break: break-all;
    max-width: 100vw;
}

.rs-full-width-form {
    max-width: 100%;
    .usa-file-input {
        max-width: 100%;
    }

    label {
        max-width: 100%;
    }
}

.rs-wordbreak-force {
    word-break: break-word;
    overflow-wrap: break-word;
}

.fixed-tooltip {
    background: transparent;
    color: #005ea2;
    font-size: large;
    padding: 0;
}

.fixed-tooltip:hover {
    background: transparent;
    color: #005ea2;
}

.flex-justify-between {
    justify-content: space-between;
}

.rs-sortable-header:hover {
    cursor: pointer;
}

pre {
    background: rgba(201, 201, 201, 0.47);
    color: black;
    white-space: pre-wrap;
    padding: 1.33rem;
    border-radius: 1rem;
}

.rs-pagination-no-button {
    @include u-bg("white");
    cursor: pointer;
}

.rs-pagination-arrow-button {
    align-items: center;
    display: inline-flex;
}

/* used by the receiver dashboard
    SEE diagrams in AdminRecieverDashboard to understand layout */
.rs-admindash-component {
    display: contents;
    border-bottom: #5d5d52 1px solid;

    .perreceiver-row {
        flex-wrap: nowrap;
        width: 100%;
        border-top: #5d5d52 1px solid;
        padding-top: 2px;

        .title-column {
            width: 12em;
            min-width: 12em;
            height: 5em;
            overflow: hidden;

            .title-text {
                flex-wrap: nowrap;
                text-overflow: ellipsis;
                font-weight: bolder;
                font-size: small;
                line-height: 150%;
                min-height: 4.5em;
                background-color: white;
                margin: 0.25em;
                padding: 0.5em;
            }
        }

        .week-column {
            flex-wrap: nowrap;
            padding-left: 3px;
            padding-right: 3px;

            .perday-component {
                width: 8em;
                height: 5em;
                flex-wrap: nowrap;
                padding-left: 0.25em;
                padding-right: 0;
                overflow: hidden;

                .title-row {
                    flex-wrap: nowrap;
                    font-size: smaller;
                    font-weight: bold;
                    background-color: white;
                    margin: 6px;
                }

                .slices-row {
                    display: grid;
                    height: 3em;

                    .slice {
                        border-radius: 0.5em;
                        border: solid 0.05em #2f2f2f;
                        cursor: pointer; /* success-undefined removes */
                    }
                }

                .slices-row-12 {
                    /** https://developer.mozilla.org/en-US/docs/Web/CSS/grid-template-columns **/
                    grid-template-columns: repeat(13, 7.4%);
                }

                .slices-row-4 {
                    grid-template-columns: repeat(4, 24%);
                }
            }
        }

        .horizontal-scroll {
            scroll-margin: 0;
            overflow-x: scroll; // auto;
            overflow-y: clip;
            width: 100%;
        }

        .success-undefined {
            background-color: rgb(190, 190, 190);
            cursor: default !important;
        }

        .success-all {
            /* color bind friendly */
            background-color: var(--toastify-color-success);
        }

        .failure-all {
            background-color: var(--toastify-color-error);
        }

        .success-mixed {
            background: repeating-linear-gradient(
                45deg,
                #ffffff,
                var(--toastify-color-success) 10px,
                #ffffff 10px,
                var(--toastify-color-error) 30px
            );
        }

        .success-result-hidden {
            opacity: 30%;
        }
    }

    /* this is added to slice cells when an error search is done and a cell doesn't match */
    .is-hidden {
        display: none;
        cursor: none;
    }
}

.rs-admindash-modal {
    /* these are based on the width and height available */
    max-width: 90vw;
    height: 90vh;
    overflow-y: auto;

    .usa-modal__main {
        width: 100%;
        max-width: 90vw;
        padding: 0;
    }

    .rs-admindash-modal-container {
        .modal-info-title {
            font-size: larger;
            font-weight: bolder;
            background-color: #2e2e2e;
            color: white;
            padding: 7px;
        }

        .modal-info-title-resend {
            background-color: var(--toastify-color-success);
        }

        .modal-info-row {
            flex-wrap: nowrap;
        }

        .modal-info-label {
            width: 25em;
            font-weight: bolder;
            color: #2e2e2e;
            text-align: right;
            padding: 0.2em;
        }

        .modal-info-value {
            width: 120em;
            padding: 0.2em;
        }

        .success-all {
            color: var(--toastify-color-success);
        }

        .failure-all {
            color: var(--toastify-color-error);
        }
    }
}

.rs-admindash-warn-font {
    color: var(--toastify-color-error);
    font-weight: bold;
}

/* for dashboards, unbounded width is a nice feature */
.rs-container-unbounded {
    max-width: fit-content !important;
}

.rs-maxwidth-vw80 {
    max-width: 80vw;
}

.rs-no-padding {
    padding: 0;
}

.rs-mono-font {
    font-family: monospace;
}

.rs-cursor-arrow {
    cursor: pointer;
}

.rs-revision-history {
    width: max-content;
    min-width: 60vw;
    .rs-static-compare-base {
        @extend .rs-editable-compare-base;
        margin: 0;
        height: calc(var(--rs-compare-modal-height) - 11em);
    }
    .rs-list-diffs-container {
        height: 25em;
        color: white;
        .rs-accord-list-row {
            .rs-accord {
                overflow-x: hidden;
            }

            .rs-list-diffs-items {
                width: 50%;
                height: 25em;
                overflow-y: scroll;
                overflow-x: clip;
                border-width: 1px;
                border-style: solid;
                border-color: #005ea2;

                .rs-accord-row-selected {
                    background-color: #005ea2;
                    color: white;
                    font-weight: bolder;
                }
            }

            /** controlled by the headingLevel prop **/
            h5 {
                font-size: 0.8em;
            }
        }
    }
}

.rs-table-column-minwidth {
    min-width: 12rem;
}

.rs-width-100 {
    width: 100%;
}

.rs-max-width-100-important {
    max-width: 100% !important;
}

.rs-margin-top-auto-important {
    margin-top: auto !important;
}

/**
 * Allows automatic counter numbers in process-list style
 */
@mixin numbered($counter) {
    &::before {
        @include u-flex("row", "align-center", "justify-center");
        $half-of-font-size: -0.4rem;
        @include u-circle($theme-process-list-counter-size);
        background-color: color($theme-process-list-counter-background-color);
        border: units($theme-process-list-counter-border-width) solid
            color($theme-process-list-counter-border-color);
        box-shadow: 0 0 0 units($theme-process-list-counter-gap-width)
            color($theme-process-list-counter-gap-color);
        color: color($theme-process-list-counter-text-color);
        content: counter($counter, decimal);
        counter-increment: $counter;
        display: inline-flex;
        font-family: family($theme-process-list-counter-font-family);
        font-size: size(
            $theme-process-list-counter-font-family,
            $theme-process-list-counter-font-size
        );
        font-weight: font-weight("bold");
        height: units($theme-process-list-counter-size);
        line-height: lh($theme-process-list-counter-font-family, 1);
        width: units($theme-process-list-counter-size);
        margin: $half-of-font-size 18px 0 0;
    }
}

html {
    counter-reset: h2;
}

h2.rs-numbered {
    @include numbered(h2);
}
.faq-wrapper {
    .heading {
        h3 {
            padding-bottom: 20px;
            color: #71767a;
            font-weight: 500;
        }
    }

    section {
        margin-top: 30px;
        border-top: 1px solid #dfe1e2;
    }

    h3 {
        font-size: 22px;
    }

    h4 {
        margin-top: 40px;
    }
}

main {
    @include u-display("flex");
    @include u-flex("justify");
    @include u-flex("align-start");
}

.rs-style {
    /*
    * CMS-type pages use a smaller default width
    */
    &--content {
        main {
            @include grid-container("desktop-lg");

            // Smaller font for content alerts
            .usa-alert {
                @include u-font-size("sans", "xs");
            }
        }
    }

    /*
    * Full-width pages currently designed to be flush between the
    * viewport and page's header/main/footer grid
    */
    &--full-width {
        main {
            @include grid-container("full");
            @include u-padding(0);

            /*
            * Make flush across all screen sizes
            */
            @media screen and (min-width: 0) {
                & {
                    @include u-padding(0, !important);
                }
            }
        }

        #site-header {
            margin-bottom: unset;
        }
    }

    /*
    * Automatic alternate color scheme application to specifically
    * targettable areas. Ambigous areas will require manual application.
    */
    &--alternate {
        #site-header .usa-nav-container {
            @include u-rs-style-alternate-container;

<<<<<<< HEAD
            &,
            & .usa-nav {
                a:not(.usa-button),
                a:not(.usa-button):visited {
                    @include u-rs-style-alternate-color;
=======
            .usa-logo,
            .usa-nav {
                a:not(.usa-button) {
                    @include u-rs-style-alternate-nav-link;
>>>>>>> d5437822
                }
            }
        }
    }
}<|MERGE_RESOLUTION|>--- conflicted
+++ resolved
@@ -893,18 +893,10 @@
         #site-header .usa-nav-container {
             @include u-rs-style-alternate-container;
 
-<<<<<<< HEAD
-            &,
-            & .usa-nav {
-                a:not(.usa-button),
-                a:not(.usa-button):visited {
-                    @include u-rs-style-alternate-color;
-=======
             .usa-logo,
             .usa-nav {
                 a:not(.usa-button) {
                     @include u-rs-style-alternate-nav-link;
->>>>>>> d5437822
                 }
             }
         }
