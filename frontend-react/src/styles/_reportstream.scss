// AutoUpdateFileChromatic
@use "uswds-core" as *;
@use "uswds_custom_theme" as *;
@use "alternate" as *;

// USWDS identifier

.prime-identifier {
    background-color: #f0f0f0;
    color: #1b1b1b;
}

.prime-identifier .prime-identifier__domain {
    color: #565c65;
}

.prime-identifier .prime-identifier__disclaimer a:link,
.prime-identifier .prime-identifier__disclaimer a:visited,
.prime-identifier .prime-identifier__disclaimer a:active {
    color: #1b1b1b;
}

.prime-identifier .prime-identifier__disclaimer a:hover {
    color: #71767a;
}

// Link visited color overrides
.rs-header-mark:visited {
    color: #1b1b1b;
}
.usa-link .usa-link:visited {
    .usa-button {
        color: white;
    }
    .usa-button .usa-button--outline {
        color: inherit;
    }
}

// Environment watermark above RS wordmark
.rs-oktapreview-watermark {
    transform: rotate(343deg);
    position: absolute;
    opacity: 0.6;
    top: 1em;
    color: crimson;
    overflow: hidden;
    font-weight: 900;
}

.prime-user-account {
    font-size: 0.88rem;
    vertical-align: middle;
    line-height: 1.25rem;
}

#okta-sign-in {
    margin-top: 0;
}

// RS HERO - INDEX PAGES

.rs-hero__index {
    border-bottom: 1px solid color("base-lighter");
    padding-top: units(3);
    padding-bottom: units(4);
    margin-bottom: units(6);

    h1,
    h2 {
        margin-top: 0;
        margin-bottom: 0;
        padding: 0;
    }

    h2 {
        color: color("gray-cool-50");
        font-size: size("sans", "xl");
    }

    .heading-alt {
        font-size: size("sans", "xl");
        @include u-text("bold");
        margin-top: 0;
        margin-bottom: 0;
        padding: 0;

        span {
            color: color("gray-cool-50");
        }
    }
}

@media (max-width: $tablet) {
    .rs-hero__index {
        padding-top: 0;

        h1,
        h2 {
            line-height: line-height("heading", 2);
        }
    }
}

// Tables

.prime-table {
    width: 100%;
}

.prime-table thead th {
    border-bottom: 2px solid;
}

.prime-table tbody td,
.prime-table tbody th {
    border-color: #dfe1e2;
}

h3 img[src*="svg"] {
    vertical-align: text-top;
    margin-right: 5px;
    float: left;
}

/// actions
.rb-container {
    margin: auto;
    display: block;
    position: relative;
}

.rb-container ul.rb {
    margin: 0 0;
    padding: 0;
    display: inline-block;
}

.rb-container ul.rb li {
    list-style: none;
    margin: auto;
    min-height: 50px;
    border-left: 1px dashed #000;
    padding: 0 0 20px 30px;
    position: relative;
}

.rb-container ul.rb li:last-child {
    border-left: 0;
}

.rb-container ul.rb li::before {
    position: absolute;
    left: -10px;
    content: " ";
    border: 8px solid rgba(0, 0, 0, 1);
    border-radius: 500%;
    background: #000000;
    height: 20px;
    width: 20px;
}

ul.rb li .timestamp {
    position: relative;
    font-weight: bold;
}

// Page styles
// Content pages for documentation, support, etc

.rs-documentation {
    h1,
    h2,
    h3,
    h4,
    h5,
    h6,
    p,
    ul,
    ol,
    .usa-alert,
    blockquote {
        @include u-measure(6);
    }

    h1 {
        margin: 0;
    }

    h2 {
        font-size: size("sans", "lg");
        @include u-text("normal");
        color: color("base");
    }

    section,
    hr {
        border-top: 1px solid color("base-lighter");
        margin-top: units(4);
        padding-top: units(3);
    }
    // for achieving the same as the above <section> class, but in .md content
    hr {
        height: 1px;
        border-right: none;
        border-bottom: none;
        border-left: none;
    }

    h3 {
        margin-top: 0;
        font-size: size("sans", "lg");
    }

    blockquote {
        background-color: color("base-lightest");
        padding: units(1) units(3);
        margin: units(3) 0 units(3) 0;
        width: inherit;
    }
}

.rs-documentation__values {
    code {
        display: inline-block;
        padding-left: units(1);
        padding-right: units(1);
        border-radius: 2px;
        @include u-bg("gray-5");
        @include u-text("gray-90");
    }

    .value-list {
        list-style: none;
        margin: 0;
        padding: 0;

        li {
            margin: 0 0 units(1) 0;
        }
    }
}

.rs-blockquote__documentation {
    @include u-bg("base-lightest");
    @include u-padding-x(3);
    @include u-padding-y(1);
    @include u-margin(0);
}

.rs-process-list__documentation {
    img {
        display: block;
        max-width: 15rem;
        @include u-border(1px, "base-lighter");
        margin-top: units(4);
    }
}

// Where we're live

.rs-livestate-two-column {
    list-style: unset;
    overflow: hidden;
    column-count: 2;
    column-gap: 1.25em;
}

.rs-livestate-two-column > * {
    list-style: unset;
    display: inline-block;
    width: 80%;
    padding-bottom: 0.5em;
}

// Forms

/* tweak toaster notifications - other variables can be found by search node_modules for `--toastify-toast-width`  */
:root {
    --toastify-toast-width: 600px;
    --rs-compare-modal-width: 87em;
    --rs-compare-modal-height: 45em;
    --rs-zindex-top: 999;
}

.rs-spinner {
    display: inline-flex;
    align-items: center;
    justify-content: left;

    .rs-spinner-fullpage {
        justify-content: center;
        height: calc(100vh - 230px);
    }

    .rs-spinner-tiny {
        zoom: 0.2;
        display: inline-flex;
        align-content: center;
    }
}

.usa-modal-wrapper {
    &.is-visible {
        z-index: var(--rs-zindex-top); // default is 99999, want toast over top.
    }
}

.rs-compare-modal {
    max-width: calc(var(--rs-compare-modal-width));
    height: var(--rs-compare-modal-height + 12em);
    .usa-modal__main {
        width: 100%;
        max-width: 90em;
        padding: 0;
    }
    .usa-modal__content {
        padding: 1em;
    }
    .usa-modal__heading {
        margin: 0;
    }
    .usa-modal__close {
        margin: 0;
        position: absolute;
        top: 0;
    }
}

.rs-editable-compare-container {
    max-width: calc(var(--rs-compare-modal-width) - 2em);
    height: calc(var(--rs-compare-modal-height) - 12em);
    display: flex;
    position: relative;
}

/* both left and right sides need to look the same */
.rs-editable-compare-base {
    width: 100%;
    height: calc(var(--rs-compare-modal-height) - 14em);
    overflow: auto;
    margin: 0.5em;
    line-height: 1.5em;
    white-space: pre-wrap;
    tab-size: 2;
    font-family: monospace;
    font-size: 105%;
    color: black;
    background-color: rgba(0, 0, 0, 0); /* show the highlight behind it */
}

/* just the right side (has two child divs overlapping aligned) */
.rs-editable-stacked-container {
    display: grid; /* positioning the background and edit on top of each other */
    grid-template-areas: "inner-div";
    place-items: center;
    width: 50%;
    -webkit-text-size-adjust: none;
}

.rs-editable-compare-background {
    grid-area: inner-div;
    color: transparent; /* hide font we only want background colors */
    border: 2px rgba(0, 0, 0, 0) solid; /* takes up same exact same space, just invisible */

    // enable these to debug alignment.
    // color: rgba(255,0,0,0.5); /* hide font we only want background colors */
    // border: 2px rgba(255,0,0,0.5) solid;    /* takes up same exact same space, just invisible */
    width: 100%;
    z-index: 2;
    pointer-events: none;
    mark,
    s {
        color: transparent;
    }
}

.differ-marks {
    mark {
        border-radius: 3px;
        background-color: rgba(
            255,
            200,
            0,
            0.25
        ); /* transparent allows nested tags to be darker */
    }
    /* the `<s>` tag is used for errors, technically it's strikethrough but shouldn't used for that.
       alternate could be `<var>`?  `<del>` and `<ins>` have paragraph issues
     */
    s {
        text-decoration: none; /* not required, but adding makes it clear we're not using strikethrough */
        border-radius: 3px;
        background-color: rgba(
            255,
            0,
            0,
            0.25
        ); /* transparent allows nested tags to be darker */
    }
}

/* just the left side */
.rs-editable-compare-static {
    grid-area: inner-div;
    border: 2px #8d8d8dff solid;
    width: 100%;
    z-index: 3;
}

.rs-editable-compare-edit {
    grid-area: inner-div;
    border: 2px #0087ff solid;
    width: 100%;
    z-index: 3;
}

.rs-alert-toast {
    z-index: var(--rs-zindex-top + 1);
}

.rs-resend-modal {
    max-width: 80vw;
    max-height: 50em;
    height: 90vh;
    overflow-y: auto;

    .usa-modal__main {
        max-width: revert;
        padding: 2.25em 0.5em 1.25em 0.5em;
    }
    .usa-modal__content {
        padding: 2.5em;
    }
    .usa-modal__heading {
        font-weight: bold;
        font-size: larger;
        color: color("base-darker");
    }
    .usa-modal__close {
        margin: 0;
        position: absolute;
        top: 0;
    }
    .rs-resend-textarea {
        height: 14em;
        overflow-y: scroll;
    }
    .rs-resend-textarea-2x {
        height: 28em;
        overflow-y: scroll;
    }
    .rs-resend-textarea-boarder {
        border: color("base-dark") 1px solid;
    }
    .rs-resend-label {
        font-weight: bolder;
    }
}

.rs-resendmarker {
    font-size: large;
    cursor: default;
}

// combined from parts from /node_modules/@fortawesome/fontawesome-svg-core/styles.css
.rs-fa-right-left-icon {
    color: #005ea2;
    overflow: visible !important;
    zoom: 0.5;
}

.rs-input {
    word-break: break-all;
    max-width: 100vw;
}

.rs-full-width-form {
    max-width: 100%;
    .usa-file-input {
        max-width: 100%;
    }

    label {
        max-width: 100%;
    }
}

.rs-wordbreak-force {
    word-break: break-word;
    overflow-wrap: break-word;
}

.fixed-tooltip {
    background: transparent;
    color: #005ea2;
    font-size: large;
    padding: 0;
}

.fixed-tooltip:hover {
    background: transparent;
    color: #005ea2;
}

.flex-justify-between {
    justify-content: space-between;
}

.rs-sortable-header:hover {
    cursor: pointer;
}

pre {
    background: rgba(201, 201, 201, 0.47);
    color: black;
    white-space: pre-wrap;
    padding: 1.33rem;
    border-radius: 1rem;
}

.rs-pagination-no-button {
    @include u-bg("white");
    cursor: pointer;
}

.rs-pagination-arrow-button {
    align-items: center;
    display: inline-flex;
}

/* used by the receiver dashboard
    SEE diagrams in AdminRecieverDashboard to understand layout */
.rs-admindash-component {
    display: contents;
    border-bottom: #5d5d52 1px solid;

    .perreceiver-row {
        flex-wrap: nowrap;
        width: 100%;
        border-top: #5d5d52 1px solid;
        padding-top: 2px;

        .title-column {
            width: 12em;
            min-width: 12em;
            height: 5em;
            overflow: hidden;

            .title-text {
                flex-wrap: nowrap;
                text-overflow: ellipsis;
                font-weight: bolder;
                font-size: small;
                line-height: 150%;
                min-height: 4.5em;
                background-color: white;
                margin: 0.25em;
                padding: 0.5em;
            }
        }

        .week-column {
            flex-wrap: nowrap;
            padding-left: 3px;
            padding-right: 3px;

            .perday-component {
                width: 8em;
                height: 5em;
                flex-wrap: nowrap;
                padding-left: 0.25em;
                padding-right: 0;
                overflow: hidden;

                .title-row {
                    flex-wrap: nowrap;
                    font-size: smaller;
                    font-weight: bold;
                    background-color: white;
                    margin: 6px;
                }

                .slices-row {
                    display: grid;
                    height: 3em;

                    .slice {
                        border-radius: 0.5em;
                        border: solid 0.05em #2f2f2f;
                        cursor: pointer; /* success-undefined removes */
                    }
                }

                .slices-row-12 {
                    /** https://developer.mozilla.org/en-US/docs/Web/CSS/grid-template-columns **/
                    grid-template-columns: repeat(13, 7.4%);
                }

                .slices-row-4 {
                    grid-template-columns: repeat(4, 24%);
                }
            }
        }

        .horizontal-scroll {
            scroll-margin: 0;
            overflow-x: scroll; // auto;
            overflow-y: clip;
            width: 100%;
        }

        .success-undefined {
            background-color: rgb(190, 190, 190);
            cursor: default !important;
        }

        .success-all {
            /* color bind friendly */
            background-color: var(--toastify-color-success);
        }

        .failure-all {
            background-color: var(--toastify-color-error);
        }

        .success-mixed {
            background: repeating-linear-gradient(
                45deg,
                #ffffff,
                var(--toastify-color-success) 10px,
                #ffffff 10px,
                var(--toastify-color-error) 30px
            );
        }

        .success-result-hidden {
            opacity: 30%;
        }
    }

    /* this is added to slice cells when an error search is done and a cell doesn't match */
    .is-hidden {
        display: none;
        cursor: none;
    }
}

.rs-admindash-modal {
    /* these are based on the width and height available */
    max-width: 90vw;
    height: 90vh;
    overflow-y: auto;

    .usa-modal__main {
        width: 100%;
        max-width: 90vw;
        padding: 0;
    }

    .rs-admindash-modal-container {
        .modal-info-title {
            font-size: larger;
            font-weight: bolder;
            background-color: #2e2e2e;
            color: white;
            padding: 7px;
        }

        .modal-info-title-resend {
            background-color: var(--toastify-color-success);
        }

        .modal-info-row {
            flex-wrap: nowrap;
        }

        .modal-info-label {
            width: 25em;
            font-weight: bolder;
            color: #2e2e2e;
            text-align: right;
            padding: 0.2em;
        }

        .modal-info-value {
            width: 120em;
            padding: 0.2em;
        }

        .success-all {
            color: var(--toastify-color-success);
        }

        .failure-all {
            color: var(--toastify-color-error);
        }
    }
}

.rs-admindash-warn-font {
    color: var(--toastify-color-error);
    font-weight: bold;
}

/* for dashboards, unbounded width is a nice feature */
.rs-container-unbounded {
    max-width: fit-content !important;
}

.rs-maxwidth-vw80 {
    max-width: 80vw;
}

.rs-no-padding {
    padding: 0;
}

.rs-mono-font {
    font-family: monospace;
}

.rs-cursor-arrow {
    cursor: pointer;
}

.rs-revision-history {
    width: max-content;
    min-width: 60vw;
    .rs-static-compare-base {
        @extend .rs-editable-compare-base;
        margin: 0;
        height: calc(var(--rs-compare-modal-height) - 11em);
    }
    .rs-list-diffs-container {
        height: 25em;
        color: white;
        .rs-accord-list-row {
            .rs-accord {
                overflow-x: hidden;
            }

            .rs-list-diffs-items {
                width: 50%;
                height: 25em;
                overflow-y: scroll;
                overflow-x: clip;
                border-width: 1px;
                border-style: solid;
                border-color: #005ea2;

                .rs-accord-row-selected {
                    background-color: #005ea2;
                    color: white;
                    font-weight: bolder;
                }
            }

            /** controlled by the headingLevel prop **/
            h5 {
                font-size: 0.8em;
            }
        }
    }
}

.rs-table-column-minwidth {
    min-width: 12rem;
}

.rs-width-100 {
    width: 100%;
}

.rs-max-width-100-important {
    max-width: 100% !important;
}

.rs-margin-top-auto-important {
    margin-top: auto !important;
}

/**
 * Allows automatic counter numbers in process-list style
 */
@mixin numbered($counter) {
    &::before {
        @include u-flex("row", "align-center", "justify-center");
        $half-of-font-size: -0.4rem;
        @include u-circle($theme-process-list-counter-size);
        background-color: color($theme-process-list-counter-background-color);
        border: units($theme-process-list-counter-border-width) solid
            color($theme-process-list-counter-border-color);
        box-shadow: 0 0 0 units($theme-process-list-counter-gap-width)
            color($theme-process-list-counter-gap-color);
        color: color($theme-process-list-counter-text-color);
        content: counter($counter, decimal);
        counter-increment: $counter;
        display: inline-flex;
        font-family: family($theme-process-list-counter-font-family);
        font-size: size(
            $theme-process-list-counter-font-family,
            $theme-process-list-counter-font-size
        );
        font-weight: font-weight("bold");
        height: units($theme-process-list-counter-size);
        line-height: lh($theme-process-list-counter-font-family, 1);
        width: units($theme-process-list-counter-size);
        margin: $half-of-font-size 18px 0 0;
    }
}

html {
    counter-reset: h2;
}

h2.rs-numbered {
    @include numbered(h2);
}
.faq-wrapper {
    .heading {
        h3 {
            padding-bottom: 20px;
            color: #71767a;
            font-weight: 500;
        }
    }

    section {
        margin-top: 30px;
        border-top: 1px solid #dfe1e2;
    }

    h3 {
        font-size: 22px;
    }

    h4 {
        margin-top: 40px;
    }
}

<<<<<<< HEAD
/* Remove padding on inner/outter mains */
#main-content {
    &,
    & > .grid-container > .grid-row > main {
        padding: 0;
    }
}

/*
 * CMS-type pages use a smaller default width
 */
.rs-style--content {
    & > .grid-container {
        @include grid-container("desktop-lg");
=======
main {
    @include u-display("flex");
    @include u-flex("justify");
    @include u-flex("align-start");
    @include grid-container;
}

// Okta widget rudely renders as main element
#okta-wrapper main {
    display: block;
}

.rs-style {
    /*
    * CMS-type pages use a smaller default width
    */
    &--content {
        main {
            @include grid-container("desktop-lg");

            // Smaller font for content alerts
            .usa-alert {
                @include u-font-size("sans", "xs");
            }
        }
>>>>>>> 74822be6
    }

    /*
    * Full-width pages currently designed to be flush between the
    * viewport and page's header/main/footer grid
    */
    &--full-width {
        main {
            @include grid-container("full");
            @include u-padding(0);

            /*
            * Make flush across all screen sizes
            */
            @media screen and (min-width: 0) {
                & {
                    @include u-padding(0, !important);
                }
            }
        }

        #site-header {
            margin-bottom: unset;
        }
    }
}

/*
 * Make parent container full-width across all screen sizes
 */
@media screen and (min-width: 0) {
    .rs-style--full-width {
        & > .grid-container {
            @include u-padding(0, !important);
        }
    }
}

.rs-style--full-width {
    & > .grid-container {
        @include grid-container("full");
        @include u-padding(0);
    }
}<|MERGE_RESOLUTION|>--- conflicted
+++ resolved
@@ -840,22 +840,6 @@
     }
 }
 
-<<<<<<< HEAD
-/* Remove padding on inner/outter mains */
-#main-content {
-    &,
-    & > .grid-container > .grid-row > main {
-        padding: 0;
-    }
-}
-
-/*
- * CMS-type pages use a smaller default width
- */
-.rs-style--content {
-    & > .grid-container {
-        @include grid-container("desktop-lg");
-=======
 main {
     @include u-display("flex");
     @include u-flex("justify");
@@ -881,7 +865,6 @@
                 @include u-font-size("sans", "xs");
             }
         }
->>>>>>> 74822be6
     }
 
     /*
@@ -907,22 +890,4 @@
             margin-bottom: unset;
         }
     }
-}
-
-/*
- * Make parent container full-width across all screen sizes
- */
-@media screen and (min-width: 0) {
-    .rs-style--full-width {
-        & > .grid-container {
-            @include u-padding(0, !important);
-        }
-    }
-}
-
-.rs-style--full-width {
-    & > .grid-container {
-        @include grid-container("full");
-        @include u-padding(0);
-    }
 }