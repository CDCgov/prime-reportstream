--- conflicted
+++ resolved
@@ -11,10 +11,8 @@
     padding: 0.25rem 0.25rem;
 }
 
-<<<<<<< HEAD
 .usa-table thead th.active-col-header {
   background-color: $bg-col-header;
-=======
 // Message Tracker specific styles for Accordion component
 .message-tracker {
     .usa-accordion__button {
@@ -34,5 +32,4 @@
         border-color: color('primary');
         border-width: medium;
     }
->>>>>>> 1d1d0069
 }