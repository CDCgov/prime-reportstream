@use "uswds-core" as *;

$theme-hr-border-color: "base-lighter";

hr {
    border: 1px solid color($theme-hr-border-color);
<<<<<<< HEAD
=======
    /* TODO: Verify spacing in all uses of hr when enabling this
    @include u-margin-bottom(6);
    @include u-margin-top(6);
    */
>>>>>>> 4d7514f2
}

.usa-link--unstyled {
    all: unset;
    cursor: pointer;
}

.usa-icon-button {
    border-radius: 100%;
    padding: 0.25rem 0.25rem;
}

.font-size-18 {
    font-size: 18px;
}

// FileHandler.tsx
.file-handler-table {
    .usa-table {
        // @override _table.scss
        td {
            background-color: transparent;
        }
    }
}
// End -- FileHandler.tsx

// MessageReceivers.tsx
.message-receivers-table {
    .usa-table thead th {
        cursor: pointer;
        user-select: none;
        background-color: color("gray-5");
    }

    .usa-table thead th.active-col-header {
        background-color: color("blue-30");
    }

    .usa-table td.active-col-td {
        background-color: color("blue-10");
    }

    .usa-table thead .column-header-title-container {
        display: flex;
        align-items: center;
    }

    .usa-table thead .column-header-title-container p {
        font-size: 14px;
        margin: 0;
    }

    .usa-table thead .column-header-title-container svg {
        flex: none;
        margin-left: 2px;
        height: 28px;
        width: 28px;
    }

    .usa-table td.message-receiver-break-word {
        cursor: pointer;
        max-width: 0;
        overflow: hidden;
        text-overflow: ellipsis;
        white-space: nowrap;
    }

    .usa-table td {
        font-size: 14px;
        padding: 1rem;
        vertical-align: top;
    }
}
// End -- MessageReceivers.tsx

// FileHandlerMessaging.tsx
.validation-section-header {
    font-size: 20px;
    font-weight: bold;
    margin: 0;
}
// End -- FileHandlerMessaging.tsx

// Message Tracker specific styles for Accordion component
.message-tracker {
    .usa-accordion__button {
        color: white;
        background-color: color("primary");
        @include add-background-svg("usa-icons-bg/remove--white");

        &[aria-expanded="false"] {
            @include add-background-svg("usa-icons-bg/add--white");
        }
    }
    .usa-accordion__button:hover,
    .usa-accordion__button:focus {
        color: white;
        background-color: color("primary");
    }
    .usa-accordion--bordered .usa-accordion__content {
        border-color: color("primary");
        border-width: medium;
    }
}

.manage-public-key {
    .usa-icon {
        font-size: 20px;
    }
}

.manage-public-key-configured {
    .usa-icon {
        font-size: 18px;
        margin-left: 5px;
    }
}

// FAQ
.faq-wrapper {
    .heading {
        h3 {
            padding-bottom: 20px;
            color: #71767a;
            font-weight: 500;
        }
    }

    section {
        margin-top: 30px;
        border-top: 1px solid #dfe1e2;
    }

    h3 {
        font-size: 22px;
    }

    h4 {
        margin-top: 40px;
    }
}<|MERGE_RESOLUTION|>--- conflicted
+++ resolved
@@ -4,13 +4,10 @@
 
 hr {
     border: 1px solid color($theme-hr-border-color);
-<<<<<<< HEAD
-=======
     /* TODO: Verify spacing in all uses of hr when enabling this
     @include u-margin-bottom(6);
     @include u-margin-top(6);
     */
->>>>>>> 4d7514f2
 }
 
 .usa-link--unstyled {
