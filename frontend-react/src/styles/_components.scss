--- conflicted
+++ resolved
@@ -35,58 +35,6 @@
 }
 // End -- FileHandler.tsx
 
-<<<<<<< HEAD
-=======
-// MessageReceivers.tsx
-.message-receivers-table {
-    .usa-table thead th {
-        cursor: pointer;
-        user-select: none;
-        background-color: color("gray-5");
-    }
-
-    .usa-table thead th.active-col-header {
-        background-color: color("blue-30");
-    }
-
-    .usa-table td.active-col-td {
-        background-color: color("blue-10");
-    }
-
-    .usa-table thead .column-header-title-container {
-        display: flex;
-        align-items: center;
-    }
-
-    .usa-table thead .column-header-title-container p {
-        font-size: 14px;
-        margin: 0;
-    }
-
-    .usa-table thead .column-header-title-container svg {
-        flex: none;
-        margin-left: 2px;
-        height: 28px;
-        width: 28px;
-    }
-
-    .usa-table td.message-receiver-break-word {
-        cursor: pointer;
-        max-width: 0;
-        overflow: hidden;
-        text-overflow: ellipsis;
-        white-space: nowrap;
-    }
-
-    .usa-table td {
-        font-size: 14px;
-        padding: 1rem;
-        vertical-align: top;
-    }
-}
-// End -- MessageReceivers.tsx
-
->>>>>>> c5026526
 // FileHandlerMessaging.tsx
 .validation-section-header {
     font-size: 20px;
