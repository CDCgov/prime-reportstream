--- conflicted
+++ resolved
@@ -10,11 +10,7 @@
     * these paths are from where the output css lives, in this case
     * /frontend-react/src/content/generated/global.out.css
     */
-<<<<<<< HEAD
-        $theme-image-path: "~@uswds/uswds/img",
-=======
     $theme-image-path: "~@uswds/uswds/img",
->>>>>>> 82516d7a
     $theme-font-path: "~@uswds/uswds/fonts",
 
     $theme-show-compile-warnings: false,
