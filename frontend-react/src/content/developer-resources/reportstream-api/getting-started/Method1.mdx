--- conflicted
+++ resolved
@@ -6,23 +6,15 @@
 Prior to connecting to the endpoint, you’ll need a public/private keypair. There are many ways to do this. The steps below show how to create a key pair using `openssl`.
 
   EC
-<<<<<<< HEAD
-<CodeSnippet>
-=======
 <CodeSnippet copyString={`openssl ecparam -genkey -name secp384r1 -noout -out my-es-keypair.pem
   openssl ec -in my-es-keypair.pem -pubout -out  my-es-public-key.pem`}>
->>>>>>> 98cfb242
   openssl ecparam -genkey -name secp384r1 -noout -out my-es-keypair.pem
   openssl ec -in my-es-keypair.pem -pubout -out  my-es-public-key.pem
 </CodeSnippet>
 
   RSA
-<<<<<<< HEAD
-<CodeSnippet>
-=======
 <CodeSnippet copyString={`openssl genrsa -out my-rsa-keypair.pem 2048
     openssl rsa -in my-rsa-keypair.pem -outform PEM -pubout -out my-rsa-public-key.pem`}>
->>>>>>> 98cfb242
     openssl genrsa -out my-rsa-keypair.pem 2048
     openssl rsa -in my-rsa-keypair.pem -outform PEM -pubout -out my-rsa-public-key.pem
 </CodeSnippet>
@@ -45,10 +37,6 @@
 
 Here is an example, using the fake `client-id healthy labs`, of header and payload data that should appear in a ReportStream JWT, prior to signature:
 
-<<<<<<< HEAD
-<CodeSnippet>
-    <p>&#123;
-=======
 <CodeSnippet copyString={`{
         "header": {
             "kid": "healthy-labs.default",
@@ -64,7 +52,6 @@
         }
     }`}>
     &#123;
->>>>>>> 98cfb242
         &nbsp;&nbsp;"header": &#123;
         &nbsp;&nbsp;&nbsp;&nbsp;"kid": "<span className="text-highlight">healthy-labs</span>.default",
         &nbsp;&nbsp;&nbsp;&nbsp;"typ": "JWT",
@@ -77,11 +64,7 @@
         &nbsp;&nbsp;&nbsp;&nbsp;"exp": 1660737164,
         &nbsp;&nbsp;&nbsp;&nbsp;"jti": "4b713fcd-2514-4207-b310-620b95b749c5"
         &nbsp;&nbsp;&#125;
-<<<<<<< HEAD
-    &#125;</p>
-=======
     &#125;
->>>>>>> 98cfb242
 </CodeSnippet>
 
 <Alert type="tip">
@@ -104,29 +87,14 @@
 5. All the parameters are sent in the body/payload of the post (when using curl, via the `-d` option), not in the URL.
 Here is an example ‘curl’ POST:
 
-<<<<<<< HEAD
-<CodeSnippet>
-    <p>curl -X POST -H "Content-Type: application/x-www-form-urlencoded" -d "scope=<span className="text-highlight">healthy-labs</span>.default.report&grant_type=client_credentials&client_assertion_type=urn:ietf:params:oauth:client-assertion-type:jwt-bearer&client_assertion=&lt;token-signing-secret&gt;"<br />"https://staging.prime.cdc.gov/api/token"</p>
-=======
 <CodeSnippet copyString={`curl -X POST -H "Content-Type: application/x-www-form-urlencoded" -d "scope=healthy-labs.default.report&grant_type=client_credentials&client_assertion_type=urn:ietf:params:oauth:client-assertion-type:jwt-bearer&client_assertion=<token-signing-secret>"
 "https://staging.prime.cdc.gov/api/token"`}>
     curl -X POST -H "Content-Type: application/x-www-form-urlencoded" -d "scope=<span className="text-highlight">healthy-labs</span>.default.report&grant_type=client_credentials&client_assertion_type=urn:ietf:params:oauth:client-assertion-type:jwt-bearer&client_assertion=&lt;token-signing-secret&gt;"
         "https://staging.prime.cdc.gov/api/token"
->>>>>>> 98cfb242
 </CodeSnippet>
 
 You should get something like this back, which will be valid for five minutes:
 
-<<<<<<< HEAD
-<CodeSnippet>
-    <p>&#123;
-        &nbsp;&nbsp;"access_token": &lt;long-access-token&gt;
-        &nbsp;&nbsp;"token_type": "bearer",
-        &nbsp;&nbsp;"expires_in": 300,
-        &nbsp;&nbsp;"expires_at_seconds": 1625260982,
-        &nbsp;&nbsp;"scope": "<span className="text-highlight">healthy-labs</span>.default.report"
-        &#125;</p>
-=======
 <CodeSnippet copyString={`{
         "access_token": <long-access-token>
         "token_type": "bearer",
@@ -141,7 +109,6 @@
     &nbsp;&nbsp;"expires_at_seconds": 1625260982,
     &nbsp;&nbsp;"scope": "<span className="text-highlight">healthy-labs</span>.default.report"
     &#125;
->>>>>>> 98cfb242
 </CodeSnippet>
 
 **Step 4: Submit data to ReportStream using the bearer token**
@@ -150,36 +117,22 @@
 
 CSV example
 
-<<<<<<< HEAD
-<CodeSnippet>
-    <p>&#123;
-        curl -H "authorization:bearer&lt;long-bearer-token&gt;" -H "client:<span className="text-highlight">healthy-labs</span>"  -H "content-type:text/csv" --data-binary "@./<span className="text-highlight">healthy-labs</span>-nonPII-data.csv" "https://staging.prime.cdc.gov/api/waters"
-        &#125;</p>
-=======
 <CodeSnippet copyString={`{
         curl -H "authorization:bearer<long-bearer-token>" -H "client:healthy-labs"  -H "content-type:text/csv" --data-binary "@./healthy-labs-nonPII-data.csv" "https://staging.prime.cdc.gov/api/waters"
         }`}>
 &#123;
     curl -H "authorization:bearer&lt;long-bearer-token&gt;" -H "client:<span className="text-highlight">healthy-labs</span>"  -H "content-type:text/csv" --data-binary "@./<span className="text-highlight">healthy-labs</span>-nonPII-data.csv" "https://staging.prime.cdc.gov/api/waters"
 &#125;
->>>>>>> 98cfb242
 </CodeSnippet>
 
 HL7 example
 
-<<<<<<< HEAD
-<CodeSnippet>
-    <p>&#123;
-        curl -H "authorization:bearer&lt;long-bearer-token&gt;" -H "client:<span className="text-highlight">healthy-labs</span>"  -H "content-type:application/hl7-v2" --data-binary "@./<span className="text-highlight">healthy-labs</span>-nonPII-data.hl7" "https://staging.prime.cdc.gov/api/waters"
-        &#125;</p>
-=======
 <CodeSnippet copyString={`{
         curl -H "authorization:bearer<long-bearer-token>" -H "client:healthy-labs"  -H "content-type:application/hl7-v2" --data-binary "@./healthy-labs-nonPII-data.hl7" "https://staging.prime.cdc.gov/api/waters"
         }`}>
 &#123;
     curl -H "authorization:bearer&lt;long-bearer-token&gt;" -H "client:<span className="text-highlight">healthy-labs</span>"  -H "content-type:application/hl7-v2" --data-binary "@./<span className="text-highlight">healthy-labs</span>-nonPII-data.hl7" "https://staging.prime.cdc.gov/api/waters"
 &#125;
->>>>>>> 98cfb242
 </CodeSnippet>
 
 Again, always remember to replace the healthy-labs client-id with the client-id supplied to you by ReportStream staff.