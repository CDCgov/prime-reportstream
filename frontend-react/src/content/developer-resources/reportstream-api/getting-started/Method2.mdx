To use this method, you will need to [create a Keybase account](https://keybase.io/) if you do not already have one.

Here’s an example bash shell curl command submission to ReportStream using a shared secret API key. The example command submits the contents of the file `./healthy-labs-nonPII-data.csv` to the endpoint using the client name healthy-labs. You’ll use your own client-id.

The ReportStream team will provide you with the x-functions- key value for submissions to that client-id.

CSV example

<<<<<<< HEAD
<CodeSnippet highlightText="healthy-labs">
    {
        'curl -X POST -H “client:healthy-labs” -H “content-type:text/csv” –data-binary “@./healthy-labs-nonPII- data.csv” -H “x-functions-key:<' +
        'place-token-here>” https://staging.prime.cdc.gov/api/reports'
    }
=======
<CodeSnippet>
    <p>
        curl -X POST -H “client:<span className="text-highlight">healthy-labs</span>” -H “content-type:text/csv” –data-binary “@./<span className="text-highlight">healthy-labs</span>-nonPII- data.csv” -H “x-functions-key:&lt;place-token-here&gt;" https://staging.prime.cdc.gov/api/reports"
    </p>
>>>>>>> 29eba784
</CodeSnippet>

HL7 example

<<<<<<< HEAD
<CodeSnippet highlightText="super-labs">
    {
        'curl -X POST -H “client:super-labs” -H “content-type:application/hl7-v2” –data-binary “@./super-labs-nonPII- data.hl7” -H “x-functions-key:<' +
        'place-token-here>” https://staging.prime.cdc.gov/api/report'
    }
=======
<CodeSnippet>
    <p>
        curl -X POST -H “client:<span className="text-highlight">super-labs</span>” -H “content-type:application/hl7-v2” –data-binary “@./<span className="text-highlight">super-labs</span>-nonPII- data.hl7” -H “x-functions-key:&lt;place-token-here&gt;" https://staging.prime.cdc.gov/api/reports"
    </p>
>>>>>>> 29eba784
</CodeSnippet><|MERGE_RESOLUTION|>--- conflicted
+++ resolved
@@ -6,32 +6,16 @@
 
 CSV example
 
-<<<<<<< HEAD
-<CodeSnippet highlightText="healthy-labs">
-    {
-        'curl -X POST -H “client:healthy-labs” -H “content-type:text/csv” –data-binary “@./healthy-labs-nonPII- data.csv” -H “x-functions-key:<' +
-        'place-token-here>” https://staging.prime.cdc.gov/api/reports'
-    }
-=======
 <CodeSnippet>
     <p>
         curl -X POST -H “client:<span className="text-highlight">healthy-labs</span>” -H “content-type:text/csv” –data-binary “@./<span className="text-highlight">healthy-labs</span>-nonPII- data.csv” -H “x-functions-key:&lt;place-token-here&gt;" https://staging.prime.cdc.gov/api/reports"
     </p>
->>>>>>> 29eba784
 </CodeSnippet>
 
 HL7 example
 
-<<<<<<< HEAD
-<CodeSnippet highlightText="super-labs">
-    {
-        'curl -X POST -H “client:super-labs” -H “content-type:application/hl7-v2” –data-binary “@./super-labs-nonPII- data.hl7” -H “x-functions-key:<' +
-        'place-token-here>” https://staging.prime.cdc.gov/api/report'
-    }
-=======
 <CodeSnippet>
     <p>
         curl -X POST -H “client:<span className="text-highlight">super-labs</span>” -H “content-type:application/hl7-v2” –data-binary “@./<span className="text-highlight">super-labs</span>-nonPII- data.hl7” -H “x-functions-key:&lt;place-token-here&gt;" https://staging.prime.cdc.gov/api/reports"
     </p>
->>>>>>> 29eba784
 </CodeSnippet>