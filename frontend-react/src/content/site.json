--- conflicted
+++ resolved
@@ -9,12 +9,8 @@
         },
         "PRIME": {
             "name": "Pandemic Ready Interoperability Modernization Effort",
-<<<<<<< HEAD
-            "email": "usds@cdc.gov"
-=======
             "email": "usds@cdc.gov",
             "url": "https://www.cdc.gov/surveillance/projects/pandemic-ready-it-systems.html"
->>>>>>> ad167493
         },
         "RS": {
             "name": "ReportStream",
