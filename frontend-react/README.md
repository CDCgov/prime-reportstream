# Getting started with ReportStream's React application

## Run the React application

Our new React front-end is easy to get up and running on your machine. First, ensure the following dependencies
installed:

-   `node` (see .nvmrc for version specification) via `nvm`
-   `yarn` package manager

Use the directions here to install nvm: https://github.com/nvm-sh/nvm#install--update-script
Then:

```bash
nvm install 18.15.x # refer to nvmrc for exact current version
node -v # v18.15.x
npm -v # v9.5.x

npm install --global yarn
```

### Serving

Now you have the tools necessary to run the front-end application. Navigate into the `frontend-react` folder
and use `yarn` to serve it on `localhost:3000`

```bash
cd ../frontend-react
yarn
yarn start:localdev
```

### Refreshing & stopping

The front-end application will run until you `Ctrl + C` to end the process in your terminal. Updates to the front-end
render when a file's changes are saved, eliminating the need to rebuild and serve the project!

### Ensure connection

If the window hasn't automatically opened, navigate to `http://localhost:3000`.
You should be able to login and utilize the interface. To ensure the front-end is talking to the `prime-router` application,
log in and access `localhost:3000/daily-data`. Observe your network calls through your browser's dev tools, checking
for any error status codes.

## Commands to know

```bash
yarn # Will install all dependencies in package.json

yarn start:localdev # Runs the React app use for localdev
yarn build:staging # Builds the React app for staging
yarn build:production # Builds the React app for production

yarn run storybook # Runs a local instance of Storybook showcase of all of the components within our .stories files

yarn lint # Runs the front-end linter
yarn lint:write # Runs the front-end linter and fixes style errors
```

## Static build info

This react app uses a static build approach and can be served from a static webserver (e.g. a storage bucket or CDN).
This means there are no environment variables to load because there's no local environment. These variables must be "baked" into
the html/javascript.

This is achieved using `.env?.[ENVIRONMENT]?.local` files.

This command loads the environment variables for develop (found in file `'.env.development'`) and runs the `[cmd]`

```json
cross-env NODE_ENV=development [cmd]
```

The build can then use variables like `%VITE_TITLE%` in the index.html template and `import.meta.env.VITE_TITLE` in the React code.

## Testing Content-Security-Policy locally

CSP (Content-Security-Policy) is different from CORS (Cross-Origin Resource Sharing).  
CSP

To use it:

1. Build using yarn command `build:dev:csp`
2. Local server-side env must be running locally on port 7071
3. Run using yarn command `run:build-dir`
4. Open browser debugger and watch console for errors/warnings as you use the site.

Example error would look like this:

```
index.js:2 Refused to apply inline style because it violates the
 following Content Security Policy directive:
 "style-src 'self' https://global.oktacdn.com https://cdnjs.cloudflare.com".
 Either the 'unsafe-inline' keyword, a hash ('sha256-B7Q+2rCrkIRlD5/BjZIWIMJPSHYlTD1AOL+zDLDYQVg='),
 or a nonce ('nonce-...') is required to enable inline execution.
 Note that hashes do not apply to event handlers,
 style attributes and javascript: navigations unless the 'unsafe-hashes' keyword is present.
```

(FYI. The error is on `index.js:2` because minification removes line feeds.)

NOTE: This only works `run:build-dir` because webpack's dynamic runtime updating does injection that violates CSP

## Chromatic and CI Autobuilds

[Chromatic](https://www.chromatic.com/) is a tool for hosting and publishing different versions of a given repository's Storybook. We use Chromatic to host an up-to-date version of all of our Storybook components (any file that ends with `**.stories.tsx` syntax) so that our non-technical folks can see all of our components on the web. All of our CI Autobuild Github workflows can be found in both `.github/workflows/chromatic-master.yml` and `.github/workflows/chromatic-pr.yml`.

`.github/workflows/chromatic-master.yml` triggers a Chromatic build anytime a PR gets merged into our `master` branch.

`.github/workflows/chromatic-pr.yml` triggers a Chromatic build anytime a file with `// AutoUpdateFileChromatic` comment on its FIRST LINE is checked in to a PR. The goal here is to automatically update our Chromatic anytime a file that has an associated Storybook is modified.

<<<<<<< HEAD
## Documentation Table of Contents

### General

-   [Best Practices](docs/best-practices.md)
-   [Content](docs/content.md)
-   [Data fetching patterns](docs/data-fetching-patterns.md)
-   [Feature flags](docs/feature-flags.md)
-   [Patches](docs/patches.md)
-   [RS Auth Element](docs/rs-auth-element.md)
-   [RS Error Boundary and Suspense](docs/rs-error-boundary-and-suspense.md)
-   [RS IA Content System](docs/rs-ia-content-system.md)
-   [RS IA Template System](docs/rs-ia-template-system.md)
-   [RS React Testing Network Calls](docs/rs-react-testing-network-calls.md)
-   [Test Conventions](docs/test-conventions.md)

### Proposals

-   [Permissions Layer](docs/proposals/0001-permissions-layer-proposal.md)
-   [Domain Driven Directory Structure](docs/proposals/0002-domain-driven-directory-structure.md)
-   [USWDS React Components](docs/proposals/0003-uswds-react-components.md)
=======
## CSS Norms

For any new components we create, we have the pattern of Folder + Component + CSS + Storybook. If our component is called ExampleTable, then the structure should look like:

```
/ExampleTable/ExampleTable.tsx
/ExampleTable/ExampleTable.module.scss
/ExampleTable/ExampleTable.stories.tsx
```

Within `ExampleTable.module.scss`, the CSS structures should look as follows:

```
.ExampleTable {
  :global {

  }
}
```

Within the `ExampleTable.tsx` itself, the top-level element should use the CSS Module syntax:

```
import styles from "./ExampleTable.module.scss";

export const ExampleTable = () => {
  return (
    <div className={styles.ExampleTable}>
    </div>
  )
}
```

The idea here is that the top-level class of `.ExampleTable` will allow us to write simple, easy-to-read SASS in the component and stylesheet. No need for anymore CSS Module syntax as the `:global {}` allows us to write regular SASS within, which is protected by the name-spaced `.ExampleTable` CSS Module class. (If for some reason you need to revert to locally scoped variable within the `:global {}` block you can use `:local {}`) 

Now, there are two scenarios in which we're writing CSS for our components: 1, writing brand-new styles. 2, overwriting USWDS styles.

For your own custom styles, you should follow a BEM methodology while keeping your naming as semantic as possible, so if our code looks like this:

<!-- ExampleTable.tsx -->
```
import styles from "./ExampleTable.module.scss";

export const ExampleTable = () => {
  return (
    <div className={styles.ExampleTable}>
      <div className="section">
        <div className="logo__container">
          <img className="logo__img" src="" />
          <p className="logo__text">Image</p>
        </div>
        <p className="content"></p>
        <p className="content content--alternate"></p>
      </div>
    </div>
  )
}
```

Then our CSS would look like: 

<!-- ExampleTable.module.scss -->
```
.ExampleTable {
  :global {
    .section {
      padding: 1rem;
    }

    .logo {
      &__img {
        height: 12px;
        width: 12px;
      }

      &__text {
        font-size 8px;
      }
    }

    .content {
      font-size: 22px;
      line-height: 24px;
      color: black;

      &--alternate {
        color: blue;
      }
    }

  }
}
```

For overwriting USWDS styles, you'd just see look at the rendered DOM elements with Dev Tools, and find what selectors USWDS is using and then apply them like so:

<!-- ExampleTable.module.scss -->
```
.ExampleTable {
  :global {
    .usa-navbar {
      text-decoration: none;
    }
  }
}
```
 
 These overwrites will ONLY be scoped to your particular component.
>>>>>>> 09737083
<|MERGE_RESOLUTION|>--- conflicted
+++ resolved
@@ -109,29 +109,6 @@
 
 `.github/workflows/chromatic-pr.yml` triggers a Chromatic build anytime a file with `// AutoUpdateFileChromatic` comment on its FIRST LINE is checked in to a PR. The goal here is to automatically update our Chromatic anytime a file that has an associated Storybook is modified.
 
-<<<<<<< HEAD
-## Documentation Table of Contents
-
-### General
-
--   [Best Practices](docs/best-practices.md)
--   [Content](docs/content.md)
--   [Data fetching patterns](docs/data-fetching-patterns.md)
--   [Feature flags](docs/feature-flags.md)
--   [Patches](docs/patches.md)
--   [RS Auth Element](docs/rs-auth-element.md)
--   [RS Error Boundary and Suspense](docs/rs-error-boundary-and-suspense.md)
--   [RS IA Content System](docs/rs-ia-content-system.md)
--   [RS IA Template System](docs/rs-ia-template-system.md)
--   [RS React Testing Network Calls](docs/rs-react-testing-network-calls.md)
--   [Test Conventions](docs/test-conventions.md)
-
-### Proposals
-
--   [Permissions Layer](docs/proposals/0001-permissions-layer-proposal.md)
--   [Domain Driven Directory Structure](docs/proposals/0002-domain-driven-directory-structure.md)
--   [USWDS React Components](docs/proposals/0003-uswds-react-components.md)
-=======
 ## CSS Norms
 
 For any new components we create, we have the pattern of Folder + Component + CSS + Storybook. If our component is called ExampleTable, then the structure should look like:
@@ -165,13 +142,14 @@
 }
 ```
 
-The idea here is that the top-level class of `.ExampleTable` will allow us to write simple, easy-to-read SASS in the component and stylesheet. No need for anymore CSS Module syntax as the `:global {}` allows us to write regular SASS within, which is protected by the name-spaced `.ExampleTable` CSS Module class. (If for some reason you need to revert to locally scoped variable within the `:global {}` block you can use `:local {}`) 
+The idea here is that the top-level class of `.ExampleTable` will allow us to write simple, easy-to-read SASS in the component and stylesheet. No need for anymore CSS Module syntax as the `:global {}` allows us to write regular SASS within, which is protected by the name-spaced `.ExampleTable` CSS Module class. (If for some reason you need to revert to locally scoped variable within the `:global {}` block you can use `:local {}`)
 
 Now, there are two scenarios in which we're writing CSS for our components: 1, writing brand-new styles. 2, overwriting USWDS styles.
 
 For your own custom styles, you should follow a BEM methodology while keeping your naming as semantic as possible, so if our code looks like this:
 
 <!-- ExampleTable.tsx -->
+
 ```
 import styles from "./ExampleTable.module.scss";
 
@@ -191,9 +169,10 @@
 }
 ```
 
-Then our CSS would look like: 
+Then our CSS would look like:
 
 <!-- ExampleTable.module.scss -->
+
 ```
 .ExampleTable {
   :global {
@@ -229,6 +208,7 @@
 For overwriting USWDS styles, you'd just see look at the rendered DOM elements with Dev Tools, and find what selectors USWDS is using and then apply them like so:
 
 <!-- ExampleTable.module.scss -->
+
 ```
 .ExampleTable {
   :global {
@@ -238,6 +218,27 @@
   }
 }
 ```
- 
- These overwrites will ONLY be scoped to your particular component.
->>>>>>> 09737083
+
+These overwrites will ONLY be scoped to your particular component.
+
+## Documentation Table of Contents
+
+### General
+
+-   [Best Practices](docs/best-practices.md)
+-   [Content](docs/content.md)
+-   [Data fetching patterns](docs/data-fetching-patterns.md)
+-   [Feature flags](docs/feature-flags.md)
+-   [Patches](docs/patches.md)
+-   [RS Auth Element](docs/rs-auth-element.md)
+-   [RS Error Boundary and Suspense](docs/rs-error-boundary-and-suspense.md)
+-   [RS IA Content System](docs/rs-ia-content-system.md)
+-   [RS IA Template System](docs/rs-ia-template-system.md)
+-   [RS React Testing Network Calls](docs/rs-react-testing-network-calls.md)
+-   [Test Conventions](docs/test-conventions.md)
+
+### Proposals
+
+-   [Permissions Layer](docs/proposals/0001-permissions-layer-proposal.md)
+-   [Domain Driven Directory Structure](docs/proposals/0002-domain-driven-directory-structure.md)
+-   [USWDS React Components](docs/proposals/0003-uswds-react-components.md)