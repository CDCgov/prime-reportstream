# Getting started with ReportStream's React application

## Run the React application

Our new React front-end is easy to get up and running on your machine. First, ensure the following dependencies
installed:

-   `node` (see .nvmrc for version specification) via `nvm`
-   `yarn` package manager

Use the directions here to install nvm: https://github.com/nvm-sh/nvm#install--update-script
Then:

```bash
nvm install 18.15.x # refer to nvmrc for exact current version
node -v # v18.15.x
npm -v # v9.5.x

npm install --global yarn
```

### Serving

Now you have the tools necessary to run the front-end application. Navigate into the `frontend-react` folder
and use `yarn` to serve it on `localhost:3000`

```bash
cd ../frontend-react
yarn
yarn start:localdev
```

### Refreshing & stopping

The front-end application will run until you `Ctrl + C` to end the process in your terminal. Updates to the front-end
render when a file's changes are saved, eliminating the need to rebuild and serve the project!

### Ensure connection

If the window hasn't automatically opened, navigate to `http://localhost:3000`.
You should be able to login and utilize the interface. To ensure the front-end is talking to the `prime-router` application,
log in and access `localhost:3000/daily-data`. Observe your network calls through your browser's dev tools, checking
for any error status codes.

## Commands to know

```bash
yarn # Will install all dependencies in package.json

yarn start:localdev # Runs the React app use for localdev
yarn build:staging # Builds the React app for staging
yarn build:production # Builds the React app for production

yarn run storybook # Runs a local instance of Storybook showcase of all of the components within our .stories files

yarn lint # Runs the front-end linter
yarn lint:write # Runs the front-end linter and fixes style errors
```

## Static build info

This react app uses a static build approach and can be served from a static webserver (e.g. a storage bucket or CDN).
This means there are no environment variables to load because there's no local environment. These variables must be "baked" into
the html/javascript.

This is achieved using `.env?.[ENVIRONMENT]?.local` files.

This command loads the environment variables for develop (found in file `'.env.development'`) and runs the `[cmd]`

```json
cross-env NODE_ENV=development [cmd]
```

The build can then use variables like `%VITE_TITLE%` in the index.html template and `import.meta.env.VITE_TITLE` in the React code.

## Testing Content-Security-Policy locally

CSP (Content-Security-Policy) is different from CORS (Cross-Origin Resource Sharing).  
CSP

To use it:

1. Build using yarn command `build:dev:csp`
2. Local server-side env must be running locally on port 7071
3. Run using yarn command `run:build-dir`
4. Open browser debugger and watch console for errors/warnings as you use the site.

Example error would look like this:

```
index.js:2 Refused to apply inline style because it violates the
 following Content Security Policy directive:
 "style-src 'self' https://global.oktacdn.com https://cdnjs.cloudflare.com".
 Either the 'unsafe-inline' keyword, a hash ('sha256-B7Q+2rCrkIRlD5/BjZIWIMJPSHYlTD1AOL+zDLDYQVg='),
 or a nonce ('nonce-...') is required to enable inline execution.
 Note that hashes do not apply to event handlers,
 style attributes and javascript: navigations unless the 'unsafe-hashes' keyword is present.
```

(FYI. The error is on `index.js:2` because minification removes line feeds.)

NOTE: This only works `run:build-dir` because webpack's dynamic runtime updating does injection that violates CSP

## Chromatic and CI Autobuilds

[Chromatic](https://www.chromatic.com/) is a tool for hosting and publishing different versions of a given repository's Storybook. We use Chromatic to host an up-to-date version of all of our Storybook components (any file that ends with `**.stories.tsx` syntax) so that our non-technical folks can see all of our components on the web. All of our CI Autobuild Github workflows can be found in both `.github/workflows/chromatic-master.yml` and `.github/workflows/chromatic-pr.yml`.

`.github/workflows/chromatic-master.yml` triggers a Chromatic build anytime a PR gets merged into our `master` branch.

`.github/workflows/chromatic-pr.yml` triggers a Chromatic build anytime a file with `// AutoUpdateFileChromatic` comment on its FIRST LINE is checked in to a PR. The goal here is to automatically update our Chromatic anytime a file that has an associated Storybook is modified.

## CSS Norms

For any new components we create, we have the pattern of Folder + Component + CSS + Storybook. If our component is called ExampleTable, then the structure should look like:

```
/ExampleTable/ExampleTable.tsx
/ExampleTable/ExampleTable.module.scss
/ExampleTable/ExampleTable.stories.tsx
```

Within `ExampleTable.module.scss`, the CSS structures should look as follows:

```
.ExampleTable {
  :global {

  }
}
```

Within the `ExampleTable.tsx` itself, the top-level element should use the CSS Module syntax:

```
import styles from "./ExampleTable.module.scss";

export const ExampleTable = () => {
  return (
    <div className={styles.ExampleTable}>
    </div>
  )
}
```

The idea here is that the top-level class of `.ExampleTable` will allow us to write simple, easy-to-read SASS in the component and stylesheet. No need for anymore CSS Module syntax as the `:global {}` allows us to write regular SASS within, which is protected by the name-spaced `.ExampleTable` CSS Module class. (If for some reason you need to revert to locally scoped variable within the `:global {}` block you can use `:local {}`)

Now, there are two scenarios in which we're writing CSS for our components: 1, writing brand-new styles. 2, overwriting USWDS styles.

For your own custom styles, you should follow a BEM methodology while keeping your naming as semantic as possible, so if our code looks like this:

<!-- ExampleTable.tsx -->

```
import styles from "./ExampleTable.module.scss";

export const ExampleTable = () => {
  return (
    <div className={styles.ExampleTable}>
      <div className="section">
        <div className="logo__container">
          <img className="logo__img" src="" />
          <p className="logo__text">Image</p>
        </div>
        <p className="content"></p>
        <p className="content content--alternate"></p>
      </div>
    </div>
  )
}
```

Then our CSS would look like:

<!-- ExampleTable.module.scss -->

```
.ExampleTable {
  :global {
    .section {
      padding: 1rem;
    }

    .logo {
      &__img {
        height: 12px;
        width: 12px;
      }

      &__text {
        font-size 8px;
      }
    }

    .content {
      font-size: 22px;
      line-height: 24px;
      color: black;

      &--alternate {
        color: blue;
      }
    }

  }
}
```

For overwriting USWDS styles, you'd just see look at the rendered DOM elements with Dev Tools, and find what selectors USWDS is using and then apply them like so:

<!-- ExampleTable.module.scss -->

```
.ExampleTable {
  :global {
    .usa-navbar {
      text-decoration: none;
    }
  }
}
```

These overwrites will ONLY be scoped to your particular component.

## Documentation Table of Contents

### General

-   [Best Practices](docs/best-practices.md)
-   [Content](docs/content.md)
-   [Data fetching patterns](docs/data-fetching-patterns.md)
-   [Feature flags](docs/feature-flags.md)
-   [RS Auth Element](docs/rs-auth-element.md)
-   [RS Error Boundary and Suspense](docs/rs-error-boundary-and-suspense.md)
-   [RS IA Content System](docs/rs-ia-content-system.md)
-   [RS IA Template System](docs/rs-ia-template-system.md)
-   [RS React Testing Network Calls](docs/rs-react-testing-network-calls.md)
-   [Test Conventions](docs/test-conventions.md)

### Proposals

-   [Permissions Layer](docs/proposals/0001-permissions-layer-proposal.md)
-   [Domain Driven Directory Structure](docs/proposals/0002-domain-driven-directory-structure.md)
<<<<<<< HEAD
-   [USWDS React Components](docs/proposals/0003-uswds-react-components.md)

## End-To-End Testing

All the End to End testing specs are located in [./e2e/](./e2e/) directory. To run these tests use the following command:

```
yarn test:e2e
```
=======
-   [USWDS React Components](docs/proposals/0003-uswds-react-components.md)
>>>>>>> f23fcc74
<|MERGE_RESOLUTION|>--- conflicted
+++ resolved
@@ -240,16 +240,4 @@
 
 -   [Permissions Layer](docs/proposals/0001-permissions-layer-proposal.md)
 -   [Domain Driven Directory Structure](docs/proposals/0002-domain-driven-directory-structure.md)
-<<<<<<< HEAD
--   [USWDS React Components](docs/proposals/0003-uswds-react-components.md)
-
-## End-To-End Testing
-
-All the End to End testing specs are located in [./e2e/](./e2e/) directory. To run these tests use the following command:
-
-```
-yarn test:e2e
-```
-=======
--   [USWDS React Components](docs/proposals/0003-uswds-react-components.md)
->>>>>>> f23fcc74
+-   [USWDS React Components](docs/proposals/0003-uswds-react-components.md)