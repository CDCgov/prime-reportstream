import { expect, Page } from "@playwright/test";
import fs from "node:fs";

export const TEST_ORG_IGNORE = "ignore";
export const TEST_ORG_UP_RECEIVER_FULL_ELR = "FULL_ELR";
<<<<<<< HEAD
export const TEST_ORG_CP_RECEIVER_CSV = "CSV";
export const TEST_ORG_ELIMS_RECEIVER_ELR = "ELR_ELIMS";
=======
>>>>>>> d34a79ea
export const TEST_ORG_AK_RECEIVER = "elr";
export async function scrollToFooter(page: Page) {
    // Scrolling to the bottom of the page
    await page.locator("footer").scrollIntoViewIfNeeded();
}

export async function scrollToTop(page: Page) {
    // Scroll to the top of the page
    await page.evaluate(() => window.scrollTo(0, 0));
}

export async function waitForAPIResponse(page: Page, requestUrl: string) {
    const response = await page.waitForResponse((response) => response.url().includes(requestUrl));
    return response.status();
}

export function noData(page: Page) {
    return page.getByText(/No available data/);
}
export function tableRows(page: Page) {
    return page.locator(".usa-table tbody").locator("tr");
}

export async function fulfillGoogleAnalytics(page: Page) {
    // fulfill GA request so that we don't log it and alter the metrics
    await page.route("https://www.google-analytics.com/**", (route) => route.fulfill({ status: 204, body: "" }));
}

export async function selectTestOrg(page: Page) {
    await page.goto("/admin/settings", {
        waitUntil: "domcontentloaded",
    });

    await waitForAPIResponse(page, "/api/settings/organizations");

    await page.getByTestId("gridContainer").waitFor({ state: "visible" });
    await page.getByTestId("textInput").fill(TEST_ORG_IGNORE);
    await page.getByTestId("ignore_set").click();
}
/**
 * Save session storage to file. Session storage is not handled in
 * playwright's storagestate.
 */
export async function saveSessionStorage(userType: string, page: Page) {
    const sessionJson = await page.evaluate(() => JSON.stringify(sessionStorage));
    fs.writeFileSync(`e2e/.auth/${userType}-session.json`, sessionJson, "utf-8");
}

export async function restoreSessionStorage(userType: string, page: Page) {
    const session = JSON.parse(fs.readFileSync(`e2e/.auth/${userType}-session.json`, "utf-8"));
    await page.context().addInitScript((session) => {
        for (const [key, value] of Object.entries<any>(session)) window.sessionStorage.setItem(key, value);
    }, session);
}

export function tableDataCellValue(page: Page, row: number, column: number) {
    return tableRows(page).nth(row).locator("td").nth(column).innerText();
}

/**
 * This method loops through all the cells in a column to compare with expected value.
 */
export async function expectTableColumnValues(page: Page, columnNumber: number, expectedValue: string) {
    const rowCount = await tableRows(page).count();

    for (let i = 0; i < rowCount; i++) {
        const columnValue = await tableRows(page).nth(i).locator("td").nth(columnNumber).innerText();
        expect(columnValue).toContain(expectedValue);
    }
}

/**
 * This method loops through all the cells in a date/time column to compare with a date value.
 */
export async function tableColumnDateTimeInRange(
    page: Page,
    columnNumber: number,
    fromDate: string,
    toDate: string,
    startTime: string,
    endTime: string,
) {
    let datesInRange = true;
    const rowCount = await tableRows(page).count();

    for (let i = 0; i < rowCount; i++) {
        const startDateTime = fromDateWithTime(fromDate, startTime);
        const endDateTime = toDateWithTime(toDate, endTime);
        const columnValue = await tableRows(page).nth(i).locator("td").nth(columnNumber).innerText();

        const columnDate = new Date(columnValue);

        if (!(columnDate >= startDateTime && columnDate < endDateTime)) {
            datesInRange = false;
            break;
        }
    }
    return datesInRange;
}

export function fromDateWithTime(date: string, time: string) {
    const fromDateTime = new Date(date);

    if (time) {
        // eslint-disable-next-line prefer-const
        let [hours, minutes] = time
            .substring(0, time.length - 2)
            .split(":")
            .map(Number);
        hours = hours + (time.indexOf("pm") !== -1 ? 12 : 0);
        fromDateTime.setHours(hours, minutes, 0, 0);
    } else {
        fromDateTime.setHours(0, 0, 0);
    }
    return fromDateTime;
}

export function toDateWithTime(date: string, time: string) {
    const toDateTime = new Date(date);

    if (time) {
        // eslint-disable-next-line prefer-const
        let [hours, minutes] = time
            .substring(0, time.length - 2)
            .split(":")
            .map(Number);
        hours = hours + (time.indexOf("pm") !== -1 ? 12 : 0);
        toDateTime.setHours(hours, minutes, 0, 0);
    } else {
        toDateTime.setHours(23, 59, 0);
    }
    return toDateTime;
}<|MERGE_RESOLUTION|>--- conflicted
+++ resolved
@@ -2,12 +2,10 @@
 import fs from "node:fs";
 
 export const TEST_ORG_IGNORE = "ignore";
-export const TEST_ORG_UP_RECEIVER_FULL_ELR = "FULL_ELR";
-<<<<<<< HEAD
-export const TEST_ORG_CP_RECEIVER_CSV = "CSV";
-export const TEST_ORG_ELIMS_RECEIVER_ELR = "ELR_ELIMS";
-=======
->>>>>>> d34a79ea
+export const TEST_ORG_AK = "ak-phd";
+export const TEST_ORG_UP_RECEIVER_UP = "FULL_ELR";
+export const TEST_ORG_CP_RECEIVER_CP = "CSV";
+export const TEST_ORG_ELIMS_RECEIVER_ELIMS = "ELR_ELIMS";
 export const TEST_ORG_AK_RECEIVER = "elr";
 export async function scrollToFooter(page: Page) {
     // Scrolling to the bottom of the page
