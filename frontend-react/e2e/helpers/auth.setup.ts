--- conflicted
+++ resolved
@@ -8,15 +8,8 @@
 async function logIntoOkta(page: Page, login: TestLogin) {
     const totp = new TOTP({ secret: login.totpCode });
 
-<<<<<<< HEAD
-    // block GA
-    await page.route("https://www.google-analytics.com/**", (route) =>
-        route.abort("blockedbyclient"),
-    );
-=======
     // fulfill GA request so that we don't log to it and alter the metrics
     await fulfillGoogleAnalytics(page);
->>>>>>> 2f68dde4
 
     // block AI
     await page.route("**/v2/track", (route) => route.abort("blockedbyclient"));
