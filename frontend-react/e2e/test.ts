--- conflicted
+++ resolved
@@ -5,11 +5,7 @@
     PlaywrightWorkerArgs,
     PlaywrightWorkerOptions,
 } from "@playwright/test";
-<<<<<<< HEAD
-import process from "process";
-=======
 import { join } from "node:path";
->>>>>>> f3e3c0c5
 
 // eslint-disable-next-line import/export
 export * from "@playwright/test";
@@ -104,43 +100,4 @@
 > &
     CustomFixtures;
 
-<<<<<<< HEAD
-// eslint-disable-next-line import/export
-export const test = base.extend<CustomFixtures>({
-    // Define an option and provide a default value.
-    // We can later override it in the config.
-    adminLogin: [
-        {
-            password: "",
-            username: "",
-            totpCode: "",
-            path: "e2e/.auth/admin.json",
-            landingPage: "/admin/settings",
-        },
-        { option: true },
-    ],
-    senderLogin: [
-        {
-            password: "",
-            username: "",
-            totpCode: "",
-            path: "e2e/.auth/admin.json",
-            landingPage: "/submissions",
-        },
-        { option: true },
-    ],
-    receiverLogin: [
-        {
-            password: "",
-            username: "",
-            totpCode: "",
-            path: "e2e/.auth/admin.json",
-            landingPage: "/",
-        },
-        { option: true },
-    ],
-    isMockDisabled,
-});
-=======
-export { expect } from "@playwright/test";
->>>>>>> f3e3c0c5
+export { expect } from "@playwright/test";