import { expect, Page } from "@playwright/test";
import { MOCK_GET_REPORT_HISTORY } from "../mocks/history";
import { MOCK_GET_SUBMISSIONS } from "../mocks/submissions";

export const URL_SUBMISSION_HISTORY = "/submissions";
export const API_GET_REPORT_HISTORY = `**/api/waters/report/**`;
export async function goto(page: Page) {
    await page.goto(URL_SUBMISSION_HISTORY, {
        waitUntil: "domcontentloaded",
    });
}

export function getOrgAPI(org: string) {
    return `**/api/waters/org/${org}/submissions?*`;
}

export async function mockGetSubmissionsResponse(
    page: Page,
    org: string,
    responseStatus = 200,
) {
    const submissionsApi = getOrgAPI(org);
    await page.route(submissionsApi, async (route) => {
        const json = MOCK_GET_SUBMISSIONS;
        await route.fulfill({ json, status: responseStatus });
    });
}

export async function mockGetReportHistoryResponse(
    page: Page,
    responseStatus = 200,
) {
    await page.route(API_GET_REPORT_HISTORY, async (route) => {
        const json = MOCK_GET_REPORT_HISTORY;
        await route.fulfill({ json, status: responseStatus });
    });
}

<<<<<<< HEAD
export async function openReportIdDetailPage(page: Page, id: string) {
    const reportDetailsPage = page;
    await expect(reportDetailsPage.locator("h1")).toBeAttached();
    await expect(reportDetailsPage).toHaveURL(`/submissions/${id}`);
    expect(reportDetailsPage.getByText(`Report ID:${id}`)).toBeTruthy();
=======
export async function tableHeaders(page: Page) {
    await expect(page.locator(".usa-table th").nth(0)).toHaveText(/Report ID/);
    await expect(page.locator(".usa-table th").nth(1)).toHaveText(
        "Date/time submitted",
    );
    await expect(page.locator(".usa-table th").nth(2)).toHaveText(/File/);
    await expect(page.locator(".usa-table th").nth(3)).toHaveText(/Records/);
    await expect(page.locator(".usa-table th").nth(4)).toHaveText(/Status/);
>>>>>>> 878b9726
}<|MERGE_RESOLUTION|>--- conflicted
+++ resolved
@@ -36,13 +36,13 @@
     });
 }
 
-<<<<<<< HEAD
 export async function openReportIdDetailPage(page: Page, id: string) {
     const reportDetailsPage = page;
     await expect(reportDetailsPage.locator("h1")).toBeAttached();
     await expect(reportDetailsPage).toHaveURL(`/submissions/${id}`);
     expect(reportDetailsPage.getByText(`Report ID:${id}`)).toBeTruthy();
-=======
+}
+
 export async function tableHeaders(page: Page) {
     await expect(page.locator(".usa-table th").nth(0)).toHaveText(/Report ID/);
     await expect(page.locator(".usa-table th").nth(1)).toHaveText(
@@ -51,5 +51,4 @@
     await expect(page.locator(".usa-table th").nth(2)).toHaveText(/File/);
     await expect(page.locator(".usa-table th").nth(3)).toHaveText(/Records/);
     await expect(page.locator(".usa-table th").nth(4)).toHaveText(/Status/);
->>>>>>> 878b9726
 }