import { expect, Page } from "@playwright/test";
import { MOCK_GET_SUBMISSION_HISTORY } from "../mocks/submissionHistory";
import { MOCK_GET_SUBMISSIONS } from "../mocks/submissions";

export const URL_SUBMISSION_HISTORY = "/submissions";
export const API_GET_REPORT_HISTORY = `**/api/waters/report/**`;
export async function goto(page: Page) {
    await page.goto(URL_SUBMISSION_HISTORY, {
        waitUntil: "domcontentloaded",
    });
}

<<<<<<< HEAD
export async function gotoDetails(page: Page, id: string) {
    await page.goto(`${URL_SUBMISSION_HISTORY}/${id}`, {
        waitUntil: "domcontentloaded",
    });
}

export function getOrgAPI(org: string) {
=======
export function getOrgSubmissionsAPI(org: string) {
>>>>>>> 96623574
    return `**/api/waters/org/${org}/submissions?*`;
}

export async function mockGetSubmissionsResponse(
    page: Page,
    org: string,
    responseStatus = 200,
) {
    const submissionsApi = getOrgSubmissionsAPI(org);
    await page.route(submissionsApi, async (route) => {
        const json = MOCK_GET_SUBMISSIONS;
        await route.fulfill({ json, status: responseStatus });
    });
}

export async function mockGetReportHistoryResponse(
    page: Page,
    responseStatus = 200,
) {
    await page.route(API_GET_REPORT_HISTORY, async (route) => {
        const json = MOCK_GET_SUBMISSION_HISTORY;
        await route.fulfill({ json, status: responseStatus });
    });
}

export async function openReportIdDetailPage(page: Page, id: string) {
    await expect(page).toHaveURL(`/submissions/${id}`);
    await expect(page.getByText(`Details: ${id}`)).toBeVisible();
}

export async function title(page: Page) {
    await expect(page).toHaveTitle(
        /ReportStream - CDC's free, interoperable data transfer platform/,
    );
}

export async function tableHeaders(page: Page) {
    await expect(page.locator(".usa-table th").nth(0)).toHaveText(/Report ID/);
    await expect(page.locator(".usa-table th").nth(1)).toHaveText(
        "Date/time submitted",
    );
    await expect(page.locator(".usa-table th").nth(2)).toHaveText(/File/);
    await expect(page.locator(".usa-table th").nth(3)).toHaveText(/Records/);
    await expect(page.locator(".usa-table th").nth(4)).toHaveText(/Status/);
}

export async function breadcrumbLink(
    page: Page,
    index: number,
    linkName: string,
    expectedUrl: string,
) {
    const breadcrumbLinks = page.locator(".usa-breadcrumb ol li");
    await expect(breadcrumbLinks.nth(index)).toHaveText(linkName);
    await breadcrumbLinks
        .nth(index)
        .getByRole("link", { name: linkName })
        .click();
    await expect(page.locator("h1")).toBeAttached();
    await expect(page).toHaveURL(expectedUrl);
}<|MERGE_RESOLUTION|>--- conflicted
+++ resolved
@@ -4,23 +4,20 @@
 
 export const URL_SUBMISSION_HISTORY = "/submissions";
 export const API_GET_REPORT_HISTORY = `**/api/waters/report/**`;
+
 export async function goto(page: Page) {
     await page.goto(URL_SUBMISSION_HISTORY, {
         waitUntil: "domcontentloaded",
     });
 }
 
-<<<<<<< HEAD
 export async function gotoDetails(page: Page, id: string) {
     await page.goto(`${URL_SUBMISSION_HISTORY}/${id}`, {
         waitUntil: "domcontentloaded",
     });
 }
 
-export function getOrgAPI(org: string) {
-=======
 export function getOrgSubmissionsAPI(org: string) {
->>>>>>> 96623574
     return `**/api/waters/org/${org}/submissions?*`;
 }
 
