import type { Locator } from "@playwright/test";
import language from "../../../../src/components/Admin/MessageTesting/language.json" assert { type: "json" };
import {
    errorMessageResult,
    passMessageResult,
    warningMessageResult,
} from "../../../../src/components/Admin/MessageTesting/MessageTestingResult.fixtures";
import { RSMessage } from "../../../../src/config/endpoints/reports";
import { MOCK_GET_TEST_MESSAGES } from "../../../mocks/message-test";
import { BasePage, BasePageTestArgs, type RouteHandlerFulfillEntry } from "../../BasePage";

/**
 * Uses org ignore's FULL_ELR receiver
 */
export class OrganizationReceiverMessageTestPage extends BasePage {
    static readonly API_REPORTS_TESTING = "/api/reports/testing";
    static readonly API_REPORTS_TEST = "/api/reports/testing/test?*";
    protected customI: number;
    testMessages: RSMessage[];

<<<<<<< HEAD
    readonly expectedStatusSuccess = /^Test passed/;
    readonly expectedStatusFailure = /^Test failed/;
    readonly expectedStatusWarning = /^Test passed with warnings/;
=======
    readonly expectedStatusSuccess = new RegExp(`^${language.successAlertHeading}`);
    readonly expectedStatusFailure = new RegExp(`^${language.errorAlertHeading}`);
>>>>>>> 4f44326d

    readonly form: Locator;
    readonly addCustomMessageButton: Locator;
    readonly submitCustomMessageButton: Locator;
    readonly cancelCustomMessageButton: Locator;
    readonly customMessageTextArea: Locator;
    readonly submitButton: Locator;
    readonly submitStatus: Locator;
    readonly submissionOutputMessageButton: Locator;
    readonly submissionOutputMessage: Locator;
    readonly submissionTestMessageButton: Locator;
    readonly submissionTestMessage: Locator;
    readonly submissionTransformErrorsButton: Locator;
    readonly submissionTransformErrors: Locator;
    readonly submissionTransformWarningsButton: Locator;
    readonly submissionTransformWarnings: Locator;

    constructor(testArgs: BasePageTestArgs) {
        super(
            {
                url: "/admin/orgreceiversettings/org/ignore/receiver/FULL_ELR/action/edit/message-testing",
                title: "Message testing - ReportStream",
                heading: testArgs.page.getByRole("heading", {
                    name: "Message testing",
                }),
            },
            testArgs,
        );

        this.testMessages = [];
        this.customI = 0;
        this.form = this.page.getByRole("form");
        this.addCustomMessageButton = this.form.getByRole("button", { name: "Test custom message" });
        this.submitCustomMessageButton = this.form.getByRole("button", { name: "Add" });
        this.cancelCustomMessageButton = this.form.getByRole("button", { name: "Cancel" });
        this.customMessageTextArea = this.form.getByRole("textbox", { name: "Custom message text" });
        this.submitButton = this.form.getByRole("button", { name: "Run test" });
        this.submitStatus = this.page
            .getByRole("status")
            .or(this.page.getByRole("alert"))
            .or(this.page.getByRole("region", { name: "Information" }))
            .first();
        this.submissionOutputMessageButton = this.page.getByRole("button", { name: "Output message" });
        this.submissionOutputMessage = this.page.getByLabel("Output message");
        this.submissionTestMessageButton = this.page.getByRole("button", { name: "Test message" });
        this.submissionTestMessage = this.page.getByLabel("Test message");
        this.submissionTransformErrorsButton = this.page.getByRole("button", { name: "Transform errors" });
        this.submissionTransformErrors = this.page.getByLabel("Transform errors");
        this.submissionTransformWarningsButton = this.page.getByRole("button", { name: "Transform warnings" });
        this.submissionTransformWarnings = this.page.getByLabel("Transform warnings");
        this.addMockRouteHandlers([this.createMockTestMessagesHandler()]);
        this.addResponseHandlers([
            [
                OrganizationReceiverMessageTestPage.API_REPORTS_TESTING,
                async (res) => (this.testMessages = await res.json()),
            ],
        ]);
    }

    get isPageLoadExpected() {
        return super.isPageLoadExpected && this.isAdminSession;
    }

    createMockTestMessagesHandler(): RouteHandlerFulfillEntry {
        return [
            OrganizationReceiverMessageTestPage.API_REPORTS_TESTING,
            () => {
                return {
                    json: MOCK_GET_TEST_MESSAGES,
                };
            },
        ];
    }

    createMockTestSubmissionHandler(resultType: "pass" | "fail" | "warn" = "pass"): RouteHandlerFulfillEntry {
        const result =
            resultType === "fail"
                ? errorMessageResult
                : resultType === "warn"
                  ? warningMessageResult
                  : passMessageResult;
        return [
            OrganizationReceiverMessageTestPage.API_REPORTS_TEST,
            () => {
                return {
                    json: result,
                };
            },
        ];
    }

    addMockTestSubmissionHandler(resultType: "pass" | "fail" | "warn" = "pass") {
        return this.addMockRouteHandlers([this.createMockTestSubmissionHandler(resultType)]);
    }

    async submit() {
        const p = this.route();
        const reqP = this.page.waitForRequest(OrganizationReceiverMessageTestPage.API_REPORTS_TEST);
        await this.submitButton.click();
        await p;
        return reqP;
    }

    async addCustomMessage(message: string) {
        await this.addCustomMessageButton.click();
        await this.customMessageTextArea.fill(message);
        await this.submitCustomMessageButton.click();
        this.customI++;
        const fileName = `Custom message ${this.customI}`;
        return [this.form.getByLabel(fileName), this.form.getByText(fileName)];
    }
}<|MERGE_RESOLUTION|>--- conflicted
+++ resolved
@@ -18,14 +18,9 @@
     protected customI: number;
     testMessages: RSMessage[];
 
-<<<<<<< HEAD
-    readonly expectedStatusSuccess = /^Test passed/;
-    readonly expectedStatusFailure = /^Test failed/;
-    readonly expectedStatusWarning = /^Test passed with warnings/;
-=======
     readonly expectedStatusSuccess = new RegExp(`^${language.successAlertHeading}`);
     readonly expectedStatusFailure = new RegExp(`^${language.errorAlertHeading}`);
->>>>>>> 4f44326d
+    readonly expectedStatusWarning = new RegExp(`^${language.warningAlertHeading}`);
 
     readonly form: Locator;
     readonly addCustomMessageButton: Locator;
