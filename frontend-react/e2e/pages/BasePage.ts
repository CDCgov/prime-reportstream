--- conflicted
+++ resolved
@@ -139,11 +139,6 @@
         await expect(this.heading).toBeVisible();
     }
 
-<<<<<<< HEAD
-    async testFooter() {
-        await expect(this.page.locator("footer")).toBeAttached();
-        await expect(this.page.locator("footer")).not.toBeInViewport();
-=======
     async testCard(card: { name: string }) {
         const cardHeader = this.page.locator(".usa-card__header", {
             hasText: card.name,
@@ -165,7 +160,6 @@
 
     async testFooter() {
         await expect(this.page.locator("footer")).toBeAttached();
->>>>>>> 2792eb46
         await this.page.locator("footer").scrollIntoViewIfNeeded();
         await expect(this.page.locator("footer")).toBeInViewport();
         await expect(this.page.getByTestId("govBanner")).not.toBeInViewport();
