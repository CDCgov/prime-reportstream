import { expect, Page } from "@playwright/test";
<<<<<<< HEAD
import * as fs from "node:fs";
=======
import fs from "node:fs";
import {
    MOCK_GET_DELIVERIES_AK,
    MOCK_GET_DELIVERIES_AK_5,
    MOCK_GET_DELIVERIES_AK_ELR,
    MOCK_GET_DELIVERIES_IGNORE,
    MOCK_GET_DELIVERIES_IGNORE_FILENAME,
    MOCK_GET_DELIVERIES_IGNORE_FULL_ELR,
    MOCK_GET_DELIVERIES_IGNORE_REPORT_ID,
} from "../mocks/deliveries";
>>>>>>> 96623574
import { MOCK_GET_DELIVERY } from "../mocks/delivery";
import { MOCK_GET_FACILITIES } from "../mocks/facilities";
import { MOCK_GET_HISTORY_REPORT } from "../mocks/historyReport";
import { MOCK_GET_SUBMISSION_HISTORY } from "../mocks/submissionHistory";

export const URL_REPORT_DETAILS = "/report-details";
export const API_WATERS_REPORT = "**/api/waters/report";
export const API_HISTORY_REPORT = "**/api/history/report";
export const API_WATERS_ORG = "**/api/waters/org";
export async function goto(page: Page, id: string) {
    await page.goto(`${URL_REPORT_DETAILS}/${id}`, {
        waitUntil: "domcontentloaded",
    });
}

export async function reportIdDetailPage(page: Page) {
    const reportDetailsPage = page;
    await reportDetailsPage.waitForLoadState();
    await expect(reportDetailsPage.locator("h1")).toBeAttached();
    return reportDetailsPage;
}

export async function mockGetReportDeliveryResponse(
    page: Page,
    id: string,
    responseStatus = 200,
) {
    await page.route(`${API_WATERS_REPORT}/${id}/delivery`, async (route) => {
        const json = MOCK_GET_DELIVERY;
        await route.fulfill({ json, status: responseStatus });
    });
}

<<<<<<< HEAD
export async function mockGetReportFacilitiesResponse(
=======
export async function mockGetDeliveriesForOrgAlaskaResponse(
    page: Page,
    byReportId?: boolean,
    byFileName?: boolean,
    receiver?: string,
    responseStatus = 200,
) {
    if (receiver) {
        await page.route(
            `${API_WATERS_ORG}/ak-phd.${receiver}/deliveries?*`,
            async (route) => {
                const json = MOCK_GET_DELIVERIES_AK_ELR;
                await route.fulfill({ json, status: responseStatus });
            },
        );
    } else if (byReportId) {
        await page.route(
            `${API_WATERS_ORG}/ak-phd/deliveries?sortdir=DESC&cursor=3000-01-01T00:00:00.000Z&since=2000-01-01T00:00:00.000Z&until=3000-01-01T00:00:00.000Z&pageSize=61&receivingOrgSvcStatus=ACTIVE,TESTING&reportId=f4155156-1230-4f0a-8a50-0a0cdec5aa0e`,
            async (route) => {
                const json = MOCK_GET_DELIVERIES_AK_5;
                await route.fulfill({
                    json,
                    status: 200,
                });
            },
        );
    } else if (byFileName) {
        await page.route(
            `${API_WATERS_ORG}/ak-phd/deliveries?sortdir=DESC&cursor=3000-01-01T00:00:00.000Z&since=2000-01-01T00:00:00.000Z&until=3000-01-01T00:00:00.000Z&pageSize=61&receivingOrgSvcStatus=ACTIVE,TESTING&fileName=ak-receiver-transform.yml-f4155156-1230-4f0a-8a50-0a0cdec5aa0e-20240423214401.hl7`,
            async (route) => {
                const json = MOCK_GET_DELIVERIES_AK_5;
                await route.fulfill({
                    json,
                    status: 200,
                });
            },
        );
    } else {
        await page.route(
            `${API_WATERS_ORG}/ak-phd/deliveries?*`,
            async (route) => {
                const json = MOCK_GET_DELIVERIES_AK;
                await route.fulfill({ json, status: responseStatus });
            },
        );
    }
}

export async function mockGetDeliveriesForOrgIgnoreResponse(
    page: Page,
    byReportId?: boolean,
    byFileName?: boolean,
    receiver?: string,
    responseStatus = 200,
) {
    if (receiver) {
        await page.route(
            `${API_WATERS_ORG}/ignore.${receiver}/deliveries?*`,
            async (route) => {
                const json = MOCK_GET_DELIVERIES_IGNORE_FULL_ELR;
                await route.fulfill({ json, status: responseStatus });
            },
        );
    } else if (byReportId) {
        await page.route(
            `${API_WATERS_ORG}/ignore/deliveries?sortdir=DESC&cursor=3000-01-01T00:00:00.000Z&since=2000-01-01T00:00:00.000Z&until=3000-01-01T00:00:00.000Z&pageSize=61&receivingOrgSvcStatus=ACTIVE,TESTING&reportId=729158ce-4125-46fa-bea0-3c0f910f472c`,
            async (route) => {
                const json = MOCK_GET_DELIVERIES_IGNORE_REPORT_ID;
                await route.fulfill({
                    json,
                    status: 200,
                });
            },
        );
    } else if (byFileName) {
        await page.route(
            `${API_WATERS_ORG}/ignore/deliveries?sortdir=DESC&cursor=3000-01-01T00:00:00.000Z&since=2000-01-01T00:00:00.000Z&until=3000-01-01T00:00:00.000Z&pageSize=61&receivingOrgSvcStatus=ACTIVE,TESTING&fileName=21c217a4-d098-494c-9364-f4dcf16b1d63-20240426204235.fhir`,
            async (route) => {
                const json = MOCK_GET_DELIVERIES_IGNORE_FILENAME;
                await route.fulfill({
                    json,
                    status: 200,
                });
            },
        );
    } else {
        await page.route(
            `${API_WATERS_ORG}/ignore/deliveries?*`,
            async (route) => {
                const json = MOCK_GET_DELIVERIES_IGNORE;
                await route.fulfill({ json, status: responseStatus });
            },
        );
    }
}

export async function mockGetFacilitiesResponse(
>>>>>>> 96623574
    page: Page,
    id: string,
    responseStatus = 200,
) {
    await page.route(`${API_WATERS_REPORT}/${id}/facilities`, async (route) => {
        const json = MOCK_GET_FACILITIES;
        await route.fulfill({ json, status: responseStatus });
    });
}

export async function mockGetSubmissionHistoryResponse(
    page: Page,
    id: string,
    responseStatus = 200,
) {
    await page.route(`${API_WATERS_REPORT}/${id}/history`, async (route) => {
        const json = MOCK_GET_SUBMISSION_HISTORY;
        await route.fulfill({ json, status: responseStatus });
    });
}

export async function mockGetHistoryReportResponse(
    page: Page,
    id: string,
    responseStatus = 200,
) {
    await page.route(`${API_HISTORY_REPORT}/${id}`, async (route) => {
        const json = MOCK_GET_HISTORY_REPORT;
        await route.fulfill({ json, status: responseStatus });
    });
}

export async function downloadFile(page: Page, id: string, fileName: string) {
    await mockGetHistoryReportResponse(page, id);
    const [download] = await Promise.all([
        // Start waiting for the download
        page.waitForEvent("download"),
        // Perform the action that initiates download
        await page.getByRole("button", { name: "CSV" }).click(),
    ]);

    // assert filename
    expect(download.suggestedFilename()).toBe(fileName);
    // get and assert stats
    expect(
        (await fs.promises.stat(await download.path())).size,
    ).toBeGreaterThan(200);
}<|MERGE_RESOLUTION|>--- conflicted
+++ resolved
@@ -1,7 +1,4 @@
 import { expect, Page } from "@playwright/test";
-<<<<<<< HEAD
-import * as fs from "node:fs";
-=======
 import fs from "node:fs";
 import {
     MOCK_GET_DELIVERIES_AK,
@@ -12,7 +9,6 @@
     MOCK_GET_DELIVERIES_IGNORE_FULL_ELR,
     MOCK_GET_DELIVERIES_IGNORE_REPORT_ID,
 } from "../mocks/deliveries";
->>>>>>> 96623574
 import { MOCK_GET_DELIVERY } from "../mocks/delivery";
 import { MOCK_GET_FACILITIES } from "../mocks/facilities";
 import { MOCK_GET_HISTORY_REPORT } from "../mocks/historyReport";
@@ -22,19 +18,12 @@
 export const API_WATERS_REPORT = "**/api/waters/report";
 export const API_HISTORY_REPORT = "**/api/history/report";
 export const API_WATERS_ORG = "**/api/waters/org";
+
 export async function goto(page: Page, id: string) {
     await page.goto(`${URL_REPORT_DETAILS}/${id}`, {
         waitUntil: "domcontentloaded",
     });
 }
-
-export async function reportIdDetailPage(page: Page) {
-    const reportDetailsPage = page;
-    await reportDetailsPage.waitForLoadState();
-    await expect(reportDetailsPage.locator("h1")).toBeAttached();
-    return reportDetailsPage;
-}
-
 export async function mockGetReportDeliveryResponse(
     page: Page,
     id: string,
@@ -46,9 +35,6 @@
     });
 }
 
-<<<<<<< HEAD
-export async function mockGetReportFacilitiesResponse(
-=======
 export async function mockGetDeliveriesForOrgAlaskaResponse(
     page: Page,
     byReportId?: boolean,
@@ -145,8 +131,7 @@
     }
 }
 
-export async function mockGetFacilitiesResponse(
->>>>>>> 96623574
+export async function mockGetReportFacilitiesResponse(
     page: Page,
     id: string,
     responseStatus = 200,
