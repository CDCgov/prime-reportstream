<<<<<<< HEAD
=======
"use strict";

>>>>>>> 5b192154
/** @type {import('@storybook/core-common').StorybookConfig} */
module.exports = {
    stories: [
        "../src/**/*.stories.mdx",
        "../src/**/*.stories.@(js|jsx|ts|tsx)",
    ],
    features: {
        previewMdx2: true,
    },
    addons: [
        "@storybook/addon-links",
        "@storybook/addon-essentials",
        "@storybook/addon-interactions",
        "@storybook/addon-a11y",
    ],
    framework: "@storybook/react",
    core: {
        builder: "@storybook/builder-webpack5",
    },
    refs: {
        trussworks: {
            title: "Trussworks Storybook",
            url: "https://trussworks.github.io/react-uswds/",
        },
    },
    features: {
        previewMdx2: true,
        babelModeV7: true,
        storyStoreV7: true,
        modernInlineRender: true,
        argTypeTargetsV7: true,
        breakingChangesV7: true,
    },
};<|MERGE_RESOLUTION|>--- conflicted
+++ resolved
@@ -1,8 +1,5 @@
-<<<<<<< HEAD
-=======
 "use strict";
 
->>>>>>> 5b192154
 /** @type {import('@storybook/core-common').StorybookConfig} */
 module.exports = {
     stories: [
