--- conflicted
+++ resolved
@@ -13,13 +13,9 @@
         "@rest-hooks/rest": "^3.0.3",
         "@tanstack/react-query": "^4.20.9",
         "@tanstack/react-query-devtools": "^4.20.9",
-<<<<<<< HEAD
-        "@trussworks/react-uswds": "^4.1.1",
-=======
         "@trussworks/react-uswds": "^5.0.0",
         "@types/html-to-text": "^9.0.1",
         "@types/sanitize-html": "^2.9.0",
->>>>>>> 82516d7a
         "@uswds/uswds": "3.1.0",
         "axios": "^1.4.0",
         "classnames": "^2.3.1",
@@ -148,16 +144,9 @@
         "@types/react-dom": "^18.2.6",
         "@types/react-router-dom": "^5.3.3",
         "@types/react-scroll-sync": "^0.8.3",
-<<<<<<< HEAD
-        "@types/sanitize-html": "^2.9.0",
-        "@typescript-eslint/eslint-plugin": "^5.57.1",
-        "@typescript-eslint/parser": "^5.57.1",
-        "address": "^1.2.2",
-=======
         "@typescript-eslint/eslint-plugin": "^5.60.0",
         "@typescript-eslint/parser": "^5.60.0",
         "@vitejs/plugin-react": "^4.0.1",
->>>>>>> 82516d7a
         "babel-jest": "^29.5.0",
         "bfj": "^7.0.2",
         "browserslist": "^4.21.9",
