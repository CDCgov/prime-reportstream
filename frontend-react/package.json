{
    "name": "react-frontend",
    "version": "0.1.1",
    "private": true,
    "npmClient": "yarn",
    "proxy": "http://localhost:7071",
    "dependencies": {
        "@okta/okta-auth-js": "^6.1.0",
        "@okta/okta-react": "^6.4.1",
        "@okta/okta-signin-widget": "^6.0.1",
        "@rest-hooks/hooks": "^2.0.0",
        "@rest-hooks/rest": "^3.0.3",
        "@rest-hooks/test": "^7.1.0",
        "@testing-library/user-event": "^13.5.0",
        "@trussworks/react-uswds": "^2.6.0",
        "@types/downloadjs": "^1.4.2",
        "@types/hookrouter": "^2.2.5",
        "@types/jsonwebtoken": "^8.5.5",
        "@types/node": "^15.3.0",
        "@types/react": "^17.0.38",
        "@types/react-dom": "^17.0.5",
        "axios": "^0.26.0",
        "dompurify": "^2.3.4",
        "downloadjs": "^1.4.7",
        "env-cmd": "^10.1.0",
        "hookrouter": "^1.2.5",
        "jsonwebtoken": "^8.5.1",
        "moment": "^2.29.1",
        "react": "^17.0.2",
        "react-chartjs-2": "^4.0.0",
        "react-device-detect": "^2.0.0",
        "react-dom": "^17.0.2",
        "react-helmet": "^6.1.0",
        "react-idle-timer": "^4.6.4",
        "react-loader-spinner": "^5.1.3",
        "react-router-dom": "^5.2.0",
        "react-scroll-sync": "^0.9.0",
        "react-toastify": "^8.2.0",
        "rest-hooks": "^6.1.7",
        "rimraf": "^3.0.2",
        "tslint": "^6.1.3",
        "uswds": "^2.13.0",
        "web-vitals": "^2.1.2"
    },
    "scripts": {
        "clean": "rimraf ./build &&  rimraf ./src/content/generated",
        "start:localdev": "env-cmd -f .env.development npm-run-all -p watch-scss start-js",
        "build:test": "env-cmd -f .env.test yarn build-base-prod",
        "build:staging": "env-cmd -f .env.staging yarn build-base-prod",
        "build:production": "env-cmd -f .env.production yarn build-base-prod",
        "build:localdev:csp": "env-cmd -f .env.dev.csp yarn build-base-dev",
        "build-base-prod": "yarn compile-scss-prod && react-scripts build && yarn copy-404page",
        "build-base-dev": "yarn compile-scss-dev && react-scripts build && yarn copy-404page",
        "start-js": "react-scripts start",
        "copy-404page": "cp build/index.html build/404.html",
        "compile-scss-prod": "sass --load-path=./node_modules/uswds/dist/scss --no-source-map --style=compressed --quiet src/global.scss:src/content/generated/global.out.css",
        "compile-scss-dev":  "sass --load-path=./node_modules/uswds/dist/scss --embed-source-map --quiet-deps src/global.scss:src/content/generated/global.out.css",
        "watch-scss": "yarn compile-scss-dev && sass --load-path=./node_modules/uswds/dist/scss --embed-source-map --quiet-deps -w src/global.scss:src/content/generated/global.out.css",
        "test": "react-scripts test",
        "test:ci": "CI=true yarn test --coverage",
        "eject": "react-scripts eject",
        "lint": "npm-run-all -p lint:eslint lint:prettier",
        "lint:write": "npm-run-all -p lint:eslint:write lint:prettier:write",
        "lint:eslint": "eslint \"src/**/*.{js,ts,jsx,tsx}\"",
        "lint:eslint:write": "eslint --fix \"src/**/*.{js,ts,jsx,tsx}\"",
        "lint:prettier": "prettier --check \"src/**/*.{js,ts,jsx,tsx}\"",
        "lint:prettier:write": "prettier --write \"src/**/*.{js,ts,jsx,tsx}\"",
        "cypress-open": "./node_modules/.bin/cypress open",
        "cypress-run": "./node_modules/.bin/cypress run",
        "yarn:show-outdated-packages": "yarn outdated",
        "run-build-dir": "yarn build:localdev:csp && yarn global add serve && serve -s build"
    },
    "eslintConfig": {
        "extends": [
            "react-app",
            "prettier",
            "plugin:import/recommended",
            "plugin:import/typescript"
        ],
        "env": {
            "browser": true,
            "node": false,
            "es6": true
        },
        "globals": {
            "RequestInit": true
        },
        "rules": {
            "import/no-unresolved": 0,
            "import/first": 1,
            "import/order": [
                1,
                {
                    "newlines-between": "always"
                }
            ],
            "import/newline-after-import": 1,
            "import/no-commonjs": 0,
            "import/no-named-as-default": 0,
            "unused-imports/no-unused-imports": "error",
            "unused-imports/no-unused-vars": [
                "warn",
                {
                    "vars": "all",
                    "varsIgnorePattern": "^_",
                    "args": "after-used",
                    "argsIgnorePattern": "^_"
                }
            ]
        },
        "overrides": [
            {
                "files": [
                    "**/*.stories.*"
                ],
                "rules": {
                    "import/no-anonymous-default-export": "off"
                }
            },
            {
                "files": [
                    "**/__tests__/**/*.[jt]s?(x)",
                    "**/?(*.)+(spec|test).[jt]s?(x)"
                ],
                "extends": [
                    "plugin:testing-library/react",
                    "plugin:jest-dom/recommended"
                ],
                "rules": {
                    "testing-library/no-render-in-setup": [
                        "error",
                        {
                            "allowTestingFrameworkSetupHook": "beforeEach"
                        }
                    ],
                    "testing-library/no-node-access": "off",
                    "testing-library/prefer-screen-queries": "warn",
                    "testing-library/no-unnecessary-act": "warn",
                    "testing-library/no-await-sync-query": "warn"
                }
            }
        ],
        "settings": {
            "import/resolver": {}
        },
        "plugins": [
            "@typescript-eslint",
            "unused-imports"
        ],
        "ignorePatterns": [
            "node_modules/",
            "build/"
        ]
    },
    "browserslist": {
        "production": [
            ">0.2%",
            "not dead",
            "not op_mini all"
        ],
        "development": [
            "last 1 chrome version",
            "last 1 firefox version",
            "last 1 safari version"
        ]
    },
    "devDependencies": {
        "@testing-library/jest-dom": "^5.16.1",
        "@testing-library/react": "^12.1.2",
        "@testing-library/react-hooks": "^7.0.2",
        "@types/dompurify": "^2.3.1",
<<<<<<< HEAD
        "@types/jest": "^27.4.1",
=======
        "@types/jest": "^27.0.3",
        "@types/lodash": "^4.14.180",
>>>>>>> 6ebe5385
        "@types/react-helmet": "^6.1.4",
        "@types/react-router-dom": "^5.3.2",
        "@types/react-scroll-sync": "^0.8.3",
        "@types/testing-library__jest-dom": "^5.14.2",
        "@typescript-eslint/eslint-plugin": "^5.9.1",
        "@typescript-eslint/parser": "^5.9.1",
        "eslint": "^7.26.0",
        "eslint-config-prettier": "^8.3.0",
        "eslint-config-react-app": "^7.0.0",
        "eslint-plugin-cypress": "^2.12.1",
        "eslint-plugin-import": "^2.25.4",
        "eslint-plugin-jest-dom": "^4.0.1",
        "eslint-plugin-testing-library": "^5.0.3",
        "eslint-plugin-unused-imports": "2.0.0",
        "jest-canvas-mock": "^2.3.1",
        "msw": "^0.36.8",
        "npm-run-all": "^4.1.5",
        "prettier": "^2.5.0",
        "react-dropdown": "^1.9.2",
        "react-scripts": "^5.0.0",
        "sass": "^1.47.2",
        "stylelint": "^14.2.0",
        "typescript": "^4.5.4",
        "webpack": "^5",
        "yaml-loader": "^0.6.0"
    }
}<|MERGE_RESOLUTION|>--- conflicted
+++ resolved
@@ -169,12 +169,8 @@
         "@testing-library/react": "^12.1.2",
         "@testing-library/react-hooks": "^7.0.2",
         "@types/dompurify": "^2.3.1",
-<<<<<<< HEAD
         "@types/jest": "^27.4.1",
-=======
-        "@types/jest": "^27.0.3",
         "@types/lodash": "^4.14.180",
->>>>>>> 6ebe5385
         "@types/react-helmet": "^6.1.4",
         "@types/react-router-dom": "^5.3.2",
         "@types/react-scroll-sync": "^0.8.3",
