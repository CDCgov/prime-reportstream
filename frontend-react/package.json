{
    "name": "react-frontend",
    "version": "0.1.1",
    "private": true,
    "npmClient": "yarn",
    "proxy": "http://localhost:7071",
    "dependencies": {
        "@okta/okta-auth-js": "^6.5.1",
        "@okta/okta-react": "^6.4.1",
        "@okta/okta-signin-widget": "^6.0.1",
        "@rest-hooks/rest": "^3.0.3",
        "@tanstack/react-query": "^4.2.1",
        "@testing-library/user-event": "^13.5.0",
        "@trussworks/react-uswds": "<3.0.0",
        "@types/downloadjs": "^1.4.2",
        "@types/lodash.chunk": "^4.2.7",
        "@types/lodash.omit": "^4.5.7",
        "@types/lodash.pick": "^4.4.7",
        "@types/lodash.range": "^3.2.7",
        "@types/lodash.uniq": "^4.5.7",
        "@types/react": "^17.0.38",
        "@types/react-dom": "^17.0.5",
        "axios": "^0.26.0",
        "classnames": "^2.3.1",
        "dompurify": "^2.3.4",
        "dotenv": "^16.0.1",
        "downloadjs": "^1.4.7",
        "env-cmd": "^10.1.0",
        "lodash.chunk": "^4.2.0",
        "lodash.omit": "^4.5.0",
        "lodash.pick": "^4.4.0",
        "lodash.range": "^3.2.0",
        "lodash.uniq": "^4.5.0",
        "moment": "^2.29.4",
        "otplib": "^12.0.1",
        "react": "<18.0.0",
        "react-device-detect": "^2.0.0",
        "react-dom": "<18.0.0",
        "react-helmet": "^6.1.0",
        "react-idle-timer": "^4.6.4",
        "react-loader-spinner": "^5.1.3",
        "react-markdown": "^8.0.3",
        "react-router-dom": "^6.3.0",
        "react-scroll-sync": "^0.9.0",
        "react-toastify": "^8.2.0",
        "rehype-raw": "^6.1.1",
        "rehype-slug": "^5.0.1",
        "remark-gfm": "^3.0.1",
        "remark-toc": "^8.0.1",
        "rest-hooks": "^6.1.7",
        "rimraf": "^3.0.2",
        "use-deep-compare-effect": "^1.8.1",
        "uswds": "^2.13.0",
        "web-vitals": "^2.1.2"
    },
    "scripts": {
        "clean": "rimraf ./build &&  rimraf ./src/content/generated",
        "start:localdev": "env-cmd -f .env.development npm-run-all -p watch-scss start-js",
        "build:test": "env-cmd -f .env.test yarn build-base-prod",
        "build:staging": "env-cmd -f .env.staging yarn build-base-prod",
        "build:production": "env-cmd -f .env.production yarn build-base-prod",
        "build:localdev:csp": "env-cmd -f .env.dev.csp yarn build-base-dev",
        "build-base-prod": "yarn compile-scss-prod && react-scripts build && yarn copy-404page",
        "build-base-dev": "yarn compile-scss-dev && react-scripts build && yarn copy-404page",
        "start-js": "react-scripts start",
        "copy-404page": "cp build/index.html build/404.html",
        "compile-scss-prod": "sass --load-path=./node_modules/uswds/dist/scss --no-source-map --style=compressed --quiet src/global.scss:src/content/generated/global.out.css",
        "compile-scss-dev": "sass --load-path=./node_modules/uswds/dist/scss --embed-source-map --quiet-deps src/global.scss:src/content/generated/global.out.css",
        "watch-scss": "yarn compile-scss-dev && sass --load-path=./node_modules/uswds/dist/scss --embed-source-map --quiet-deps -w src/global.scss:src/content/generated/global.out.css",
        "e2e": "cypress run",
        "e2e:open": "cypress open",
        "test": "react-scripts test",
        "test:ci": "CI=true yarn --verbose test --coverage --verbose --silent",
        "eject": "react-scripts eject",
        "lint": "npm-run-all -p lint:eslint",
        "lint:write": "npm-run-all -p lint:eslint:write",
        "lint:eslint": "eslint \"src/**/*.{js,ts,jsx,tsx}\"",
        "lint:eslint:write": "eslint --fix \"src/**/*.{js,ts,jsx,tsx}\"",
        "yarn:show-outdated-packages": "yarn outdated",
        "run-build-dir": "yarn build:localdev:csp && yarn global add serve && serve -s build"
    },
    "jest": {
        "transformIgnorePatterns": [
            "[/\\\\]node_modules[/\\\\](?!(react-markdown|vfile|vfile-message|markdown-table|unist-.*|unified|bail|is-plain-obj|trough|remark-.*|rehype-.*|html-void-elements|hast-util-.*|zwitch|hast-to-hyperscript|hastscript|web-namespaces|mdast-util-.*|escape-string-regexp|micromark.*|decode-named-character-reference|character-entities|property-information|hast-util-whitespace|space-separated-tokens|comma-separated-tokens|pretty-bytes|ccount|mdast-util-gfm|gemoji)).+\\.(js|jsx|mjs|cjs|ts|tsx)$"
        ]
    },
    "eslintConfig": {
        "parser": "@typescript-eslint/parser",
        "extends": [
            "react-app",
            "plugin:import/recommended",
            "plugin:import/typescript",
            "prettier"
        ],
        "env": {
            "browser": true,
            "node": false,
            "es6": true
        },
        "globals": {
            "RequestInit": true,
            "process": "readonly",
            "cy": "readonly"
        },
        "rules": {
            "import/no-unresolved": 0,
            "import/first": 1,
            "import/order": [
                1,
                {
                    "newlines-between": "always"
                }
            ],
            "import/newline-after-import": 1,
            "import/no-commonjs": 0,
            "import/no-named-as-default": 0,
            "prettier/prettier": "error",
            "arrow-body-style": "off",
            "prefer-arrow-callback": "off",
            "unused-imports/no-unused-imports": "error",
            "unused-imports/no-unused-vars": [
                "warn",
                {
                    "vars": "all",
                    "varsIgnorePattern": "^_",
                    "args": "after-used",
                    "argsIgnorePattern": "^_"
                }
            ],
<<<<<<< HEAD
            "camelcase": ["warn"]
=======
            "camelcase": ["warn", { "allow": ["days_to_show", "organization_id", "sending_at" ]}]
>>>>>>> 8da2e4a7
        },
        "overrides": [
            {
                "files": [
                    "**/*.stories.*"
                ],
                "rules": {
                    "import/no-anonymous-default-export": "off"
                }
            },
            {
                "files": [
                    "**/__tests__/**/*.[jt]s?(x)",
                    "**/?(*.)+(spec|test).[jt]s?(x)",
                    "**/cypress/**/*.[jt]s?(x)"
                ],
                "extends": [
                    "plugin:testing-library/react",
                    "plugin:jest-dom/recommended",
                    "plugin:cypress/recommended"
                ],
                "rules": {
                    "testing-library/no-render-in-setup": [
                        "error",
                        {
                            "allowTestingFrameworkSetupHook": "beforeEach"
                        }
                    ],
                    "testing-library/no-node-access": "off",
                    "testing-library/prefer-screen-queries": "warn",
                    "testing-library/no-unnecessary-act": "warn",
                    "testing-library/no-await-sync-query": "warn"
                }
            }
        ],
        "settings": {
            "import/resolver": {}
        },
        "plugins": [
            "testing-library",
            "unused-imports",
            "jest-dom",
            "prettier"
        ],
        "ignorePatterns": [
            "node_modules/",
            "build/",
            "src/reportWebVitals.js"
        ]
    },
    "browserslist": {
        "production": [
            ">0.2%",
            "not dead",
            "not op_mini all"
        ],
        "development": [
            "last 1 chrome version",
            "last 1 firefox version",
            "last 1 safari version"
        ]
    },
    "devDependencies": {
        "@rest-hooks/test": "^7.3.1",
        "@testing-library/cypress": "^8.0.2",
        "@testing-library/jest-dom": "^5.16.1",
        "@testing-library/react": "^12.1.2",
        "@testing-library/react-hooks": "^7.0.2",
        "@types/dompurify": "^2.3.1",
        "@types/react-helmet": "^6.1.4",
        "@types/react-router-dom": "^5.3.3",
        "@types/react-scroll-sync": "^0.8.3",
        "@types/testing-library__jest-dom": "^5.14.2",
        "@typescript-eslint/eslint-plugin": "^5.9.1",
        "@typescript-eslint/parser": "^5.30.0",
        "cypress": "^10.2.0",
        "cypress-localstorage-commands": "^2.1.0",
        "eslint": "^8.12.0",
        "eslint-config-prettier": "^8.3.0",
        "eslint-config-react-app": "^7.0.0",
        "eslint-plugin-cypress": "^2.12.1",
        "eslint-plugin-jest-dom": "^4.0.1",
        "eslint-plugin-prettier": "^4.0.0",
        "eslint-plugin-testing-library": "^5.3.0",
        "eslint-plugin-unused-imports": "2.0.0",
        "jest-canvas-mock": "^2.3.1",
        "msw": "^0.36.8",
        "npm-run-all": "^4.1.5",
        "prettier": "^2.5.0",
        "react-scripts": "^5.0.0",
        "sass": "^1.47.2",
        "typescript": "^4.5.4"
    },
    "peerDependencies": {
        "minimist": "^1.2.6",
        "webpack": "^5.71.0"
    },
    "resolutions": {
        "@types/react": "<18.0.0",
        "@types/react-dom": "<18.0.0"
    }
}<|MERGE_RESOLUTION|>--- conflicted
+++ resolved
@@ -127,11 +127,7 @@
                     "argsIgnorePattern": "^_"
                 }
             ],
-<<<<<<< HEAD
-            "camelcase": ["warn"]
-=======
             "camelcase": ["warn", { "allow": ["days_to_show", "organization_id", "sending_at" ]}]
->>>>>>> 8da2e4a7
         },
         "overrides": [
             {
