{
  "name": "react-frontend",
  "version": "0.1.1",
  "private": true,
  "type": "module",
  "npmClient": "yarn",
  "dependencies": {
    "@microsoft/applicationinsights-react-js": "^17.3.4",
    "@microsoft/applicationinsights-web": "^3.3.4",
    "@okta/okta-react": "^6.9.0",
    "@okta/okta-signin-widget": "^7.27.2",
    "@rest-hooks/rest": "^3.0.3",
    "@tanstack/react-query": "^5.64.0",
    "@tanstack/react-query-devtools": "^5.64.0",
    "@trussworks/react-uswds": "^9.1.0",
    "@uswds/uswds": "3.7.1",
<<<<<<< HEAD
    "axios": "^1.7.8",
=======
    "axios": "^1.7.9",
>>>>>>> 253f7703
    "classnames": "^2.5.1",
    "date-fns": "^4.1.0",
    "date-fns-tz": "^3.2.0",
    "dompurify": "^3.2.3",
    "export-to-csv-fix-source-map": "^0.2.1",
    "focus-trap-react": "^11.0.3",
    "history": "^5.3.0",
    "html-to-text": "^9.0.5",
    "lodash": "^4.17.21",
    "p-limit": "^6.2.0",
    "react": "^18.3.1",
    "react-dom": "^18.3.1",
    "react-helmet-async": "^2.0.5",
    "react-idle-timer": "^5.7.2",
    "react-loader-spinner": "^6.1.6",
    "react-markdown": "^9.0.3",
    "react-query-kit": "^3.3.1",
    "react-router": "^6.28.2",
    "react-router-dom": "^6.28.2",
    "react-scroll-sync": "^0.11.2",
    "react-toastify": "^11.0.3",
    "rehype-raw": "^7.0.0",
    "rehype-slug": "^5.1.0",
    "rest-hooks": "^6.1.7",
    "sanitize-html": "^2.14.0",
    "tsx": "^4.19.2",
    "use-deep-compare-effect": "^1.8.1",
    "uuid": "^11.0.5",
    "web-vitals": "^3.4.0"
  },
  "scripts": {
    "postinstall": "scripts/postinstall.sh",
    "dev": "vite",
    "preview": "vite preview --mode preview",
    "preview:csp": "yarn run preview --mode csp",
    "preview:test": "yarn run preview --mode test",
    "preview:ci": "yarn run preview --mode ci",
    "preview:build": "yarn run build:production && yarn run preview",
    "preview:build:csp": "yarn run build:csp && yarn run preview:csp",
    "preview:build:test": "yarn run build:test && yarn run preview:test",
    "preview:build:ci": "yarn run build:ci && yarn run preview:ci",
    "build:test": "yarn run build-base --mode test",
    "build:ci": "yarn run build-base --mode ci",
    "build:demo1": "yarn run build-base --mode demo1",
    "build:demo2": "yarn run build-base --mode demo2",
    "build:demo3": "yarn run build-base --mode demo3",
    "build:trialfrontend01": "yarn run build-base --mode trialfrontend01",
    "build:trialfrontend02": "yarn run build-base --mode trialfrontend02",
    "build:trialfrontend03": "yarn run build-base --mode trialfrontend03",
    "build:staging": "yarn run build-base --mode staging",
    "build:production": "yarn run build-base",
    "build:csp": "yarn run build-base --mode csp",
    "build-base": "vite build",
    "test": "cross-env vitest",
    "test:debug": "cross-env DEBUG_PRINT_LIMIT=100000 vitest --run --no-file-parallelism",
    "test:ci": "cross-env VITE_BACKEND_URL=http://localhost vitest --coverage",
    "test:ui": "cross-env vitest --ui",
    "test:e2e": "playwright test --trace on",
    "test:e2e-smoke": "MOCK_DISABLED=true playwright test --project chromium --grep @smoke",
    "test:e2e-ui": "playwright test --ui",
    "test:e2e-ui:smoke": "MOCK_DISABLED=true playwright test --project chromium --grep @smoke --ui",
    "test:e2e-ui:debug": "PWDEBUG=1 playwright test --ui",
    "test:warnings": "playwright test --grep @warning",
    "lint": "eslint \"**/*.{js,ts,jsx,tsx}\" && prettier \"*\" --check --ignore-unknown && tsc",
    "lint:errors-only": "eslint \"**/*.{js,ts,jsx,tsx}\" --quiet && prettier \"*\" --check --ignore-unknown && tsc",
    "lint:fix": "eslint \"**/*.{js,ts,jsx,tsx}\" --fix && prettier \"*\" --check --write --ignore-unknown && tsc",
    "eslint-interactive": "yarn dlx -p eslint -p eslint-interactive eslint-interactive",
    "storybook": "storybook dev -p 6006",
    "build-storybook": "storybook build --stats-json",
    "browserslist:update": "yarn dlx -p browserslist -p update-browserslist-db update-browserslist-db",
    "browserslist:generate": "yarn run browserslist:update && ts-node-esm ./scripts/generateBrowserslistRegex.ts",
    "browserslist:dryRun": "yarn run browserslist:generate dryRun"
  },
  "browserslist": {
    "production": [
      "last 2 chrome version",
      "last 2 and_chr version",
      "last 2 firefox version",
      "last 2 and_ff version",
      "last 2 safari version",
      "last 2 ios version",
      "last 2 edge version"
    ],
    "vite": [
      "chrome >= 87",
      "and_chr >= 87",
      "firefox >= 78",
      "and_ff >= 78",
      "safari >= 14",
      "ios >= 14",
      "edge >= 88"
    ]
  },
  "devDependencies": {
    "@eslint/compat": "^1.2.5",
    "@eslint/js": "^9.18.0",
    "@mdx-js/react": "^3.1.0",
    "@mdx-js/rollup": "^3.1.0",
    "@playwright/test": "^1.49.1",
    "@rest-hooks/test": "^7.3.1",
    "@storybook/addon-a11y": "^8.4.7",
    "@storybook/addon-actions": "^8.4.7",
    "@storybook/addon-essentials": "^8.4.7",
    "@storybook/addon-interactions": "^8.4.7",
    "@storybook/addon-links": "^8.4.7",
    "@storybook/blocks": "^8.4.7",
    "@storybook/components": "^8.4.7",
    "@storybook/core-events": "^8.4.7",
    "@storybook/mdx2-csf": "1.1.0",
    "@storybook/react": "^8.4.7",
    "@storybook/react-vite": "^8.4.7",
    "@storybook/testing-library": "^0.2.2",
    "@storybook/theming": "^8.4.7",
    "@testing-library/dom": "^10.4.0",
    "@testing-library/jest-dom": "^6.6.3",
    "@testing-library/react": "^16.1.0",
    "@testing-library/user-event": "^14.5.2",
    "@types/dompurify": "^3.2.0",
    "@types/dotenv-flow": "^3.3.3",
    "@types/eslint__js": "^8.42.3",
    "@types/github-slugger": "^2.0.0",
    "@types/html-to-text": "^9.0.4",
    "@types/lodash": "^4.17.14",
    "@types/mdx": "^2.0.13",
    "@types/node": "^20.12.5",
    "@types/react": "^18.3.11",
    "@types/react-dom": "^18.3.1",
    "@types/react-router-dom": "^5.3.3",
    "@types/react-scroll-sync": "^0.9.0",
    "@types/sanitize-html": "^2.13.0",
    "@vitejs/plugin-react": "^4.3.4",
    "@vitest/coverage-istanbul": "^2.1.8",
    "@vitest/ui": "^2.1.8",
    "autoprefixer": "^10.4.20",
    "browserslist": "^4.24.4",
    "browserslist-useragent-regexp": "^4.1.3",
    "chromatic": "^11.22.2",
    "cross-env": "^7.0.3",
    "dotenv-flow": "^4.1.0",
    "eslint": "^9.18.0",
    "eslint-config-prettier": "^9.1.0",
    "eslint-import-resolver-typescript": "^3.7.0",
    "eslint-plugin-import": "^2.31.0",
    "eslint-plugin-jest-dom": "^5.5.0",
    "eslint-plugin-jsx-a11y": "^6.10.2",
    "eslint-plugin-playwright": "^2.1.0",
    "eslint-plugin-react": "^7.37.4",
    "eslint-plugin-react-hooks": "^5.1.0",
    "eslint-plugin-react-refresh": "^0.4.18",
    "eslint-plugin-storybook": "^0.11.2",
    "eslint-plugin-testing-library": "^7.1.1",
    "eslint-plugin-vitest": "^0.5.4",
    "globals": "^15.14.0",
    "husky": "^9.1.7",
    "jsdom": "^26.0.0",
    "lint-staged": "^15.3.0",
    "mockdate": "^3.0.5",
    "msw": "^2.7.0",
    "npm-run-all": "^4.1.5",
    "otpauth": "^9.3.6",
    "patch-package": "^8.0.0",
    "postcss": "^8.4.49",
    "prettier": "^3.4.2",
    "react-error-boundary": "^5.0.0",
    "remark-frontmatter": "^5.0.0",
    "remark-mdx-frontmatter": "^5.0.0",
    "remark-mdx-toc": "^0.3.1",
    "sass": "^1.83.1",
    "storybook": "^8.4.7",
    "storybook-addon-remix-react-router": "^4.0.1",
    "ts-node": "^10.9.2",
    "tslib": "^2.8.1",
    "typescript": "^5.7.3",
    "typescript-eslint": "^8.19.0",
    "undici": "^6.20.1",
    "vite": "^6.0.7",
    "vite-plugin-checker": "^0.8.0",
    "vite-plugin-svgr": "^4.3.0",
    "vitest": "^2.1.8"
  },
  "resolutions": {
    "@types/react": "^18.3.11",
    "@okta/okta-auth-js": ">=7.8.1",
    "cookie": ">=0.7.0",
    "send": ">=0.19.0"
  },
  "engines": {
    "node": "^20.15"
  },
  "packageManager": "yarn@3.6.3"
}<|MERGE_RESOLUTION|>--- conflicted
+++ resolved
@@ -14,11 +14,7 @@
     "@tanstack/react-query-devtools": "^5.64.0",
     "@trussworks/react-uswds": "^9.1.0",
     "@uswds/uswds": "3.7.1",
-<<<<<<< HEAD
-    "axios": "^1.7.8",
-=======
     "axios": "^1.7.9",
->>>>>>> 253f7703
     "classnames": "^2.5.1",
     "date-fns": "^4.1.0",
     "date-fns-tz": "^3.2.0",
