--- conflicted
+++ resolved
@@ -4,12 +4,7 @@
     "private": true,
     "npmClient": "yarn",
     "dependencies": {
-<<<<<<< HEAD
         "@craco/craco": "^6.3.0",
-=======
-        "@cdc/map": "^2.6.2",
-        "@craco/craco": "^6.4.0",
->>>>>>> 52d60bc2
         "@fortawesome/fontawesome-svg-core": "^1.2.36",
         "@fortawesome/free-solid-svg-icons": "^5.15.4",
         "@fortawesome/react-fontawesome": "^0.1.16",
