--- conflicted
+++ resolved
@@ -14,14 +14,9 @@
         "@tanstack/react-query": "^4.20.9",
         "@tanstack/react-query-devtools": "^4.20.9",
         "@trussworks/react-uswds": "^4.0.0",
-<<<<<<< HEAD
-        "@uswds/uswds": "^3.1.0",
-        "axios": "^1.3.3",
-=======
         "@uswds/uswds": "3.1.0",
         "@xmldom/xmldom": "0.8.6",
-        "axios": "^1.2.1",
->>>>>>> 489bd20f
+        "axios": "^1.3.3",
         "classnames": "^2.3.2",
         "dompurify": "^3.0.0",
         "downloadjs": "^1.4.7",
