<script src="../js/reports.js"></script>
<<<<<<< HEAD
<script src="../js/fetchOrg.js"></script>
<script src="../js/requestFile.js"></script>
<script src="../js/fetchReport.js"></script>

<section class="grid-container">
  <h3 class="margin-bottom-0">
    <a href="/daily-data/">COVID-19</a> > <span class="text-gray-30" id="orgName"></span>
  </h3>
=======
<script defer>
  async function fetchOrgName() {
    let config = {headers: { 'Authorization': `Bearer ${window.jwt}` } }
    let baseURL = window.location.origin.includes( "localhost") ? "http://localhost:7071" :
                  window.location.origin.includes( "staging" ) ? "https://staging.prime.cdc.gov" :
                  "https://prime.cdc.gov"
    const response = await Promise.all( [
        axios.get(`${baseURL}/api/settings/organizations/${window.org.substring(2).replaceAll("_","-")}`, config)
            .then( res => res.data )
            .then( org => org.description )
    ] );

    return response;
  };

  (async () => {
    const orgName = await fetchOrgName();
     document.getElementById( "org_name").innerHTML = orgName
    })()
</script>

<script defer>
  function requestFile2( reportId ){
    let baseURL = window.location.origin.includes( "localhost") ? "http://localhost:7071" :
                  window.location.origin.includes( "staging" ) ? "https://staging.prime.cdc.gov" :
                  "https://prime.cdc.gov"

    let config = { headers: { 'Authorization': `Bearer ${window.jwt}` } }

    return axios.get(`${baseURL}/api/history/report/${reportId}`, config)
            .then( res => res.data )
            .then( csv => download( csv.content, csv.filename, csv.mimetype) )

  }

  (async () => {
    const reports = await fetchReports();
    var report = window.location.search == ""? reports[0] : reports.find( report => report.reportId == window.location.search.substring(1) );
     document.getElementById( "details").innerHTML +=
              `<div class="tablet:grid-col-6">
                    <h4 class="text-base margin-bottom-0">Report type</h4>
                    <p class="text-bold margin-top-0">${report.type}</p>
                    <h4 class="text-base margin-bottom-0">Report sent</h4>
                    <p class="text-bold margin-top-0">${moment.utc(report.sent).local().format( 'dddd, MMM DD, YYYY  HH:mm' )}</p>
            </div>
            <div class="tablet:grid-col-6">
                    <h4 class="text-base margin-bottom-0">Total reporting</h4>
                    <p class="text-bold margin-top-0">${report.total}</p>
                    <h4 class="text-base margin-bottom-0">Expires</h4>
                    <p class="text-bold margin-top-0">${moment.utc(report.expires).local().format( 'dddd, MMM DD, YYYY  HH:mm')}</p>
            </div>`
      document.getElementById( "report.id").innerHTML = report.reportId;
      document.getElementById( "download").innerHTML +=
        `<a id="report.fileType" class="usa-button usa-button--outline float-right" href="#" onclick="requestFile2( \'${report.reportId}\');event.preventDefault();"></a>`
      document.getElementById( "report.fileType").innerHTML = (report.fileType == "HL7" || report.fileType == "HL7_BATCH")? "HL7" : "CSV"
      const noFac = document.getElementById("nofacilities")
      const facTable = document.getElementById("facilitiestable")
      if( report.facilities.length > 0 ){
        noFac.style.display = "none"
      }
      else{
        facTable.style.display = "none";
      }

      report.facilities.forEach( facility => {
        document.getElementById( "tBodyFac").innerHTML +=
          `<tr>
            <th data-title="facility" scope="row">${facility.facility}</th>
            <th data-title="clia" scope="row">${facility.CLIA}</th>
            <th data-title="facilityTotal" scope="row">${facility.total}</th>
          </tr>`;
      })
      report.actions.forEach( action => {
        document.getElementById( "actions-list").innerHTML +=
          `<li class="rb-item">
                        <div class="timestamp">${moment(action.date).format( 'MMM DD, YYYY HH:mm' )}</div>
                        <div class="timestamp">${action.user}</div>
                        <div class="item-title">${action.action}</div>
                    </li>`
      })

    })()
</script>

<section class="grid-container">
  <nav class="usa-breadcrumb usa-breadcrumb--wrap" aria-label="Breadcrumbs">
    <ol class="usa-breadcrumb__list">
      <li class="usa-breadcrumb__list-item">
        <a href="/daily-data/" class="usa-breadcrumb__link">
          COVID-19
        </a>
      </li>
      <li class="usa-breadcrumb__list-item usa-current" aria-current="page">
        <span id="org_name"> </span>
      </li>
    </ol>
  </nav>
>>>>>>> e231eb45
  <h2 class="margin-top-0 margin-bottom-10">
    <p id="download" class="margin-top-0 margin-bottom-0">Report: <span id="report.id">This is the report ID</span></p>
  </h2>
</section>

<section class="grid-container margin-top-0 margin-bottom-5">
  <hr />
  <div id="details" class="grid-row grid-gap margin-top-0">
  </div>
  <hr />
</section><|MERGE_RESOLUTION|>--- conflicted
+++ resolved
@@ -1,5 +1,4 @@
 <script src="../js/reports.js"></script>
-<<<<<<< HEAD
 <script src="../js/fetchOrg.js"></script>
 <script src="../js/requestFile.js"></script>
 <script src="../js/fetchReport.js"></script>
@@ -8,90 +7,7 @@
   <h3 class="margin-bottom-0">
     <a href="/daily-data/">COVID-19</a> > <span class="text-gray-30" id="orgName"></span>
   </h3>
-=======
-<script defer>
-  async function fetchOrgName() {
-    let config = {headers: { 'Authorization': `Bearer ${window.jwt}` } }
-    let baseURL = window.location.origin.includes( "localhost") ? "http://localhost:7071" :
-                  window.location.origin.includes( "staging" ) ? "https://staging.prime.cdc.gov" :
-                  "https://prime.cdc.gov"
-    const response = await Promise.all( [
-        axios.get(`${baseURL}/api/settings/organizations/${window.org.substring(2).replaceAll("_","-")}`, config)
-            .then( res => res.data )
-            .then( org => org.description )
-    ] );
 
-    return response;
-  };
-
-  (async () => {
-    const orgName = await fetchOrgName();
-     document.getElementById( "org_name").innerHTML = orgName
-    })()
-</script>
-
-<script defer>
-  function requestFile2( reportId ){
-    let baseURL = window.location.origin.includes( "localhost") ? "http://localhost:7071" :
-                  window.location.origin.includes( "staging" ) ? "https://staging.prime.cdc.gov" :
-                  "https://prime.cdc.gov"
-
-    let config = { headers: { 'Authorization': `Bearer ${window.jwt}` } }
-
-    return axios.get(`${baseURL}/api/history/report/${reportId}`, config)
-            .then( res => res.data )
-            .then( csv => download( csv.content, csv.filename, csv.mimetype) )
-
-  }
-
-  (async () => {
-    const reports = await fetchReports();
-    var report = window.location.search == ""? reports[0] : reports.find( report => report.reportId == window.location.search.substring(1) );
-     document.getElementById( "details").innerHTML +=
-              `<div class="tablet:grid-col-6">
-                    <h4 class="text-base margin-bottom-0">Report type</h4>
-                    <p class="text-bold margin-top-0">${report.type}</p>
-                    <h4 class="text-base margin-bottom-0">Report sent</h4>
-                    <p class="text-bold margin-top-0">${moment.utc(report.sent).local().format( 'dddd, MMM DD, YYYY  HH:mm' )}</p>
-            </div>
-            <div class="tablet:grid-col-6">
-                    <h4 class="text-base margin-bottom-0">Total reporting</h4>
-                    <p class="text-bold margin-top-0">${report.total}</p>
-                    <h4 class="text-base margin-bottom-0">Expires</h4>
-                    <p class="text-bold margin-top-0">${moment.utc(report.expires).local().format( 'dddd, MMM DD, YYYY  HH:mm')}</p>
-            </div>`
-      document.getElementById( "report.id").innerHTML = report.reportId;
-      document.getElementById( "download").innerHTML +=
-        `<a id="report.fileType" class="usa-button usa-button--outline float-right" href="#" onclick="requestFile2( \'${report.reportId}\');event.preventDefault();"></a>`
-      document.getElementById( "report.fileType").innerHTML = (report.fileType == "HL7" || report.fileType == "HL7_BATCH")? "HL7" : "CSV"
-      const noFac = document.getElementById("nofacilities")
-      const facTable = document.getElementById("facilitiestable")
-      if( report.facilities.length > 0 ){
-        noFac.style.display = "none"
-      }
-      else{
-        facTable.style.display = "none";
-      }
-
-      report.facilities.forEach( facility => {
-        document.getElementById( "tBodyFac").innerHTML +=
-          `<tr>
-            <th data-title="facility" scope="row">${facility.facility}</th>
-            <th data-title="clia" scope="row">${facility.CLIA}</th>
-            <th data-title="facilityTotal" scope="row">${facility.total}</th>
-          </tr>`;
-      })
-      report.actions.forEach( action => {
-        document.getElementById( "actions-list").innerHTML +=
-          `<li class="rb-item">
-                        <div class="timestamp">${moment(action.date).format( 'MMM DD, YYYY HH:mm' )}</div>
-                        <div class="timestamp">${action.user}</div>
-                        <div class="item-title">${action.action}</div>
-                    </li>`
-      })
-
-    })()
-</script>
 
 <section class="grid-container">
   <nav class="usa-breadcrumb usa-breadcrumb--wrap" aria-label="Breadcrumbs">
@@ -106,7 +22,7 @@
       </li>
     </ol>
   </nav>
->>>>>>> e231eb45
+
   <h2 class="margin-top-0 margin-bottom-10">
     <p id="download" class="margin-top-0 margin-bottom-0">Report: <span id="report.id">This is the report ID</span></p>
   </h2>
