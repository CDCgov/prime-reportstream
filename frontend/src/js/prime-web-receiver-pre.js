--- conflicted
+++ resolved
@@ -173,19 +173,11 @@
 
 async function fetchReportFeeds(){
     let reports = await fetchReports();
-<<<<<<< HEAD
     let receivingOrgSvc = reports ? reports.map( rep => {
         console.log( `display name = ${rep.displayName}` )
         return rep.displayName }) : []
 
     return Array.from( new Set( receivingOrgSvc ) );
-=======
-    let receivingOrgSvc = reports ? reports.map( rep => rep.receivingOrgSvc ) : []
-    console.log(reports);
-    console.log(receivingOrgSvc);
-    const receivers = new Set(receivingOrgSvc);
-    return [...receivers];
->>>>>>> 3d54ffdc
 }
 
 /**
