/** Convert Org name
 * from DHzz_phd
 * to zz-phd
 * which is the format the ReportStream API endpoints are expecting
 * @returns {*|string}
 */
function convertOrgName(claimsOrgName) {
    return claimsOrgName.indexOf("DH") === 0 ?
        claimsOrgName.substring(2).replaceAll("_", "-") :
        claimsOrgName;
}

/**
 * gets the base url
 * @returns {string}
 */
function getBaseUrl() {
    if (window.location.origin.includes("localhost"))
        return "http://localhost:7071";
    else if (window.location.origin.includes("staging"))
        return "https://staging.prime.cdc.gov";
    else
        return "https://prime.cdc.gov";
}

/** getClaimsOrgValue
 * ensures a string is returned for window.org
 * @returns {*|string}
 */
function getClaimsOrgValue() {
    return window.org ? window.org : "";
}

/** apiConfig
 * used for axios headers to call ReportStream api endpoints
 * @returns {{headers: {Authorization: string, Organization: (*|string)}}}
 */
function apiConfig(url) {

    console.log( `apiConfig organization = ${getClaimsOrgValue()}`)
    return {
        url: url,
        baseURL: `${getBaseUrl()}/api/`,
        headers: {
            'Authorization': `Bearer ${window.jwt}`,
            'Organization': getClaimsOrgValue()
        }
    };
}


/**
 * Checks that the browser is on the accepted list of browsers; if not redirects
 *  to a "unsupported-browser" page
 */
function checkBrowser() {
    const browser = bowser.getParser(window.navigator.userAgent);
    const isValidBrowser = browser.satisfies({
        "edge": ">86.0",
        "chrome": ">86.0",
        "firefox": ">78.0",
        "safari": ">14"
    });

    if (!isValidBrowser) window.location.replace('unsupported-browser.html');
}

/**
 * Determines if a user is logged in
 * 
 * @returns truthy if logged in; falsy otherwise
 */
function isLoggedIn(){
    const token = window.sessionStorage.getItem("jwt");
    const claims = token ? JSON.parse(atob(token.split('.')[1])) : null;

    return (token && claims && moment().isBefore(moment.unix(claims.exp)))
}

/**
 * Validates the JWT token as stored in session storage under the key "jwt";
 *  if not valid, redirects to the sign-in page; otherwise sets up the claims
 */
function checkJWT() {
    if (!isLoggedIn())
        window.location.replace('/sign-in/?return=/daily-data/');
}

/**
 * Fetches the organization name based on the stored claim of org
 *
 * @returns Promise, eventually a String organization name
 */
async function fetchOrgName() {
    if (!window.org || !window.jwt) return null;
    const orgName = convertOrgName(window.org);
    console.log(`getting orgName for ${orgName}: ${window.org}`)
    const url = `settings/organizations/${orgName}`;
    console.log(url);
    return Promise.all([
        axios(apiConfig(url))
            .then(res => res.data)
            .then(org => org.description)
    ]);
}


/**
 *  If the user is logged in, starts an idle timer that when expires
 *      after 15 min, clears session storage and redirects to the
 *      sign-in page
 */
function idleTimer() {
    if (isLoggedIn()) {
        window.sessionStorage.setItem("idle-timer", "true");
        idleTimeout(() => {
            window.sessionStorage.clear();
            window.location.replace(`/sign-in/`);
        }, {
                element: document,
                timeout: 1000 * 60 * 15,
                loop: false
            });
    }
}

/**
 * Handles OKTA login by displaying and sending to OKTA; once successfully
 *  logged in, directs to /daily-data page
 */
function login() {
    const OKTA_clientId = '0oa6fm8j4G1xfrthd4h6';
    const redirectUri = window.location.origin;

    const config = {
        logo: '//logo.clearbit.com/cdc.gov',
        language: 'en',
        features: {
            registration: false, // Enable self-service registration flow
            rememberMe: false, // Setting to false will remove the checkbox to save username
            router: true, // Leave this set to true for the API demo
        },
        el: "#okta-login-container",
        baseUrl: `https://hhs-prime.okta.com`,
        clientId: `${OKTA_clientId}`,
        redirectUri: redirectUri,
        authParams: {
            issuer: `https://hhs-prime.okta.com/oauth2/default`
        }
    };

    new OktaSignIn(config).showSignInToGetTokens({ scopes: ['openid', 'email', 'profile'] })
        .then(function (tokens) {
            const jwt = tokens.accessToken.value;
            window.sessionStorage.setItem('jwt', jwt);
            window.location.replace(`${window.location.origin}/daily-data/`);
        });
}

/**
 * Logs out the the current user
 */
function logout() {
    window.sessionStorage.removeItem("jwt");
    window.sessionStorage.removeItem("idle-timer");
    window.sessionStorage.removeItem("oldOrg");
    window.location.replace(`${window.location.origin}`);
    const _signIn = document.getElementById("signInButton");
    if (_signIn){
        _signIn.removeAttribute( "hidden" );
    }
}

async function fetchReportFeeds(){
    let reports = await fetchReports();
<<<<<<< HEAD
    let receivingOrgSvc = reports ? reports.map( rep => {
        console.log( `display name = ${rep.displayName}` )
        return rep.displayName }) : []

    return Array.from( new Set( receivingOrgSvc ) );
=======
    let receivingOrgSvc = reports ? reports.map( rep => rep.externalName ) : []
    console.log(reports);
    console.log(receivingOrgSvc);
    const receivers = new Set(receivingOrgSvc);
    return [...receivers];
>>>>>>> ff5d7e61
}

/**
 *
 */
async function fetchReports( filter ) {
    let url = 'history/report';
    if (isAnAdmin()) {
        console.log("user is an admin, they get special sauce");
        const cacheBust = new Date().toISOString();
        url = `${url}?cache=${cacheBust}`
    }
    console.log(`calling for ${url}`);
    const retValue = window.jwt ? await axios(apiConfig(url))
        .then(res => res.data)
        .catch(e => { console.log(e); return [] }): [];
    console.log(retValue);
    
<<<<<<< HEAD
    if( filter ){
        console.log( `filtered = `)
        retValue.filter( report => report.displayName === filter ).forEach( v => console.log( v ) )
    }
    else{
        retValue.forEach( v => console.log( v ) );
    }
    return filter? retValue.filter( report => report.displayName === filter ) : retValue;
=======
    return filter? retValue.filter( report => report.externalName === filter ) : retValue;
>>>>>>> ff5d7e61
}

async function fetchAllOrgs() {
    return window.jwt ? await axios(apiConfig('settings/organizations'))
        .then(res => res.data) : [];
}

/**
 *
 */
async function requestFile(reportId) {
    return window.jwt ? await axios(apiConfig(`history/report/${reportId}`))
        .then(res => res.data)
        .then(csv => {
            // The filename to use for the download should not contain blob folders if present
            let filename = decodeURIComponent(csv.filename)
            let filenameStartIndex = filename.lastIndexOf("/")
            if (filenameStartIndex >= 0 && filename.length > filenameStartIndex + 1) 
                filename = filename.substring(filenameStartIndex + 1)
            download(csv.content, filename, csv.mimetype)
        }) : null;
}

/**
 * Determines if the system is running as localhost
 *
 * @returns
 */
function isLocalhost(){
    return window.location.origin.includes("localhost");
}

/**
 *
 * @returns
 */


async function changeOrg( event ){
<<<<<<< HEAD
    console.log( `org = ${event.value}`)
    window.org = event.value;
    window.sessionStorage.setItem( "oldOrg", window.org );
    processOrgName();
    let feeds = await processReportFeeds();

    // reports
    feeds.forEach( async (feed,idx) => {
        console.log(`processing Reports ${feed} ${idx}`)
        await processReports( feed, idx );
    })

    await processReport(await fetchReports());
=======
    window.org = event.value;
    window.sessionStorage.setItem( "oldOrg", window.org );
    processOrgName();
    const feeds = await processReportFeeds();
    const promises = feeds.map( async (feed,idx) => {
        console.log(`processing Reports ${feed} ${idx}`);
        await processReports( feed, idx );
    });
    Promise.all(promises).then((values) => console.log(values));
>>>>>>> ff5d7e61
}

function populateOrgDropdown() {
    // it's possible someone could be a part of more than one sending/receiving org
    if (window.orgs && window.orgs.length > 0) {
        const dropDownWrapper = document.getElementById("orgDropdown");
        dropDownWrapper.classList.remove("display-none");
        dropDownWrapper.classList.add("display-block");
        const _dropdown = document.createElement("div");
        _dropdown.id = "dropdown";

        let _orgsOptions = "";

        window.orgs.sort().forEach( org => {
            _orgsOptions +=
                `
                        <option value="${org}" ${convertOrgName(window.org) === org ? 'selected="selected"' : ""} >
                            ${convertOrgName(org).toUpperCase()}
                        </option>
                    `;
        });
        _dropdown.innerHTML =
            `
                    <select aria-label="Select Org" class="usa-select" name="orgs" id="orgs" onchange="changeOrg(this)">
                        ${_orgsOptions}
                    </select>
                `;
        dropDownWrapper.prepend(_dropdown);
    }
}

function isAnAdmin() {
    const token = window.sessionStorage.getItem("jwt");
    const claims = token ? JSON.parse(atob(token.split('.')[1])) : null;
    return !!(claims && claims.organization && claims.organization.includes("DHPrimeAdmins"));
}

/**
 *
 * @param {boolean} redirect
 */
function processJwtToken(){
    let token = window.sessionStorage.getItem("jwt");
    let claims = token ? JSON.parse(atob(token.split('.')[1])) : null;

    if (token && claims && moment().isBefore(moment.unix(claims.exp))) {
        // update the email user link
        const emailUser = document.getElementById("emailUser");
        if (emailUser) emailUser.innerHTML = claims.sub;
        // refresh the logout link
        const logout = document.getElementById("logout");
        if (logout) logout.innerHTML = 'Logout';
        // refresh our signin link/remove it
        const _signIn = document.getElementById("signInButton");
        if (_signIn) { _signIn.setAttribute( "hidden", "hidden"); }
        // process the org so the dropdown looks correct
        const _org = claims.organization.filter(c => c !== "DHPrimeAdmins");
        const oldOrg = window.sessionStorage.getItem( "oldOrg");
        window.org = oldOrg ? oldOrg : (_org && _org.length > 0) ? convertOrgName( _org[0] ) : null;
        window.sessionStorage.setItem( "oldOrg", window.org );
        window.user = claims.sub;
        // set the token here
        window.jwt = token;

        if (claims.organization.includes("DHPrimeAdmins")) {
            fetchAllOrgs().then((data) => {
                const allOrgs = data.map((org) => {
                    return org.name;
                });
                window.orgs = allOrgs.sort();
                populateOrgDropdown();
            });
        } else {
            window.orgs = claims.organization.filter(c => c !== "DHPrimeAdmins").sort();
            populateOrgDropdown();
        }
    } else {
        const navmenu = document.getElementById( "navmenu" );
        if( navmenu ) navmenu.setAttribute( "hidden", "hidden" );

        const _signIn = document.getElementById( "signInButton" );
        if( _signIn ) _signIn.removeAttribute( "hidden" );
    }
}

/**
 *
 * @returns {string} organization name; possibly null
 */
async function processOrgName(){
    let orgName = null;

    try {
        orgName = await fetchOrgName();

    } catch (error) {
        console.log('fetchOrgName() is failing');
        console.error(error);
    }

    const orgNameHtml = document.getElementById("orgName");
    if (orgNameHtml && orgName) orgNameHtml.innerHTML = orgName;

    return orgName;
}

function titleCase(str) {
    str = str.toLowerCase().split(' ');
    for (let i = 0; i < str.length; i++) {
      str[i] = str[i].charAt(0).toUpperCase() + str[i].slice(1); 
    }
    return str.join(' ');
  }

async function processReportFeeds(){
    let feeds = await fetchReportFeeds();
<<<<<<< HEAD
    const tabs = document.getElementById("tabs");  
    console.log( feeds );
    if (tabs){ 
        tabs.innerHTML = "";
        tabs.innerHTML += `<div id="reportFeeds" class=${feeds.length>1?"tab-wrap":""}></div>`
    }
    const reportFeeds = document.getElementById("reportFeeds");  
    if (reportFeeds) {
        reportFeeds.innerHTML = "";
=======
    const tabs = document.querySelector("#tabs");
    console.log(tabs);
    if (tabs) {
        tabs.innerHTML = `<div id="reportFeeds" class="${feeds.length > 1?"tab-wrap":""}"></div>`;
    }
    const reportFeeds = document.querySelector("#reportFeeds");
    console.log(reportFeeds);
    if (reportFeeds) {
        // if there are no feeds, then output an empty table
        if (feeds.length === 0) {
            reportFeeds.innerHTML += `
                    <div class="${feeds.length > 1 ? "tab__content" : ""}">
                        <table class="usa-table usa-table--borderless prime-table" summary="Previous results">
                        <thead>
                          <tr>
                            <th scope="col">Report Id</th>
                            <th scope="col">Date Sent</th>
                            <th scope="col">Expires</th>
                            <th scope="col">Total tests</th>
                            <th scope="col">File</th>
                          </tr>
                        </thead>
                        <tbody id="tBody" class="font-mono-2xs">
                            <tr>
                                <th colspan="5">No reports found</th>
                            </tr>
                        </tbody>
                      </table>
                    </div>
                `;
            return feeds;
        }
        // if there's more than one feed, add tabs
>>>>>>> ff5d7e61
        if (feeds.length > 1) {
            feeds.forEach((feed, idx) => {
                console.log( `building tab${idx}`)
                reportFeeds.innerHTML += `
                    <input type="radio" id="tab${idx}" name="tabGroup1" class="tab" ${idx > 0 ? "" : "checked"} data-feed-name="${feed}">
                    <label for="tab${idx}">${feed.replaceAll("-", " ").toUpperCase()}</label>
                    `
            });
        }
        // loop the feeds and kick out the tables
        feeds.forEach((feed, idx) => {
            reportFeeds.innerHTML += `
                    <div class="${feeds.length > 1 ? "tab__content" : ""}" data-feed-name="${feed}">
                        <table class="usa-table usa-table--borderless prime-table" summary="Previous results">
                        <thead>
                          <tr>
                            <th scope="col">Report Id</th>
                            <th scope="col">Date Sent</th>
                            <th scope="col">Expires</th>
                            <th scope="col">Total tests</th>
                            <th scope="col">File</th>
                          </tr>
                        </thead>
                        <tbody id="tBody${idx ? idx : ''}" class="font-mono-2xs" data-feed-name="${feed}">
                        </tbody>
                      </table>
                    </div>
                `
        });
    }

    return feeds;
}

/**
 *
 * @returns {Array<Report>} an array of the received reports; possibly empty
 */
async function processReports(feed, idx){
    let reports = [];
    const tBody = document.querySelector(`tbody[data-feed-name='${feed}']`);
    console.log(tBody);
    // clear the table body because we can get reports from different PHDs
    if (tBody) tBody.innerHTML = "";
    try {
        reports = await fetchReports(feed);
    } catch (error) {
        console.log('fetchReports() is failing');
        console.error(error);
    }
    // verify the reports exist
    if (reports) {
        // if they do then write them out
        reports.forEach(_report => {
            const tBody = document.getElementById(`tBody${idx?idx:''}`);
            if (tBody) tBody.innerHTML +=
                `<tr>
                    <th data-title="reportId" scope="row">
                        <a href="/report-details/?${_report.reportId}" class="usa-link">${_report.reportId}</a>
                    </th>
                    <th data-title="date" scope="row">${moment.utc(_report.sent).local().format('YYYY-MM-DD HH:mm')}</th>
                    <th date-title="expires" scope="row">${moment.utc(_report.expires).local().format('YYYY-MM-DD HH:mm')}</th>
                    <th data-title="Total tests" scope="row">${_report.total}</th>
                    <th data-title="File" scope="row">
                        <span>
                            <a href="javascript:requestFile( \'${_report.reportId}\');" class="usa-link">
                                ${_report.fileType == "HL7_BATCH" ? "HL7(BATCH)" : _report.fileType}
                            </a>
                        </span>
                    </th>
              </tr>`;
<<<<<<< HEAD
    });
    }
    if (!reports || reports.length === 0) {
        if (tBody) tBody.innerHTML +=
            `<tr>
=======
        });
        if (!reports || reports.length === 0) {
            if (tBody) tBody.innerHTML +=
                `<tr>
>>>>>>> ff5d7e61
                <th colspan="5">No reports found</th>
            </tr>`;
        }
    }
    return reports;
}

/**
 *
 * @param {Array<Report>} reports array
 * @returns {Report} selected report; possibly null
 */
async function processReport( reports ){
    let report = null;
    if (reports && reports.length > 0) {
        if (window.location.search === "")
            report = reports[0];
        else
            report = reports.find(report => report.reportId === window.location.search.substring(1));
    }
    if (report !== null) {
        const details = document.getElementById("details");
        if (details) {
            details.innerHTML +=
                `<div class="tablet:grid-col-6">
                            <h4 class="text-base-darker text-normal margin-bottom-0">Report type</h4>
                            <p class="text-bold margin-top-0">${report.type}</p>
                            <h4 class="text-base-darker text-normal margin-bottom-0">Report sent</h4>
                            <p class="text-bold margin-top-0">${moment.utc(report.sent).local().format('dddd, MMM DD, YYYY  HH:mm')}</p>
                    </div>
                    <div class="tablet:grid-col-6">
                            <h4 class="text-base-darker text-normal margin-bottom-0">Total tests reported</h4>
                            <p class="text-bold margin-top-0">${report.total}</p>
                            <h4 class="text-base-darker text-normal margin-bottom-0">Download expires</h4>
                            <p class="text-bold margin-top-0">${moment.utc(report.expires).local().format('dddd, MMM DD, YYYY  HH:mm')}</p>
                    </div>`;
        }
        const facilities = document.getElementById( "tBodyFac");
        if (facilities) {
            report.facilities.forEach( reportFacility => {
                facilities.innerHTML +=
                    `
                    <tr>
                        <td>${reportFacility.facility}</td>
                        <td>${reportFacility.CLIA}</td>
                        <td>${reportFacility.total}</td>
                    </tr>
                    `;
            });
        }

        const noFac = document.getElementById( 'nofacilities' );
        const facTable = document.getElementById( 'facilitiestable');

        if (report.facilities.length) {
            if (noFac) noFac.setAttribute( "hidden", "hidden" );
        } else {
            if (facTable) facTable.setAttribute( "hidden", "hidden" );
        }

        const reportId = document.getElementById("report.id");
        if (reportId) reportId.innerHTML = report.reportId;
        const download = document.getElementById("download");
        if (download) {
            download.innerHTML +=
                `<a id="report.fileType"
                class="usa-button usa-button--outline float-right"
                href="javascript:requestFile( \'${report.reportId}\');"</a>`;
        }
        const reportFileType = document.getElementById("report.fileType");
        if (reportFileType)
            reportFileType.innerHTML = (report.fileType == "HL7" || report.fileType == "HL7_BATCH") ? "HL7" : "CSV";
    }

    return report;
}<|MERGE_RESOLUTION|>--- conflicted
+++ resolved
@@ -173,19 +173,11 @@
 
 async function fetchReportFeeds(){
     let reports = await fetchReports();
-<<<<<<< HEAD
     let receivingOrgSvc = reports ? reports.map( rep => {
         console.log( `display name = ${rep.displayName}` )
         return rep.displayName }) : []
 
     return Array.from( new Set( receivingOrgSvc ) );
-=======
-    let receivingOrgSvc = reports ? reports.map( rep => rep.externalName ) : []
-    console.log(reports);
-    console.log(receivingOrgSvc);
-    const receivers = new Set(receivingOrgSvc);
-    return [...receivers];
->>>>>>> ff5d7e61
 }
 
 /**
@@ -204,18 +196,7 @@
         .catch(e => { console.log(e); return [] }): [];
     console.log(retValue);
     
-<<<<<<< HEAD
-    if( filter ){
-        console.log( `filtered = `)
-        retValue.filter( report => report.displayName === filter ).forEach( v => console.log( v ) )
-    }
-    else{
-        retValue.forEach( v => console.log( v ) );
-    }
-    return filter? retValue.filter( report => report.displayName === filter ) : retValue;
-=======
     return filter? retValue.filter( report => report.externalName === filter ) : retValue;
->>>>>>> ff5d7e61
 }
 
 async function fetchAllOrgs() {
@@ -255,7 +236,6 @@
 
 
 async function changeOrg( event ){
-<<<<<<< HEAD
     console.log( `org = ${event.value}`)
     window.org = event.value;
     window.sessionStorage.setItem( "oldOrg", window.org );
@@ -269,17 +249,6 @@
     })
 
     await processReport(await fetchReports());
-=======
-    window.org = event.value;
-    window.sessionStorage.setItem( "oldOrg", window.org );
-    processOrgName();
-    const feeds = await processReportFeeds();
-    const promises = feeds.map( async (feed,idx) => {
-        console.log(`processing Reports ${feed} ${idx}`);
-        await processReports( feed, idx );
-    });
-    Promise.all(promises).then((values) => console.log(values));
->>>>>>> ff5d7e61
 }
 
 function populateOrgDropdown() {
@@ -396,7 +365,6 @@
 
 async function processReportFeeds(){
     let feeds = await fetchReportFeeds();
-<<<<<<< HEAD
     const tabs = document.getElementById("tabs");  
     console.log( feeds );
     if (tabs){ 
@@ -406,41 +374,6 @@
     const reportFeeds = document.getElementById("reportFeeds");  
     if (reportFeeds) {
         reportFeeds.innerHTML = "";
-=======
-    const tabs = document.querySelector("#tabs");
-    console.log(tabs);
-    if (tabs) {
-        tabs.innerHTML = `<div id="reportFeeds" class="${feeds.length > 1?"tab-wrap":""}"></div>`;
-    }
-    const reportFeeds = document.querySelector("#reportFeeds");
-    console.log(reportFeeds);
-    if (reportFeeds) {
-        // if there are no feeds, then output an empty table
-        if (feeds.length === 0) {
-            reportFeeds.innerHTML += `
-                    <div class="${feeds.length > 1 ? "tab__content" : ""}">
-                        <table class="usa-table usa-table--borderless prime-table" summary="Previous results">
-                        <thead>
-                          <tr>
-                            <th scope="col">Report Id</th>
-                            <th scope="col">Date Sent</th>
-                            <th scope="col">Expires</th>
-                            <th scope="col">Total tests</th>
-                            <th scope="col">File</th>
-                          </tr>
-                        </thead>
-                        <tbody id="tBody" class="font-mono-2xs">
-                            <tr>
-                                <th colspan="5">No reports found</th>
-                            </tr>
-                        </tbody>
-                      </table>
-                    </div>
-                `;
-            return feeds;
-        }
-        // if there's more than one feed, add tabs
->>>>>>> ff5d7e61
         if (feeds.length > 1) {
             feeds.forEach((feed, idx) => {
                 console.log( `building tab${idx}`)
@@ -512,21 +445,13 @@
                         </span>
                     </th>
               </tr>`;
-<<<<<<< HEAD
     });
     }
     if (!reports || reports.length === 0) {
         if (tBody) tBody.innerHTML +=
             `<tr>
-=======
-        });
-        if (!reports || reports.length === 0) {
-            if (tBody) tBody.innerHTML +=
-                `<tr>
->>>>>>> ff5d7e61
                 <th colspan="5">No reports found</th>
             </tr>`;
-        }
     }
     return reports;
 }
