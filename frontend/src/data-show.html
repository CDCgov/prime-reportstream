--- conflicted
+++ resolved
@@ -9,11 +9,5 @@
 ---
 
 {% include details_report %}
-<<<<<<< HEAD
 <!-- {% include table_facilities %} -->
-<!-- {% include actions %} -->
-  
-=======
-{% include table_facilities %}
-<!-- {% include actions %} -->
->>>>>>> 663097d0
+<!-- {% include actions %} -->