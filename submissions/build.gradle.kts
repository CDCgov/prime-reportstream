apply(from = rootProject.file("buildSrc/shared.gradle.kts"))

plugins {
<<<<<<< HEAD
    id("org.springframework.boot") version "3.3.2"
    id("io.spring.dependency-management") version "1.1.5"
=======
    id("org.springframework.boot") version "3.2.7-SNAPSHOT"
    id("io.spring.dependency-management") version "1.1.6"
>>>>>>> 90790b40
    id("reportstream.project-conventions")
    kotlin("plugin.spring") version "2.0.0"
}

group = "gov.cdc.prime"
version = "0.0.1-SNAPSHOT"

extra["springCloudAzureVersion"] = "5.14.0"

dependencies {
    implementation("org.springframework.boot:spring-boot-starter-web")
    implementation("com.azure.spring:spring-cloud-azure-starter-storage")
    implementation("com.microsoft.azure:applicationinsights-runtime-attach:3.5.4")
    implementation("com.microsoft.azure:applicationinsights-web:3.5.4")
    implementation("com.microsoft.azure:applicationinsights-logging-logback:2.6.4")
    implementation("com.fasterxml.jackson.module:jackson-module-kotlin")
    implementation("org.jetbrains.kotlin:kotlin-reflect")
    testImplementation("org.springframework.boot:spring-boot-starter-test")
    testImplementation("org.springframework.boot:spring-boot-testcontainers")
    testImplementation("org.xmlunit:xmlunit-core:2.10.0")
    testImplementation("org.jetbrains.kotlin:kotlin-test-junit5")
    testImplementation("org.mockito.kotlin:mockito-kotlin:5.4.0")
    testImplementation("org.apache.commons:commons-compress:1.26.2")
    testRuntimeOnly("org.junit.platform:junit-platform-launcher")
    implementation("org.jetbrains.kotlinx:kotlinx-coroutines-reactor:1.8.1")
    implementation(project(":shared"))
}

// There is a conflict in logging implementations. Excluded these in favor of using log4j-slf4j2-impl
configurations.all {
    exclude(group = "org.apache.logging.log4j", module = "log4j-to-slf4j")
    exclude(group = "ch.qos.logback")
}

dependencyManagement {
    imports {
        mavenBom("com.azure.spring:spring-cloud-azure-dependencies:${property("springCloudAzureVersion")}")
    }
}

kotlin {
    compilerOptions {
        freeCompilerArgs.addAll("-Xjsr305=strict")
    }
}<|MERGE_RESOLUTION|>--- conflicted
+++ resolved
@@ -1,13 +1,8 @@
 apply(from = rootProject.file("buildSrc/shared.gradle.kts"))
 
 plugins {
-<<<<<<< HEAD
     id("org.springframework.boot") version "3.3.2"
-    id("io.spring.dependency-management") version "1.1.5"
-=======
-    id("org.springframework.boot") version "3.2.7-SNAPSHOT"
     id("io.spring.dependency-management") version "1.1.6"
->>>>>>> 90790b40
     id("reportstream.project-conventions")
     kotlin("plugin.spring") version "2.0.0"
 }
