--- conflicted
+++ resolved
@@ -136,11 +136,7 @@
           - "eslint*"
         exclude-patterns:
           - "*prettier"
-<<<<<<< HEAD
           - "*vitest*"
-=======
-          - "*jest*"
->>>>>>> 4d856886
           - "*storybook"
           - "*testing-library"
           - "*playwright*"
@@ -166,12 +162,9 @@
       react-router:
         patterns:
           - "*react-router*"
-<<<<<<< HEAD
       playwright:
         patterns:
           - "*playwright*"
-=======
->>>>>>> 4d856886
       vite:
         patterns:
           - "vite*"
