--- conflicted
+++ resolved
@@ -29,11 +29,7 @@
     - name: Use Node.js with yarn
       uses: actions/setup-node@64ed1c7eab4cce3362f8c340dee64e5eaeef8f7c
       with:
-<<<<<<< HEAD
-        node-version: "18.15"
-=======
         node-version-file: 'frontend-react/package.json'
->>>>>>> 249cdb63
 
     - run: yarn install
       working-directory: frontend-react
