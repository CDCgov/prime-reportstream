name: GHA to Check Key Vault Certificates Expiration

on:
  # schedule:
  #   # The workflow, e.g., every day at 9am
  #   - cron: "0 3 * * *"
  push: 
    branches:
      - feature/check-keyvauly-cert-expiration
    
jobs:
  check-certificates:
    runs-on: ubuntu-latest
    steps:
      - name: Check Out Changes
        uses: actions/checkout@24cb9080177205b6e8c946b17badbe402adc938f

      - name: Get runner ip
        id: runner_ip
        uses: ./.github/actions/runner-ip

      - name: Connect to VPN & Login into Azure
        uses: ./.github/actions/vpn-azure
        with:
          tls-key: ${{ secrets.TLS_KEY }}
          ca-cert: ${{ secrets.CA_CRT}}
          user-crt: ${{ secrets.USER_CRT }}
          user-key: ${{ secrets.USER_KEY }}
          sp-creds: ${{ secrets.SERVICE_PRINCIPAL_CREDS }}

      - name: Add Runner IP to Key Vault Firewall
        run: |
          az keyvault network-rule add --name pdhstaging-keyvault --ip-address ${{ steps.runner_ip.outputs.ip-address }}
          az keyvault network-rule add --name pdhprod-keyvault --ip-address ${{ steps.runner_ip.outputs.ip-address }}

      - name: List KeyVault Certificates in Prod & Staging
        id: cert_list
        run: |
          az keyvault certificate list --vault-name pdhprod-keyvault \
<<<<<<< HEAD
          --query "[?attributes.expires <= '$(date -u -d '+30 days' +%Y-%m-%dT%H:%M:%S.%NZ)'].{Name:name, Expiry:attributes.expires}" \
          -o json | jq -r '. | map("\(.Name) expires \(.Expiry)") | .[]' > certificates.json
          az keyvault certificate list --vault-name pdhstaging-keyvault \
          --query "[?attributes.expires <= '$(date -u -d '+30 days' +%Y-%m-%dT%H:%M:%S.%NZ)'].{Name:name, Expiry:attributes.expires}" \
          -o json | jq -r '. | map("\(.Name) expires \(.Expiry)") | .[]' >> certificates.json
          cat certificates.json
=======
          --query "[?attributes.expires <= '$(date -u -d '+400 days' +%Y-%m-%dT%H:%M:%S.%NZ)'].{Name:name, Expiry:attributes.expires}" \
          -o json | jq -r '. | map("\(.Name) expires \(.Expiry)") | .[]' > certificates.json
          az keyvault certificate list --vault-name pdhstaging-keyvault \
          --query "[?attributes.expires <= '$(date -u -d '+400 days' +%Y-%m-%dT%H:%M:%S.%NZ)'].{Name:name, Expiry:attributes.expires}" \
          -o json | jq -r '. | map("\(.Name) expires \(.Expiry)") | .[]' >> certificates.json
>>>>>>> 57410f02

      - name: Format output
        id: format_out
        run: |
          EOF=$(dd if=/dev/urandom bs=15 count=1 status=none | base64)
          echo "LIST<<$EOF" >> $GITHUB_OUTPUT
          cat certificates.json >> $GITHUB_OUTPUT
          echo "$EOF" >> $GITHUB_OUTPUT
      
      - name: Slack Notification
        uses: ./.github/actions/notifications
        with:
          method: slack
<<<<<<< HEAD
          title: These Certificates are expired or will expire in 30 days or less
=======
          title: Key Vault Certificates Expiration
>>>>>>> 57410f02
          message: |
            ${{ steps.format_out.outputs.LIST }}
          icon-emoji: ':bell:'
          channel: temp-alert-dump
          webhook-url: ${{ secrets.SLACK_WEBHOOK_URL }}
          color: warning

      - name: Remove Runner IP from the KeyVault Firewalls
        run: |
          az keyvault network-rule remove --name pdhstaging-keyvault --ip-address ${{ steps.runner_ip.outputs.ip-address }}
<<<<<<< HEAD
          az keyvault network-rule remove --name pdhprod-keyvault --ip-address ${{ steps.runner_ip.outputs.ip-address }}
=======
          az keyvault network-rule remove --name pdhprod-keyvault --ip-address ${{ steps.runner_ip.outputs.ip-address }}









      # - name: Slack Notification
      #   uses: ./.github/actions/notifications
      #   with:
      #     method: slack
      #     title: Expiring Certificates
      #     message: |
      #       certificates=$(az keyvault certificate list --vault-name $keyvault_name --query "[?attributes.expires <= '$(date -u -d '+300 days' +%Y-%m-%dT%H:%M:%S.%NZ)'].{Name:name, Expiry:attributes.expires}" -o json)
      #       echo "$certificates"
      #     icon-emoji: ':bell:'
      #     channel: pagerduty-alert-dump
      #     webhook-url: ${{ secrets.SLACK_WEBHOOK_URL }}
      #     color: warning
          


      # webhook_url=${{ secrets.SLACK_WEBHOOK_URL }}
      # messageprod=$(az keyvault certificate list --vault-name pdhprod-keyvault --query "[].{name:name, expires:attributes.expires}" --output table)
      # messagestg=$(az keyvault certificate list --vault-name pdhstaging-keyvault --query "[].{name:name, expires:attributes.expires}" --output table)
      # payloadprod="{\"text\":\"${messageprod}\"}"
      # payloadstg="{\"text\":\"${messagestg}\"}"
      # curl -X POST -H "Content-Type: application/json" -d "${payloadprod}" ${webhook_url}
      # curl -X POST -H "Content-Type: application/json" -d "${payloadstg}" ${webhook_url}
>>>>>>> 57410f02
<|MERGE_RESOLUTION|>--- conflicted
+++ resolved
@@ -1,12 +1,9 @@
 name: GHA to Check Key Vault Certificates Expiration
 
 on:
-  # schedule:
-  #   # The workflow, e.g., every day at 9am
-  #   - cron: "0 3 * * *"
-  push: 
-    branches:
-      - feature/check-keyvauly-cert-expiration
+  schedule:
+    # The workflow, e.g., every day at 9am
+    - cron: "0 3 * * *"
     
 jobs:
   check-certificates:
@@ -37,20 +34,12 @@
         id: cert_list
         run: |
           az keyvault certificate list --vault-name pdhprod-keyvault \
-<<<<<<< HEAD
           --query "[?attributes.expires <= '$(date -u -d '+30 days' +%Y-%m-%dT%H:%M:%S.%NZ)'].{Name:name, Expiry:attributes.expires}" \
           -o json | jq -r '. | map("\(.Name) expires \(.Expiry)") | .[]' > certificates.json
           az keyvault certificate list --vault-name pdhstaging-keyvault \
           --query "[?attributes.expires <= '$(date -u -d '+30 days' +%Y-%m-%dT%H:%M:%S.%NZ)'].{Name:name, Expiry:attributes.expires}" \
           -o json | jq -r '. | map("\(.Name) expires \(.Expiry)") | .[]' >> certificates.json
           cat certificates.json
-=======
-          --query "[?attributes.expires <= '$(date -u -d '+400 days' +%Y-%m-%dT%H:%M:%S.%NZ)'].{Name:name, Expiry:attributes.expires}" \
-          -o json | jq -r '. | map("\(.Name) expires \(.Expiry)") | .[]' > certificates.json
-          az keyvault certificate list --vault-name pdhstaging-keyvault \
-          --query "[?attributes.expires <= '$(date -u -d '+400 days' +%Y-%m-%dT%H:%M:%S.%NZ)'].{Name:name, Expiry:attributes.expires}" \
-          -o json | jq -r '. | map("\(.Name) expires \(.Expiry)") | .[]' >> certificates.json
->>>>>>> 57410f02
 
       - name: Format output
         id: format_out
@@ -64,11 +53,7 @@
         uses: ./.github/actions/notifications
         with:
           method: slack
-<<<<<<< HEAD
           title: These Certificates are expired or will expire in 30 days or less
-=======
-          title: Key Vault Certificates Expiration
->>>>>>> 57410f02
           message: |
             ${{ steps.format_out.outputs.LIST }}
           icon-emoji: ':bell:'
@@ -79,39 +64,4 @@
       - name: Remove Runner IP from the KeyVault Firewalls
         run: |
           az keyvault network-rule remove --name pdhstaging-keyvault --ip-address ${{ steps.runner_ip.outputs.ip-address }}
-<<<<<<< HEAD
-          az keyvault network-rule remove --name pdhprod-keyvault --ip-address ${{ steps.runner_ip.outputs.ip-address }}
-=======
-          az keyvault network-rule remove --name pdhprod-keyvault --ip-address ${{ steps.runner_ip.outputs.ip-address }}
-
-
-
-
-
-
-
-
-
-      # - name: Slack Notification
-      #   uses: ./.github/actions/notifications
-      #   with:
-      #     method: slack
-      #     title: Expiring Certificates
-      #     message: |
-      #       certificates=$(az keyvault certificate list --vault-name $keyvault_name --query "[?attributes.expires <= '$(date -u -d '+300 days' +%Y-%m-%dT%H:%M:%S.%NZ)'].{Name:name, Expiry:attributes.expires}" -o json)
-      #       echo "$certificates"
-      #     icon-emoji: ':bell:'
-      #     channel: pagerduty-alert-dump
-      #     webhook-url: ${{ secrets.SLACK_WEBHOOK_URL }}
-      #     color: warning
-          
-
-
-      # webhook_url=${{ secrets.SLACK_WEBHOOK_URL }}
-      # messageprod=$(az keyvault certificate list --vault-name pdhprod-keyvault --query "[].{name:name, expires:attributes.expires}" --output table)
-      # messagestg=$(az keyvault certificate list --vault-name pdhstaging-keyvault --query "[].{name:name, expires:attributes.expires}" --output table)
-      # payloadprod="{\"text\":\"${messageprod}\"}"
-      # payloadstg="{\"text\":\"${messagestg}\"}"
-      # curl -X POST -H "Content-Type: application/json" -d "${payloadprod}" ${webhook_url}
-      # curl -X POST -H "Content-Type: application/json" -d "${payloadstg}" ${webhook_url}
->>>>>>> 57410f02
+          az keyvault network-rule remove --name pdhprod-keyvault --ip-address ${{ steps.runner_ip.outputs.ip-address }}