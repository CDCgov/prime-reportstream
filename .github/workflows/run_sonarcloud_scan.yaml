on:
  pull_request:
      types: [opened, synchronize, reopened]
  push:
    branches:
      - master

name: Run Sonarcloud Scan
jobs:
  sonarcloud:
    runs-on: ubuntu-latest
    defaults:
      run:
        working-directory: frontend-react
    steps:
    - uses: actions/checkout@2541b1294d2704b0964813337f33b291d3f8596b
      with:
        fetch-depth: 0

    - uses: actions/setup-node@v3
      with:
        node-version: 14

    - run: npm install

    - run: npm run test:ci

    - name: SonarCloud Scan
      uses: sonarsource/sonarcloud-github-action@de2e56b42aa84d0b1c5b622644ac17e505c9a049
      env:
        GITHUB_TOKEN: ${{ secrets.GITHUB_TOKEN }}
        SONAR_TOKEN: ${{ secrets.SONAR_TOKEN }}
      with:
        args: >
          -Dsonar.cpd.exclusions=frontend-react/**/*.test.*
          -Dsonar.javascript.lcov.reportPaths=frontend-react/coverage/lcov.info
<<<<<<< HEAD
          -Dsonar.coverage.jacoco.xmlReportPaths=prime-router/build/reports/jacoco/test
          -Dsonar.coverage.exclusions=frontend-react/**/__mocks__/**,frontend-react/**/*.test.*
=======
          -Dsonar.coverage.exclusions=frontend-react/**/__mocks__/**,frontend-react/**/mocks/**,frontend-react/**/*.test.*
>>>>>>> cd3679ad
          -Dsonar.sources=frontend-react/src,prime-router/src
          -Dsonar.projectKey=CDCgov_prime-data-hub
          -Dsonar.organization=cdcgov<|MERGE_RESOLUTION|>--- conflicted
+++ resolved
@@ -34,12 +34,8 @@
         args: >
           -Dsonar.cpd.exclusions=frontend-react/**/*.test.*
           -Dsonar.javascript.lcov.reportPaths=frontend-react/coverage/lcov.info
-<<<<<<< HEAD
           -Dsonar.coverage.jacoco.xmlReportPaths=prime-router/build/reports/jacoco/test
-          -Dsonar.coverage.exclusions=frontend-react/**/__mocks__/**,frontend-react/**/*.test.*
-=======
           -Dsonar.coverage.exclusions=frontend-react/**/__mocks__/**,frontend-react/**/mocks/**,frontend-react/**/*.test.*
->>>>>>> cd3679ad
           -Dsonar.sources=frontend-react/src,prime-router/src
           -Dsonar.projectKey=CDCgov_prime-data-hub
           -Dsonar.organization=cdcgov