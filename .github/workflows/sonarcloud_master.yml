--- conflicted
+++ resolved
@@ -27,17 +27,10 @@
           fetch-depth: 0
 
       - name: Set up JDK 17
-<<<<<<< HEAD
-        uses: actions/setup-java@cd89f46ac9d01407894225f350157564c9c7cee2
-        with:
-          java-version: "17"
-          distribution: "adopt"
-=======
         uses: actions/setup-java@575d86297c16d8dbeab91eb94e3843410e4f3545
         with:
           java-version: "17"
           distribution: "temurin"
->>>>>>> 7055f619
           cache: "gradle"
 
       - uses: gradle/wrapper-validation-action@56b90f209b02bf6d1deae490e9ef18b21a389cd4
