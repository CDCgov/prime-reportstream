--- conflicted
+++ resolved
@@ -40,20 +40,10 @@
       - name: Install Playwright
         run: npx playwright install --with-deps
       - name: "Run frontend smoke tests"
-<<<<<<< HEAD
-=======
-        env:
-          TEST_ADMIN_USERNAME: ${{ github.event.inputs.username }}
-          TEST_ADMIN_PASSWORD: ${{ github.event.inputs.password }}
->>>>>>> e4be62d8
         run: |
           echo "::group::E2E smoke tests"
           yarn run test:e2e-smoke
           echo "::endgroup::"
-<<<<<<< HEAD
-=======
-
->>>>>>> e4be62d8
       - name: "Store E2E Results"
         uses: actions/upload-artifact@0b2256b8c012f0828dc542b3febcab082c67f72b
         with:
