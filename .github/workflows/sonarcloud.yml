name: SonarCloud

on:
  workflow_dispatch:
  push:
    branches:
      - master
  pull_request:
    branches:
      - master
    paths:
      - "prime-router/**"
    types: synchronize

env:
  # These are for CI and not credentials of any system
  DB_USER: prime
  DB_PASSWORD: changeIT!

jobs:
  sonarcloud:
    if: github.actor != 'dependabot[bot]'
    name: "SonarCloud/CodeQL scan"
    runs-on: ubuntu-latest
    strategy:
      fail-fast: false
      matrix:
        language: ["java-kotlin"]

    steps:
      - name: Increase swapfile
        run: |
          sudo swapoff -a
          sudo fallocate -l 15G /mnt/swapfile
          sudo chmod 600 /mnt/swapfile
          sudo mkswap /mnt/swapfile
          sudo swapon /mnt/swapfile
          sudo swapon --show

      - name: "Check out everything"
        uses: actions/checkout@0ad4b8fadaa221de15dcec353f45205ec38ea70b
        with:
          fetch-depth: 0

      - name: Get branch name
        id: branch-name
        uses: tj-actions/branch-names@6871f53176ad61624f978536bbf089c574dc19a2
        
      - name: "Get changed files with yaml"
        id: changed-files-yaml
        uses: tj-actions/changed-files@0874344d6ebbaa00a27da73276ae7162fadcaf69
        with:
          files_yaml: |
            frontend:
              - 'frontend-react/**'
            backend:
              - 'prime-router/**'

      - name: Set up JDK 17
        if: steps.changed-files-yaml.outputs.backend_any_changed == 'true' || steps.branch-name.outputs.is_default == 'true'
        uses: actions/setup-java@99b8673ff64fbf99d8d325f52d9a5bdedb8483e9
        with:
          java-version: "17"
          distribution: "temurin"
          cache: "gradle"

      - name: Gradle Validation
        if: steps.changed-files-yaml.outputs.backend_any_changed == 'true' || steps.branch-name.outputs.is_default == 'true'
        uses: gradle/actions/wrapper-validation@db19848a5fa7950289d3668fb053140cf3028d43

      - name: Spin up build containers
        if: steps.changed-files-yaml.outputs.backend_any_changed == 'true' || steps.branch-name.outputs.is_default == 'true'
        working-directory: prime-router
        run: docker compose -f docker-compose.postgres.yml up -d

      - name: Initialize CodeQL
        if: steps.changed-files-yaml.outputs.backend_any_changed == 'true' || steps.branch-name.outputs.is_default == 'true'
        uses: github/codeql-action/init@v3
        with:
          languages: ${{ matrix.language }}

      - name: Build Prime Router Package
        if: steps.changed-files-yaml.outputs.backend_any_changed == 'true' || steps.branch-name.outputs.is_default == 'true'
        uses: ./.github/actions/retry
        with:
          timeout_minutes: 30
          max_attempts: 2
          retry_wait_seconds: 30
          command: |
            cd prime-router
            ./gradlew -Dorg.gradle.jvmargs="-Xmx6g" package -x fatjar
          shell: bash

      - name: Perform Java CodeQL Analysis
        if: steps.changed-files-yaml.outputs.backend_any_changed == 'true' || steps.branch-name.outputs.is_default == 'true'
        uses: github/codeql-action/analyze@v3

      - name: Use Node.js with yarn
        if: steps.changed-files-yaml.outputs.frontend_any_changed == 'true' || steps.branch-name.outputs.is_default == 'true'
        uses: actions/setup-node@60edb5dd545a775178f52524783378180af0d1f8
        with:
          node-version-file: "frontend-react/.nvmrc"

      - name: Yarn
        if: steps.changed-files-yaml.outputs.frontend_any_changed == 'true' || steps.branch-name.outputs.is_default == 'true'
        run: yarn install
        working-directory: frontend-react

      - name: Frontend Coverage
        if: steps.changed-files-yaml.outputs.frontend_any_changed == 'true' || steps.branch-name.outputs.is_default == 'true'
<<<<<<< HEAD
        run: yarn run test:ci --coverage --maxWorkers=100%
        working-directory: frontend-react
=======
        uses: ./.github/actions/retry
        with:
          timeout_minutes: 30
          max_attempts: 2
          retry_wait_seconds: 30
          command: |
            cd frontend-react
            yarn run test:ci
          shell: bash
>>>>>>> 341f323c

      - name: Run SonarCloud Scan master or full
        if: ( steps.changed-files-yaml.outputs.frontend_any_changed == 'true' && steps.changed-files-yaml.outputs.backend_any_changed == 'true' ) || steps.branch-name.outputs.is_default == 'true'
        uses: ./.github/actions/sonarcloud
        with:
          scan-level: default
          github-token: ${{ secrets.GITHUB_TOKEN }}
          sonar-token: ${{ secrets.SONAR_TOKEN }}

      - name: Run SonarCloud Scan frontened
        if: steps.changed-files-yaml.outputs.frontend_any_changed == 'true' && steps.changed-files-yaml.outputs.backend_any_changed == 'false' && steps.branch-name.outputs.is_default == 'false'
        uses: ./.github/actions/sonarcloud
        with:
          scan-level: frontend
          github-token: ${{ secrets.GITHUB_TOKEN }}
          sonar-token: ${{ secrets.SONAR_TOKEN }}

      - name: Run SonarCloud Scan backend
        if: steps.changed-files-yaml.outputs.frontend_any_changed == 'false' && steps.changed-files-yaml.outputs.backend_any_changed == 'true' && steps.branch-name.outputs.is_default == 'false'
        uses: ./.github/actions/sonarcloud
        with:
          scan-level: backend
          github-token: ${{ secrets.GITHUB_TOKEN }}
          sonar-token: ${{ secrets.SONAR_TOKEN }}<|MERGE_RESOLUTION|>--- conflicted
+++ resolved
@@ -108,20 +108,8 @@
 
       - name: Frontend Coverage
         if: steps.changed-files-yaml.outputs.frontend_any_changed == 'true' || steps.branch-name.outputs.is_default == 'true'
-<<<<<<< HEAD
         run: yarn run test:ci --coverage --maxWorkers=100%
         working-directory: frontend-react
-=======
-        uses: ./.github/actions/retry
-        with:
-          timeout_minutes: 30
-          max_attempts: 2
-          retry_wait_seconds: 30
-          command: |
-            cd frontend-react
-            yarn run test:ci
-          shell: bash
->>>>>>> 341f323c
 
       - name: Run SonarCloud Scan master or full
         if: ( steps.changed-files-yaml.outputs.frontend_any_changed == 'true' && steps.changed-files-yaml.outputs.backend_any_changed == 'true' ) || steps.branch-name.outputs.is_default == 'true'
@@ -131,7 +119,7 @@
           github-token: ${{ secrets.GITHUB_TOKEN }}
           sonar-token: ${{ secrets.SONAR_TOKEN }}
 
-      - name: Run SonarCloud Scan frontened
+      - name: Run SonarCloud Scan frontend
         if: steps.changed-files-yaml.outputs.frontend_any_changed == 'true' && steps.changed-files-yaml.outputs.backend_any_changed == 'false' && steps.branch-name.outputs.is_default == 'false'
         uses: ./.github/actions/sonarcloud
         with:
