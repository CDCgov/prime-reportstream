name: Release to Azure

on:
  push:
    branches:
      - master
      - production
      - dev-rheft
      - ronheft/test-investigation

defaults:
  run:
    working-directory: prime-router

jobs:
  build_release:
    name: "Release: Build Router"
    runs-on: ubuntu-latest
    env:
      # These are for CI and not credentials of any system
      POSTGRES_USER: prime
      POSTGRES_PASSWORD: changeIT!
    steps:
      - name: "Check out changes"
        uses: actions/checkout@v2

      - name: Set Environment Variables
        run: |
          echo >> $GITHUB_ENV DB_USER=${POSTGRES_USER}
          echo >> $GITHUB_ENV DB_PASSWORD=${POSTGRES_PASSWORD}

      # Appears not to be needed on GitHub (but needed when running act [https://github.com/nektos/act] locally)
      # - name: Install docker-compose
      #   run: apt-get update && apt-get --yes install docker-compose

      - name: Spin up build containers
        run: docker-compose -f docker-compose.postgres.yml up -d

      - name: Build Prime Router Package
        run: ./gradlew package -x fatjar -Pshowtests

      - name: Publish Unit Test Results
        uses: EnricoMi/publish-unit-test-result-action@v1
        # Per https://github.com/EnricoMi/publish-unit-test-result-action#support-fork-repositories-and-dependabot-branches
        if: >
          always() &&
          github.event.sender.login != 'dependabot[bot]' &&
          ( github.event_name != 'pull_request' || github.event.pull_request.head.repo.full_name == github.repository )
        with:
          # This path is from the root of the repo as needed by the plugin
          files: prime-router/build/test-results/test/**/*.xml

<<<<<<< HEAD
=======
      - name: Run Integration Tests
        run: ./gradlew testIntegration -Pshowtests

      - name: Publish Integration Test Results
        uses: EnricoMi/publish-unit-test-result-action@v1
        # Per https://github.com/EnricoMi/publish-unit-test-result-action#support-fork-repositories-and-dependabot-branches
        if: >
          always() &&
          github.event.sender.login != 'dependabot[bot]' &&
          ( github.event_name != 'pull_request' || github.event.pull_request.head.repo.full_name == github.repository )
        with:
          # This path is from the root of the repo as needed by the plugin
          files: prime-router/build/test-results/testIntegration/**/*.xml
          check_name: "Integration Test Results"

>>>>>>> 089e87eb
      - name: Upload Artifact
        uses: actions/upload-artifact@v2
        with:
          name: prime-router-build-${{ github.run_id }}
          path: prime-router/build
          retention-days: 7

  build_frontend_react_release:
    name: "Release: Build Frontend (React)"
    runs-on: ubuntu-latest
    defaults:
      run:
        working-directory: frontend-react

    steps:
      - name: "Check out changes"
        uses: actions/checkout@v2

      - name: Use Node.js ${{ matrix.node-version }} yarn
        uses: actions/setup-node@v2
        with:
          node-version: '14'
      - run: yarn install

      - name: build staging
        run: yarn run build:staging
        if: github.ref == 'refs/heads/master'

      - name: build production
        run: yarn run build:production
        if: github.ref == 'refs/heads/production'

      - name: Save Static Website
        uses: actions/upload-artifact@v2
        with:
          name: static_website_react-${{ github.run_id }}
          path: frontend-react/build
          retention-days: 7


  deploy_release_dev:
    name: "Deploy Release: DEV"
    needs:
      - build_release
      - build_frontend_react_release
    if: github.ref == 'refs/heads/dev-rheft'
    environment: dev
    concurrency: dev
    runs-on: ubuntu-latest
    env:
      RESOURCE_GROUP: prime-dev-rheft
      ACR_REPO: rkh5012containerregistry.azurecr.io
      PREFIX: rkh5012
    steps:
      - name: "Check out changes"
        uses: actions/checkout@v2

      - name: Download Router Artifact
        uses: actions/download-artifact@v2
        with:
          name: prime-router-build-${{ github.run_id }}
          path: prime-router/build

      - name: Build Docker Image
        run: docker build . --file Dockerfile --tag ${{ env.ACR_REPO }}/${{ env.PREFIX }}:latest --tag ${{ env.ACR_REPO }}/${{ env.PREFIX }}:${{ github.sha }}

      - name: Install OpenVPN
        run: |
          sudo apt-get update
          sudo apt-get install openvpn
          sudo apt install openvpn-systemd-resolved

      - name: Connect VPN
        uses: golfzaptw/action-connect-ovpn@2.0.1
        id: connect_vpn
        with:
          FILE_OVPN: ".github/vpn/dev.ovpn"
          TLS_KEY: ${{ secrets.TLS_KEY }}
        env:
          CA_CRT: ${{ secrets.CA_CRT}}
          USER_CRT: ${{ secrets.USER_CRT }}
          USER_KEY: ${{ secrets.USER_KEY }}

      - name: Login to Azure CLI
        uses: azure/login@v1
        with:
          creds: ${{ secrets.SERVICE_PRINCIPAL_CREDS }}

      - name: ACR Login
        run: az acr login --name ${{ env.ACR_REPO }}

      - name: Push Docker Image
        run: docker push ${{ env.ACR_REPO }}/${{ env.PREFIX }} --all-tags

      - name: Whitelist GitHub Action Runner in Function App Slot
        id: ip-whitelist-create
        run: |
          RUNNER_IP="$(dig +short myip.opendns.com @resolver1.opendns.com)"
          echo "::add-mask::$RUNNER_IP"
          az functionapp config access-restriction add -g ${{ env.RESOURCE_GROUP }} -n ${{ env.PREFIX }}-functionapp --slot candidate --rule-name GitHubActionIPV4 --action Allow --ip-address $RUNNER_IP --priority 750 > /dev/null 2>&1

      - name: Deploy to Candidate App Slot
        uses: Azure/functions-container-action@v1
        id: deploy-candidate
        with:
          app-name: ${{ env.PREFIX }}-functionapp
          image: ${{ env.ACR_REPO }}/${{ env.PREFIX }}:${{ github.sha }}
          slot-name: candidate

      - name: Promote Candidate Slot
        id: promote-candidate
        working-directory: operations
        run: make TF_ENV=rheft AZ_RESOURCE_PREFIX=${{ env.PREFIX }} AZ_RESOURCE_GROUP=${{ env.RESOURCE_GROUP }} zdd-promote-slot

      - name: Remove GitHub Action IP Whitelist
        if: ${{ always() }} # This should happen even on a failure
        id: ip-whitelist-destroy
        run: |
          az functionapp config access-restriction remove -g ${{ env.RESOURCE_GROUP }} -n ${{ env.PREFIX }}-functionapp --slot candidate --rule-name GitHubActionIPV4 > /dev/null 2>&1

      - name: Download Frontend Artifact (React)
        uses: actions/download-artifact@v2
        with:
          name: static_website_react-${{ github.run_id }}
          path: frontend-react/build

      - name: Upload Static Site (React)
        working-directory: .
        run: |
          az storage blob upload-batch --account-name ${{ env.PREFIX }}public -s frontend-react/build -d '$web'

  deploy_release_test:
    name: "Deploy Release: TEST"
    needs:
      - build_release
      - build_frontend_react_release
    if: github.ref == 'refs/heads/ronheft/test-investigation'
    environment: test
    concurrency: test
    runs-on: ubuntu-latest
    env:
      RESOURCE_GROUP: prime-data-hub-test
      ACR_REPO: pdhtestcontainerregistry.azurecr.io
      PREFIX: pdhtest
    steps:
      - name: "Check out changes"
        uses: actions/checkout@v2

      - name: Download Router Artifact
        uses: actions/download-artifact@v2
        with:
          name: prime-router-build-${{ github.run_id }}
          path: prime-router/build

      - name: Build Docker Image
        run: docker build . --file Dockerfile --tag ${{ env.ACR_REPO }}/${{ env.PREFIX }}:latest --tag ${{ env.ACR_REPO }}/${{ env.PREFIX }}:${{ github.sha }}

      - name: Install OpenVPN
        run: |
          sudo apt-get update
          sudo apt-get install openvpn
          sudo apt install openvpn-systemd-resolved

      - name: Connect VPN
        uses: golfzaptw/action-connect-ovpn@2.0.1
        id: connect_vpn
        with:
          FILE_OVPN: ".github/vpn/test.ovpn"
          TLS_KEY: ${{ secrets.TLS_KEY }}
        env:
          CA_CRT: ${{ secrets.CA_CRT}}
          USER_CRT: ${{ secrets.USER_CRT }}
          USER_KEY: ${{ secrets.USER_KEY }}

      - name: Login to Azure CLI
        uses: azure/login@v1
        with:
          creds: ${{ secrets.SERVICE_PRINCIPAL_CREDS }}

      - name: ACR Login
        run: az acr login --name ${{ env.ACR_REPO }}

      - name: Push Docker Image
        run: docker push ${{ env.ACR_REPO }}/${{ env.PREFIX }} --all-tags

      - name: Whitelist GitHub Action Runner in Function App Slot
        id: ip-whitelist-create
        run: |
          RUNNER_IP="$(dig +short myip.opendns.com @resolver1.opendns.com)"
          echo "::add-mask::$RUNNER_IP"
          az functionapp config access-restriction add -g ${{ env.RESOURCE_GROUP }} -n ${{ env.PREFIX }}-functionapp --slot candidate --rule-name GitHubActionIPV4 --action Allow --ip-address $RUNNER_IP --priority 750 > /dev/null 2>&1

      - name: Deploy to Candidate App Slot
        uses: Azure/functions-container-action@v1
        id: deploy-candidate
        with:
          app-name: ${{ env.PREFIX }}-functionapp
          image: ${{ env.ACR_REPO }}/${{ env.PREFIX }}:${{ github.sha }}
          slot-name: candidate

      - name: Promote Candidate Slot
        id: promote-candidate
        working-directory: operations
        run: make TF_ENV=test AZ_RESOURCE_PREFIX=${{ env.PREFIX }} AZ_RESOURCE_GROUP=${{ env.RESOURCE_GROUP }} zdd-promote-slot

      - name: Remove GitHub Action IP Whitelist
        if: ${{ always() }} # This should happen even on a failure
        id: ip-whitelist-destroy
        run: |
          az functionapp config access-restriction remove -g ${{ env.RESOURCE_GROUP }} -n ${{ env.PREFIX }}-functionapp --slot candidate --rule-name GitHubActionIPV4 > /dev/null 2>&1

      - name: Download Frontend Artifact (React)
        uses: actions/download-artifact@v2
        with:
          name: static_website_react-${{ github.run_id }}
          path: frontend-react/build

      - name: Upload Static Site (React)
        working-directory: .
        run: |
          az storage blob delete-batch --account-name ${{ env.PREFIX }}public -s '$web'
          az storage blob upload-batch --account-name ${{ env.PREFIX }}public -s frontend-react/build -d '$web'

  deploy_release_staging:
    name: "Deploy Release: STAGING"
    needs:
      - build_release
      - build_frontend_react_release
    if: github.ref == 'refs/heads/master'
    environment: staging
    concurrency: staging
    runs-on: ubuntu-latest
    env:
      RESOURCE_GROUP: prime-data-hub-staging
      ACR_REPO: pdhstagingcontainerregistry.azurecr.io
      PREFIX: pdhstaging
    steps:
      - name: "Check out changes"
        uses: actions/checkout@v2

      - name: Download Router Artifact
        uses: actions/download-artifact@v2
        with:
          name: prime-router-build-${{ github.run_id }}
          path: prime-router/build

      - name: Build Docker Image
        run: docker build . --file Dockerfile --tag ${{ env.ACR_REPO }}/${{ env.PREFIX }}:latest --tag ${{ env.ACR_REPO }}/${{ env.PREFIX }}:${{ github.sha }}

      - name: Install OpenVPN
        run: |
          sudo apt-get update
          sudo apt-get install openvpn
          sudo apt install openvpn-systemd-resolved

      - name: Connect VPN
        uses: golfzaptw/action-connect-ovpn@2.0.1
        id: connect_vpn
        with:
          FILE_OVPN: ".github/vpn/staging.ovpn"
          TLS_KEY: ${{ secrets.TLS_KEY }}
        env:
          CA_CRT: ${{ secrets.CA_CRT}}
          USER_CRT: ${{ secrets.USER_CRT }}
          USER_KEY: ${{ secrets.USER_KEY }}

      - name: Login to Azure CLI
        uses: azure/login@v1
        with:
          creds: ${{ secrets.SERVICE_PRINCIPAL_CREDS }}

      - name: ACR Login
        run: az acr login --name ${{ env.ACR_REPO }}

      - name: Push Docker Image
        run: docker push ${{ env.ACR_REPO }}/${{ env.PREFIX }} --all-tags

      - name: Whitelist GitHub Action Runner in Function App Slot
        id: ip-whitelist-create
        run: |
          RUNNER_IP="$(dig +short myip.opendns.com @resolver1.opendns.com)"
          echo "::add-mask::$RUNNER_IP"
          az functionapp config access-restriction add -g ${{ env.RESOURCE_GROUP }} -n ${{ env.PREFIX }}-functionapp --slot candidate --rule-name GitHubActionIPV4 --action Allow --ip-address $RUNNER_IP --priority 750 > /dev/null 2>&1

      - name: Deploy to Candidate App Slot
        uses: Azure/functions-container-action@v1
        id: deploy-candidate
        with:
          app-name: ${{ env.PREFIX }}-functionapp
          image: ${{ env.ACR_REPO }}/${{ env.PREFIX }}:${{ github.sha }}
          slot-name: candidate

      - name: Promote Candidate Slot
        id: promote-candidate
        working-directory: operations
        run: make TF_ENV=staging AZ_RESOURCE_PREFIX=${{ env.PREFIX }} AZ_RESOURCE_GROUP=${{ env.RESOURCE_GROUP }} zdd-promote-slot

      - name: Remove GitHub Action IP Whitelist
        if: ${{ always() }} # This should happen even on a failure
        id: ip-whitelist-destroy
        run: |
          az functionapp config access-restriction remove -g ${{ env.RESOURCE_GROUP }} -n ${{ env.PREFIX }}-functionapp --slot candidate --rule-name GitHubActionIPV4 > /dev/null 2>&1

      - name: Download Frontend Artifact (React)
        uses: actions/download-artifact@v2
        with:
          name: static_website_react-${{ github.run_id }}
          path: frontend-react/build

      - name: Upload Static Site (React)
        working-directory: .
        run: |
          az storage blob delete-batch --account-name ${{ env.PREFIX }}public -s '$web'
          az storage blob upload-batch --account-name ${{ env.PREFIX }}public -s frontend-react/build -d '$web'

  deploy_release_prod:
    name: "Deploy Release: PROD"
    needs:
      - build_release
      - build_frontend_react_release
    if: github.ref == 'refs/heads/production'
    environment: prod
    concurrency: prod
    runs-on: ubuntu-latest
    env:
      RESOURCE_GROUP: prime-data-hub-prod
      ACR_REPO: pdhprodcontainerregistry.azurecr.io
      PREFIX: pdhprod
    steps:
      - name: "Check out changes"
        uses: actions/checkout@v2

      - name: Download Router Artifact
        uses: actions/download-artifact@v2
        with:
          name: prime-router-build-${{ github.run_id }}
          path: prime-router/build

      - name: Build Docker Image
        run: docker build . --file Dockerfile --tag ${{ env.ACR_REPO }}/${{ env.PREFIX }}:latest --tag ${{ env.ACR_REPO }}/${{ env.PREFIX }}:${{ github.sha }}

      - name: Install OpenVPN
        run: |
          sudo apt-get update
          sudo apt-get install openvpn
          sudo apt install openvpn-systemd-resolved

      - name: Connect VPN
        uses: golfzaptw/action-connect-ovpn@2.0.1
        id: connect_vpn
        with:
          FILE_OVPN: ".github/vpn/prod.ovpn"
          TLS_KEY: ${{ secrets.TLS_KEY }}
        env:
          CA_CRT: ${{ secrets.CA_CRT}}
          USER_CRT: ${{ secrets.USER_CRT }}
          USER_KEY: ${{ secrets.USER_KEY }}

      - name: Login to Azure CLI
        uses: azure/login@v1
        with:
          creds: ${{ secrets.SERVICE_PRINCIPAL_CREDS }}

      - name: ACR Login
        run: az acr login --name ${{ env.ACR_REPO }}

      - name: Push Docker Image
        run: docker push ${{ env.ACR_REPO }}/${{ env.PREFIX }} --all-tags

      - name: Whitelist GitHub Action Runner in Function App Slot
        id: ip-whitelist-create
        run: |
          RUNNER_IP="$(dig +short myip.opendns.com @resolver1.opendns.com)"
          echo "::add-mask::$RUNNER_IP"
          az functionapp config access-restriction add -g ${{ env.RESOURCE_GROUP }} -n ${{ env.PREFIX }}-functionapp --slot candidate --rule-name GitHubActionIPV4 --action Allow --ip-address $RUNNER_IP --priority 750 > /dev/null 2>&1

      - name: Deploy to Candidate App Slot
        uses: Azure/functions-container-action@v1
        id: deploy-candidate
        with:
          app-name: ${{ env.PREFIX }}-functionapp
          image: ${{ env.ACR_REPO }}/${{ env.PREFIX }}:${{ github.sha }}
          slot-name: candidate

      - name: Promote Candidate Slot
        id: promote-candidate
        working-directory: operations
        run: make TF_ENV=prod AZ_RESOURCE_PREFIX=${{ env.PREFIX }} AZ_RESOURCE_GROUP=${{ env.RESOURCE_GROUP }} zdd-promote-slot

      - name: Remove GitHub Action IP Whitelist
        if: ${{ always() }} # This should happen even on a failure
        id: ip-whitelist-destroy
        run: |
          az functionapp config access-restriction remove -g ${{ env.RESOURCE_GROUP }} -n ${{ env.PREFIX }}-functionapp --slot candidate --rule-name GitHubActionIPV4 > /dev/null 2>&1

      - name: Download Frontend Artifact (React)
        uses: actions/download-artifact@v2
        with:
          name: static_website_react-${{ github.run_id }}
          path: frontend-react/build

      - name: Upload Static Site (React)
        working-directory: .
        run: |
          az storage blob delete-batch --account-name ${{ env.PREFIX }}public -s '$web'
          az storage blob upload-batch --account-name ${{ env.PREFIX }}public -s frontend-react/build -d '$web'<|MERGE_RESOLUTION|>--- conflicted
+++ resolved
@@ -50,24 +50,6 @@
           # This path is from the root of the repo as needed by the plugin
           files: prime-router/build/test-results/test/**/*.xml
 
-<<<<<<< HEAD
-=======
-      - name: Run Integration Tests
-        run: ./gradlew testIntegration -Pshowtests
-
-      - name: Publish Integration Test Results
-        uses: EnricoMi/publish-unit-test-result-action@v1
-        # Per https://github.com/EnricoMi/publish-unit-test-result-action#support-fork-repositories-and-dependabot-branches
-        if: >
-          always() &&
-          github.event.sender.login != 'dependabot[bot]' &&
-          ( github.event_name != 'pull_request' || github.event.pull_request.head.repo.full_name == github.repository )
-        with:
-          # This path is from the root of the repo as needed by the plugin
-          files: prime-router/build/test-results/testIntegration/**/*.xml
-          check_name: "Integration Test Results"
-
->>>>>>> 089e87eb
       - name: Upload Artifact
         uses: actions/upload-artifact@v2
         with:
