--- conflicted
+++ resolved
@@ -5,12 +5,7 @@
     branches:
       - master
       - production
-<<<<<<< HEAD
-      - dev-rheft
-      - acoushawk/terraform-revamp
-=======
       - test
->>>>>>> 7fcc8704
 
 defaults:
   run:
