
name: Release to Azure

on:
  push:
    branches:
      - master
      - production
      - test
      - demo1
      - demo2
      - demo3

defaults:
  run:
    working-directory: prime-router

jobs:
  pre_job:
    name: "Set Build Environment"
    runs-on: ubuntu-latest
    outputs:
      env_name: ${{ steps.build_vars.outputs.env_name }}
      version: ${{ steps.build_vars.outputs.version }}
      has_router_change: ${{ steps.build_vars.outputs.has_router_change }}
      has_react_change: ${{ steps.build_vars.outputs.has_react_change }}
    steps:
      - name: Check out changes
        uses: actions/checkout@2541b1294d2704b0964813337f33b291d3f8596b

      - name: Build vars
        id: build_vars
        uses: ./.github/actions/build-vars

  build_release:
    name: "Release: Build Router"
    needs:
      - pre_job
    if: needs.pre_job.outputs.has_router_change == 'true'
    runs-on: ubuntu-latest
    steps:
      - name: Check out changes
        uses: actions/checkout@2541b1294d2704b0964813337f33b291d3f8596b

      - name: Build backend
        uses: ./.github/actions/build-backend
        with:
          version: ${{ needs.pre_job.outputs.version }}

  build_frontend_react_release:
    name: "Release: Build Frontend (React)"
    needs:
      - pre_job
    if: needs.pre_job.outputs.has_react_change == 'true'
    runs-on: ubuntu-latest
    defaults:
      run:
        working-directory: frontend-react
    steps:
      - name: Check out changes
        uses: actions/checkout@2541b1294d2704b0964813337f33b291d3f8596b

      - name: Build frontend
        uses: ./.github/actions/build-frontend
        with:
          env-name: ${{ needs.pre_job.outputs.env_name }}
          appinsights-staging-key: ${{ secrets.APPINSIGHTS_STAGING_KEY }}
          appinsights-prod-key: ${{ secrets.APPINSIGHTS_PROD_KEY }}
          version: ${{ needs.pre_job.outputs.version }}

  deploy_infrastructure:
    name: "Deploy Infrastructure: ${{ needs.pre_job.outputs.env_name }}"
    needs:
      - pre_job
    if: |
      needs.pre_job.outputs.env_name == 'demo1' ||
      needs.pre_job.outputs.env_name == 'demo2' ||
      needs.pre_job.outputs.env_name == 'demo3'
    environment: ${{ needs.pre_job.outputs.env_name }}
    concurrency: ${{ needs.pre_job.outputs.env_name }}
    runs-on: ubuntu-latest
    steps:
      - name: Check out changes
        uses: actions/checkout@2541b1294d2704b0964813337f33b291d3f8596b

      - name: Use specific version of Terraform
        uses: hashicorp/setup-terraform@17d4c9b8043b238f6f35641cdd8433da1e6f3867
        with:
          terraform_version: 1.2.0
          terraform_wrapper: false

      - name: Connect to VPN and login to Azure
        uses: ./.github/actions/vpn-azure
        with:
          env-name: ${{ needs.pre_job.outputs.env_name }}
          tls-key: ${{ secrets.TLS_KEY }}
          ca-cert: ${{ secrets.CA_CRT}}
          user-crt: ${{ secrets.USER_CRT }}
          user-key: ${{ secrets.USER_KEY }}
          sp-creds: ${{ secrets.SERVICE_PRINCIPAL_CREDS }}
          tf-auth: true

      - name: Provision demo environment
        uses: ./.github/actions/demo-env
        with:
          env-name: ${{ needs.pre_job.outputs.env_name }}
<<<<<<< HEAD
          tf-dir: operations/app/terraform/vars/demo

  # deploy_release:
  #   name: "Deploy Release: ${{ needs.pre_job.outputs.env_name }}"
  #   needs:
  #     - pre_job
  #     - build_release
  #     - build_frontend_react_release
  #     - deploy_infrastructure
  #   if: |
  #     always() && 
  #     (needs.pre_job.outputs.has_router_change == 'true' ||
  #     needs.pre_job.outputs.has_react_change == 'true')
  #   environment: ${{ needs.pre_job.outputs.env_name }}
  #   concurrency: ${{ needs.pre_job.outputs.env_name }}
  #   runs-on: ubuntu-latest
  #   steps:
  #     - name: Check out changes
  #       uses: actions/checkout@2541b1294d2704b0964813337f33b291d3f8596b

  #     - name: Connect to VPN and login to Azure
  #       uses: ./.github/actions/vpn-azure
  #       with:
  #         env-name: ${{ needs.pre_job.outputs.env_name }}
  #         tls-key: ${{ secrets.TLS_KEY }}
  #         ca-cert: ${{ secrets.CA_CRT}}
  #         user-crt: ${{ secrets.USER_CRT }}
  #         user-key: ${{ secrets.USER_KEY }}
  #         sp-creds: ${{ secrets.SERVICE_PRINCIPAL_CREDS }}

  #     - name: Deploy backend
  #       if: needs.pre_job.outputs.has_router_change == 'true'
  #       uses: ./.github/actions/deploy-backend
  #       with:
  #         env-name: ${{ needs.pre_job.outputs.env_name }}
  #         dct-root-pass: ${{ secrets.DCT_ROOT_PASS }}
  #         dct-repo-pass: ${{ secrets.DCT_REPO_PASS }}
  #         version: ${{ needs.pre_job.outputs.version }}

  #     - name: Deploy frontend
  #       if: needs.pre_job.outputs.has_react_change == 'true'
  #       uses: ./.github/actions/deploy-frontend
  #       with:
  #         env-name: ${{ needs.pre_job.outputs.env_name }}
  #         version: ${{ needs.pre_job.outputs.version }}
=======
          tf-dir: operations/app/terraform/vars/demo
>>>>>>> 7c12a7d0
<|MERGE_RESOLUTION|>--- conflicted
+++ resolved
@@ -104,7 +104,6 @@
         uses: ./.github/actions/demo-env
         with:
           env-name: ${{ needs.pre_job.outputs.env_name }}
-<<<<<<< HEAD
           tf-dir: operations/app/terraform/vars/demo
 
   # deploy_release:
@@ -149,7 +148,4 @@
   #       uses: ./.github/actions/deploy-frontend
   #       with:
   #         env-name: ${{ needs.pre_job.outputs.env_name }}
-  #         version: ${{ needs.pre_job.outputs.version }}
-=======
-          tf-dir: operations/app/terraform/vars/demo
->>>>>>> 7c12a7d0
+  #         version: ${{ needs.pre_job.outputs.version }}