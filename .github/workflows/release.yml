--- conflicted
+++ resolved
@@ -77,18 +77,15 @@
       needs.pre_job.outputs.env_name == 'demo1' ||
       needs.pre_job.outputs.env_name == 'demo2' ||
       needs.pre_job.outputs.env_name == 'demo3'
-<<<<<<< HEAD
     environment: needs.pre_job.outputs.env_name
     concurrency: needs.pre_job.outputs.env_name
     runs-on: ubuntu-latest
-=======
     environment: ${{ needs.pre_job.outputs.env_name }}
     concurrency: ${{ needs.pre_job.outputs.env_name }}
     runs-on: ubuntu-latest
     defaults:
       run:
         working-directory: operations/app/terraform/vars/demo
->>>>>>> 7a5a9832
     steps:
       - name: Check out changes
         uses: actions/checkout@2541b1294d2704b0964813337f33b291d3f8596b
@@ -108,10 +105,7 @@
         uses: ./.github/actions/demo-env
         with:
           env-name: ${{ needs.pre_job.outputs.env_name }}
-<<<<<<< HEAD
           tf-dir: operations/app/terraform/vars/demo
-=======
->>>>>>> 7a5a9832
 
   deploy_release:
     name: "Deploy Release: ${{ needs.pre_job.outputs.env_name }}"
