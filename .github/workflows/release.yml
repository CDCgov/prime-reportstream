name: Release to Azure

on:
  push:
    branches:
      - master
      - production
      - test
      - demo1
      - demo2
      - demo3

defaults:
  run:
    working-directory: prime-router

jobs:
  pre_job:
    name: "Set Build Environment"
    runs-on: ubuntu-latest
    outputs:
      env_name: ${{ steps.build_vars.outputs.env_name }}
      version: ${{ steps.build_vars.outputs.version }}
      has_router_change: ${{ steps.build_vars.outputs.has_router_change }}
      has_react_change: ${{ steps.build_vars.outputs.has_react_change }}
    steps:
      - name: Check out changes
        uses: actions/checkout@2541b1294d2704b0964813337f33b291d3f8596b

      - name: Build vars
        id: build_vars
        uses: ./.github/actions/build-vars

  deploy_infrastructure:
    name: "Deploy Infrastructure: ${{ needs.pre_job.outputs.env_name }}"
    needs:
      - pre_job
    if: |
      needs.pre_job.outputs.env_name == 'demo1' ||
      needs.pre_job.outputs.env_name == 'demo2' ||
      needs.pre_job.outputs.env_name == 'demo3'
    environment: ${{ needs.pre_job.outputs.env_name }}
    concurrency: ${{ needs.pre_job.outputs.env_name }}
    runs-on: ubuntu-latest
    steps:
      - name: Check out changes
        uses: actions/checkout@2541b1294d2704b0964813337f33b291d3f8596b

      - name: Use specific version of Terraform
        uses: hashicorp/setup-terraform@17d4c9b8043b238f6f35641cdd8433da1e6f3867
        with:
          terraform_version: 1.2.0
          terraform_wrapper: false

      - name: Connect to VPN and login to Azure
        uses: ./.github/actions/vpn-azure
        with:
          env-name: ${{ needs.pre_job.outputs.env_name }}
          tls-key: ${{ secrets.TLS_KEY }}
          ca-cert: ${{ secrets.CA_CRT}}
          user-crt: ${{ secrets.USER_CRT }}
          user-key: ${{ secrets.USER_KEY }}
          sp-creds: ${{ secrets.SERVICE_PRINCIPAL_CREDS }}
          tf-auth: true

      - name: Provision demo environment
        uses: ./.github/actions/demo-env
        with:
          env-name: ${{ needs.pre_job.outputs.env_name }}
          tf-dir: operations/app/terraform/vars/demo

  build_release:
    name: "Release: Build Router"
    needs:
      - pre_job
    if: needs.pre_job.outputs.has_router_change == 'true'
    runs-on: ubuntu-latest
    steps:
      - name: Check out changes
        uses: actions/checkout@2541b1294d2704b0964813337f33b291d3f8596b

      - name: Build backend
        uses: ./.github/actions/build-backend
        with:
          version: ${{ needs.pre_job.outputs.version }}

  build_frontend_react_release:
    name: "Release: Build Frontend (React)"
    needs:
      - pre_job
    if: needs.pre_job.outputs.has_react_change == 'true'
    runs-on: ubuntu-latest
    defaults:
      run:
        working-directory: frontend-react
    steps:
      - name: Check out changes
        uses: actions/checkout@2541b1294d2704b0964813337f33b291d3f8596b

      - name: Build frontend
        uses: ./.github/actions/build-frontend
        with:
          env-name: ${{ needs.pre_job.outputs.env_name }}
          appinsights-staging-key: ${{ secrets.APPINSIGHTS_STAGING_KEY }}
          appinsights-prod-key: ${{ secrets.APPINSIGHTS_PROD_KEY }}
          version: ${{ needs.pre_job.outputs.version }}

  deploy_infrastructure:
    name: "Deploy Infrastructure: ${{ needs.pre_job.outputs.env_name }}"
    needs:
      - pre_job
      - build_release
      - build_frontend_react_release
    if: |
      needs.pre_job.outputs.env_name == 'demo1' ||
      needs.pre_job.outputs.env_name == 'demo2' ||
      needs.pre_job.outputs.env_name == 'demo3'
    environment: ${{ needs.pre_job.outputs.env_name }}
    concurrency: ${{ needs.pre_job.outputs.env_name }}
    runs-on: ubuntu-latest
    steps:
      - name: Check out changes
        uses: actions/checkout@2541b1294d2704b0964813337f33b291d3f8596b

      # - name: Use specific version of Terraform
      #   uses: hashicorp/setup-terraform@17d4c9b8043b238f6f35641cdd8433da1e6f3867
      #   with:
      #     terraform_version: 1.2.0
      #     terraform_wrapper: false

      - name: Connect to VPN and login to Azure
        uses: ./.github/actions/vpn-azure
        with:
          env-name: ${{ needs.pre_job.outputs.env_name }}
          tls-key: ${{ secrets.TLS_KEY }}
          ca-cert: ${{ secrets.CA_CRT}}
          user-crt: ${{ secrets.USER_CRT }}
          user-key: ${{ secrets.USER_KEY }}
          sp-creds: ${{ secrets.SERVICE_PRINCIPAL_CREDS }}
          tf-auth: true

<<<<<<< HEAD
      # - name: Provision demo environment
      #   uses: ./.github/actions/demo-env
      #   with:
      #     env-name: ${{ needs.pre_job.outputs.env_name }}
      #     tf-dir: operations/app/terraform/vars/demo
=======
      - name: Provision demo environment
        uses: ./.github/actions/demo-env
        with:
          env-name: ${{ needs.pre_job.outputs.env_name }}
          tf-dir: operations/app/terraform/vars/demo
>>>>>>> 55a65258

  deploy_release:
    name: "Deploy Release: ${{ needs.pre_job.outputs.env_name }}"
    needs:
      - pre_job
      - build_release
      - build_frontend_react_release
      - deploy_infrastructure
    if: |
      always() &&
      failure() == 'false' &&
      (needs.pre_job.outputs.has_router_change == 'true' ||
      needs.pre_job.outputs.has_react_change == 'true')
    environment: ${{ needs.pre_job.outputs.env_name }}
    concurrency: ${{ needs.pre_job.outputs.env_name }}
    runs-on: ubuntu-latest
    steps:
      - name: Check out changes
        uses: actions/checkout@2541b1294d2704b0964813337f33b291d3f8596b

      - name: Connect to VPN and login to Azure
        uses: ./.github/actions/vpn-azure
        with:
          env-name: ${{ needs.pre_job.outputs.env_name }}
          tls-key: ${{ secrets.TLS_KEY }}
          ca-cert: ${{ secrets.CA_CRT}}
          user-crt: ${{ secrets.USER_CRT }}
          user-key: ${{ secrets.USER_KEY }}
          sp-creds: ${{ secrets.SERVICE_PRINCIPAL_CREDS }}

      - name: Deploy backend
        if: needs.pre_job.outputs.has_router_change == 'true'
        uses: ./.github/actions/deploy-backend
        with:
          env-name: ${{ needs.pre_job.outputs.env_name }}
          dct-root-pass: ${{ secrets.DCT_ROOT_PASS }}
          dct-repo-pass: ${{ secrets.DCT_REPO_PASS }}
          version: ${{ needs.pre_job.outputs.version }}

      - name: Deploy frontend
        if: needs.pre_job.outputs.has_react_change == 'true'
        uses: ./.github/actions/deploy-frontend
        with:
          env-name: ${{ needs.pre_job.outputs.env_name }}
          version: ${{ needs.pre_job.outputs.version }}<|MERGE_RESOLUTION|>--- conflicted
+++ resolved
@@ -139,19 +139,11 @@
           sp-creds: ${{ secrets.SERVICE_PRINCIPAL_CREDS }}
           tf-auth: true
 
-<<<<<<< HEAD
       # - name: Provision demo environment
       #   uses: ./.github/actions/demo-env
       #   with:
       #     env-name: ${{ needs.pre_job.outputs.env_name }}
       #     tf-dir: operations/app/terraform/vars/demo
-=======
-      - name: Provision demo environment
-        uses: ./.github/actions/demo-env
-        with:
-          env-name: ${{ needs.pre_job.outputs.env_name }}
-          tf-dir: operations/app/terraform/vars/demo
->>>>>>> 55a65258
 
   deploy_release:
     name: "Deploy Release: ${{ needs.pre_job.outputs.env_name }}"
