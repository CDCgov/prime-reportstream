name: Prime Data Hub Test

on:
  pull_request:
    branches: [ test ]

defaults:
  run:
    working-directory: prime-router

jobs:
  build:
    runs-on: ubuntu-latest

    steps:
      - uses: actions/checkout@v2
        
      - name: Setup PostgreSQL
        uses: Harmon758/postgresql-action@0be19fa37850b22cb4c9bbf28a03abbf44abd863
        with:
          postgresql version: 12.5
          postgresql db: prime_data_hub
          postgresql user: ${{ secrets.POSTGRESQL_TEST_USER }}
          postgresql password: ${{ secrets.POSTGRESQL_TEST_PWD }}
       
      - name: Setup JDK
        uses: actions/setup-java@v1.4.3
        with:
           java-version: 11
      
      - name: Build Maven Package
        run: mvn -B clean package --file pom.xml

      - name: Build Docker Image
        run: docker build . --file Dockerfile --tag primedatahubtestprimedevregistry.azurecr.io/prime-data-hub-test:latest
<<<<<<< HEAD

=======
        
>>>>>>> d4d52903
      - name: Upload Docker Image Artifact
        uses: ishworkh/docker-image-artifact-upload@c284cce135b63a504267a975f26ecada45554867
        with:
          image: primedatahubtestprimedevregistry.azurecr.io/prime-data-hub-test:latest
        <|MERGE_RESOLUTION|>--- conflicted
+++ resolved
@@ -33,11 +33,7 @@
 
       - name: Build Docker Image
         run: docker build . --file Dockerfile --tag primedatahubtestprimedevregistry.azurecr.io/prime-data-hub-test:latest
-<<<<<<< HEAD
-
-=======
         
->>>>>>> d4d52903
       - name: Upload Docker Image Artifact
         uses: ishworkh/docker-image-artifact-upload@c284cce135b63a504267a975f26ecada45554867
         with:
