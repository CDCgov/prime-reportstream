--- conflicted
+++ resolved
@@ -12,14 +12,10 @@
     outputs:
       has_operations_change: ${{ steps.skip_check.outputs.operations }}
     steps:
-<<<<<<< HEAD
-      - uses: dorny/paths-filter@1ec7035ff53cbd7a98744bd986f6ca1c7e17d1cb
-=======
       - name: Check Out Changes
         uses: actions/checkout@dcd71f646680f2efd8db4afa5ad64fdcba30e748
 
-      - uses: dorny/paths-filter@v2
->>>>>>> 8b75daba
+      - uses: dorny/paths-filter@1ec7035ff53cbd7a98744bd986f6ca1c7e17d1cb
         id: skip_check
         with:
           list-files: csv
