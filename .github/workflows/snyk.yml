--- conflicted
+++ resolved
@@ -29,18 +29,10 @@
       run:
         working-directory: prime-router
     steps:
-<<<<<<< HEAD
-      - uses: actions/checkout@c85c95e3d7251135ab7dc9ce3241c5835cc595a9
+      - uses: actions/checkout@f43a0e5ff2bd294095638e18286ca9a3d1956744
       - uses: snyk/actions/setup@b98d498629f1c368650224d6d212bf7dfa89e4bf
       - name: Set up JDK 17 to generate backend coverage stats
         uses: actions/setup-java@575d86297c16d8dbeab91eb94e3843410e4f3545
-=======
-      - uses: actions/checkout@f43a0e5ff2bd294095638e18286ca9a3d1956744
-      - name: Run Snyk to check for vulnerabilities
-        uses: snyk/actions/gradle-jdk17@b98d498629f1c368650224d6d212bf7dfa89e4bf
-        env:
-          SNYK_TOKEN: ${{ secrets.SNYK_TOKEN }}
->>>>>>> bc319048
         with:
           java-version: "17"
           distribution: "temurin"
