name: Prime Data Hub

on:
  pull_request:
    branches: [ test, production ]

defaults:
  run:
    working-directory: prime-router

jobs:
  build:
    runs-on: ubuntu-latest

    steps:
      - uses: actions/checkout@v2
      
      - name: Set Environment Variables
        run: |
               if [ "$GITHUB_BASE_REF" == "production" ]
               then
                   echo "Building for the production environment."
                   export RESOURCE_GROUP=prime-data-hub
                   export ACR_REPO=primedatahubregistry
                   echo $RESOURCE_GROUP $ACR_REPO
               else
                   echo "Building for the test environment."
                   export RESOURCE_GROUP=prime-data-hub-test
                   export ACR_REPO=primedatahubtestprimedevregistry.azurecr.io
                   echo $RESOURCE_GROUP $ACR_REPO
               fi
               env
<<<<<<< HEAD

=======
               
>>>>>>> 64e6b4ab
      - name: Echo Variables
        run: echo ${{ $RESOURCE_GROUP }} ${{ $ACR_REPO }}
        
      # - name: Setup PostgreSQL
      #   uses: Harmon758/postgresql-action@0be19fa37850b22cb4c9bbf28a03abbf44abd863
      #   with:
      #     postgresql version: 11
      #     postgresql db: prime_data_hub
      #     postgresql user: ${{ secrets.POSTGRESQL_TEST_USER }}
      #     postgresql password: ${{ secrets.POSTGRESQL_TEST_PWD }}
       
      # - name: Setup JDK
      #   uses: actions/setup-java@v1.4.3
      #   with:
      #      java-version: 11
      
      # - name: Build Maven Package
      #   run: mvn -B clean package --file pom.xml

      # - name: Build Docker Image
      #   run: docker build . --file Dockerfile --tag $ACR_REPO/$RESOURCE_GROUP:latest
      
      # - name: Login to Azure CLI
      #   uses: azure/login@v1
      #   with:
      #     creds: ${{ secrets.SERVICE_PRINCIPAL_CREDS }}
        
      # - name: ACR Login
      #   run: az acr login --name $ACR_REPO/$RESOURCE_GROUP
          
      # - name : Push Docker Image
      #   run: docker push $ACR_REPO/$RESOURCE_GROUP:latest<|MERGE_RESOLUTION|>--- conflicted
+++ resolved
@@ -30,14 +30,10 @@
                    echo $RESOURCE_GROUP $ACR_REPO
                fi
                env
-<<<<<<< HEAD
-
-=======
                
->>>>>>> 64e6b4ab
       - name: Echo Variables
         run: echo ${{ $RESOURCE_GROUP }} ${{ $ACR_REPO }}
-        
+
       # - name: Setup PostgreSQL
       #   uses: Harmon758/postgresql-action@0be19fa37850b22cb4c9bbf28a03abbf44abd863
       #   with:
