name: Build Hub

on:
  pull_request:
    branches:
      - master
  push:
    branches:
      - master
  merge_group:
    types:
      - checks_requested
    branches:
      - master

env:
  # These are for CI and not credentials of any system
  DB_USER: prime
  DB_PASSWORD: changeIT!

jobs:
  pre_job:
    name: Pre Job
    runs-on: ubuntu-latest
    outputs:
      has_router_change: ${{ steps.build_vars.outputs.has_router_change }}
    steps:
      - name: "Check out changes"
        uses: actions/checkout@a5ac7e51b41094c92402da3b24376905380afc29
      - name: Build vars
        id: build_vars
        uses: ./.github/actions/build-vars

  build_router:
    name: Build Router
    runs-on: ubuntu-latest
    needs: pre_job
    if: ${{ needs.pre_job.outputs.has_router_change == 'true' }}
    defaults:
      run:
        working-directory: prime-router

    steps:
      - name: Add swapfile
        working-directory: /
        run: |
          sudo swapoff -a
          sudo fallocate -l 15G /mnt/swapfile
          sudo chmod 600 /mnt/swapfile
          sudo mkswap /mnt/swapfile
          sudo swapon /mnt/swapfile
          sudo swapon --show

      - name: "Check out changes"
        uses: actions/checkout@a5ac7e51b41094c92402da3b24376905380afc29

      - name: Build backend
        uses: ./.github/actions/build-backend
        with:
          version: ${{ github.run_id }}
          upload-build: false
          run-integration-tests: true
          sp-creds: ${{ secrets.SERVICE_PRINCIPAL_CREDS }}

      - name: Generate New Schema Docs
        working-directory: ./
        run: |
          # Clean the docs before regenerating
          rm -rf prime-router/docs/docs_deprecated/schema_documentation/*
          ./gradlew :prime-router:generatedocs

      - name: Validate YAML
        working-directory: ./
        run: |
          # Add more YAML checks here
<<<<<<< HEAD
          ./gradlew primeCLI --args='validate-yaml --type Organizations --file settings/organizations.yml --dir settings/STLTs'
          ./gradlew primeCLI --args='validate-yaml --type FhirToFhirTransform --dir src/main/resources/metadata/fhir_transforms'
          ./gradlew primeCLI --args='validate-yaml --type FhirToHL7Mapping --dir src/main/resources/metadata/hl7_mapping'
          ./gradlew primeCLI --args='validate-yaml --type HL7ToFhirMappingMessageTemplate --dir metadata/HL7/catchall/hl7/message metadata/HL7/v251-elr/hl7/message'
          ./gradlew primeCLI --args='validate-yaml --type HL7ToFhirMappingResourceTemplate --dir metadata/HL7 --exclude-dir metadata/HL7/catchall/hl7/message metadata/HL7/v251-elr/hl7/message metadata/HL7/v251-elr/hl7/codesystem metadata/HL7/catchall/hl7/codesystem --exclude-file metadata/HL7/catchall/fhir/resourcemapping.yml metadata/HL7/v251-elr/fhir/resourcemapping.yml metadata/HL7/catchall/hl7/resource/Common.yml metadata/HL7/v251-elr/hl7/resource/Common.yml'
=======
          ./gradlew :prime-router:primeCLI --args='validate-yaml --type Organizations --file settings/organizations.yml --dir settings/STLTs'
          ./gradlew :prime-router:primeCLI --args='validate-yaml --type FhirToFhirTransform --dir src/main/resources/metadata/fhir_transforms'
          ./gradlew :prime-router:primeCLI --args='validate-yaml --type FhirToHL7Mapping --dir src/main/resources/metadata/hl7_mapping'
>>>>>>> ffd57f64

      - name: Check for Uncommited Schema Docs
        id: check_changes
        continue-on-error: true
        run: |
          CHANGED_FILES=$(git status --short docs)
          if [[ -n "$CHANGED_FILES" ]]; then
            echo "Updated documentation:"
            git diff docs

            # Escape line breaks so they can be used in step output.
            # See: https://github.community/t/set-output-truncates-multiline-strings/16852
            FILES_ESCAPED="$CHANGED_FILES"
            FILES_ESCAPED="${FILES_ESCAPED//'%'/'%25'}"
            FILES_ESCAPED="${FILES_ESCAPED//$'\n'/'%0A'}"
            FILES_ESCAPED="${FILES_ESCAPED//$'\r'/'%0D'}"
            echo "files=$FILES_ESCAPED" >> $GITHUB_OUTPUT

            # End with an error
            false
          fi

      - name: Add Schema doc diff as PR comment if there are changes
        if: ${{ steps.check_changes.outcome == 'failure' }}
        uses: peter-evans/create-or-update-comment@71345be0265236311c031f5c7866368bd1eff043
        with:
          token: ${{ secrets.GITHUB_TOKEN }}
          issue-number: ${{ github.event.number }}
          body: |
            The changes you’ve made modify the documentation, but you haven’t included new generated documentation in your commits!

            Please run `./gradlew generatedocs` to generate updated documentation, then commit the results.

            Expected changes in files:

            ```sh
            ${{ steps.check_changes.outputs.files }}
            ```

      - name: Fail if missing Schema docs are found
        if: ${{ steps.check_changes.outcome == 'failure' }}
        run: |
          false<|MERGE_RESOLUTION|>--- conflicted
+++ resolved
@@ -73,17 +73,11 @@
         working-directory: ./
         run: |
           # Add more YAML checks here
-<<<<<<< HEAD
-          ./gradlew primeCLI --args='validate-yaml --type Organizations --file settings/organizations.yml --dir settings/STLTs'
-          ./gradlew primeCLI --args='validate-yaml --type FhirToFhirTransform --dir src/main/resources/metadata/fhir_transforms'
-          ./gradlew primeCLI --args='validate-yaml --type FhirToHL7Mapping --dir src/main/resources/metadata/hl7_mapping'
-          ./gradlew primeCLI --args='validate-yaml --type HL7ToFhirMappingMessageTemplate --dir metadata/HL7/catchall/hl7/message metadata/HL7/v251-elr/hl7/message'
-          ./gradlew primeCLI --args='validate-yaml --type HL7ToFhirMappingResourceTemplate --dir metadata/HL7 --exclude-dir metadata/HL7/catchall/hl7/message metadata/HL7/v251-elr/hl7/message metadata/HL7/v251-elr/hl7/codesystem metadata/HL7/catchall/hl7/codesystem --exclude-file metadata/HL7/catchall/fhir/resourcemapping.yml metadata/HL7/v251-elr/fhir/resourcemapping.yml metadata/HL7/catchall/hl7/resource/Common.yml metadata/HL7/v251-elr/hl7/resource/Common.yml'
-=======
           ./gradlew :prime-router:primeCLI --args='validate-yaml --type Organizations --file settings/organizations.yml --dir settings/STLTs'
           ./gradlew :prime-router:primeCLI --args='validate-yaml --type FhirToFhirTransform --dir src/main/resources/metadata/fhir_transforms'
           ./gradlew :prime-router:primeCLI --args='validate-yaml --type FhirToHL7Mapping --dir src/main/resources/metadata/hl7_mapping'
->>>>>>> ffd57f64
+          ./gradlew :prime-router:primeCLI --args='validate-yaml --type HL7ToFhirMappingMessageTemplate --dir metadata/HL7/catchall/hl7/message metadata/HL7/v251-elr/hl7/message'
+          ./gradlew :prime-router:primeCLI --args='validate-yaml --type HL7ToFhirMappingResourceTemplate --dir metadata/HL7 --exclude-dir metadata/HL7/catchall/hl7/message metadata/HL7/v251-elr/hl7/message metadata/HL7/v251-elr/hl7/codesystem metadata/HL7/catchall/hl7/codesystem --exclude-file metadata/HL7/catchall/fhir/resourcemapping.yml metadata/HL7/v251-elr/fhir/resourcemapping.yml metadata/HL7/catchall/hl7/resource/Common.yml metadata/HL7/v251-elr/hl7/resource/Common.yml'
 
       - name: Check for Uncommited Schema Docs
         id: check_changes
