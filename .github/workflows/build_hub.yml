--- conflicted
+++ resolved
@@ -11,37 +11,19 @@
   push:
     branches:
       - master
-<<<<<<< HEAD
     paths: prime-router/**
-=======
   merge_group:
     types:
       - checks_requested
     branches:
       - master
 
->>>>>>> 341f323c
 env:
   # These are for CI and not credentials of any system
   DB_USER: prime
   DB_PASSWORD: changeIT!
 
 jobs:
-<<<<<<< HEAD
-=======
-  pre_job:
-    name: Pre Job
-    runs-on: ubuntu-latest
-    outputs:
-      has_router_change: ${{ steps.build_vars.outputs.has_router_change }}
-    steps:
-      - name: "Check out changes"
-        uses: actions/checkout@0ad4b8fadaa221de15dcec353f45205ec38ea70b
-      - name: Build vars
-        id: build_vars
-        uses: ./.github/actions/build-vars
-
->>>>>>> 341f323c
   build_router:
     name: Build Router
     runs-on: ubuntu-latest
