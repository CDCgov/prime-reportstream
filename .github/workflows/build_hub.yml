--- conflicted
+++ resolved
@@ -67,23 +67,18 @@
           java-version: 11
 
       - name: Build Prime Router Package
-<<<<<<< HEAD
         run: bash ./gradlew clean package -x fatjar -DDB_USER=$POSTGRES_USER -DDB_PASSWORD=$POSTGRES_PASSWORD -Pshowtests
         
-=======
-        run: bash ./gradlew clean package -x fatjar -DDB_USER=$POSTGRES_USER -DDB_PASSWORD=$POSTGRES_PASSWORD
-                
->>>>>>> a12f28f6
       - name: Publish Unit Test Results
         uses: EnricoMi/publish-unit-test-result-action@v1
         if: always()
         with:
           # This path is from the root of the repo as needed by the plugin
           files: prime-router/build/test-results/test/**/*.xml
- 
+
       - name: Run Integration Tests
-        run: bash ./gradlew testIntegration
- 
+        run: bash ./gradlew testIntegration -Pshowtests
+
       - name: Publish Integration Test Results
         uses: EnricoMi/publish-unit-test-result-action@v1
         if: always()
