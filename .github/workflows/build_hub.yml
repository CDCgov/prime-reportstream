--- conflicted
+++ resolved
@@ -73,14 +73,9 @@
         working-directory: ./
         run: |
           # Add more YAML checks here
-<<<<<<< HEAD
-          ./gradlew :prime-router:primeCLI --args='validate-yaml --type Organizations --file settings/organizations.yml'
+          ./gradlew :prime-router:primeCLI --args='validate-yaml --type Organizations --file settings/organizations.yml --dir settings/STLTs'
           ./gradlew :prime-router:primeCLI --args='validate-yaml --type FhirToFhirTransform --dir src/main/resources/metadata/fhir_transforms'
-=======
-          ./gradlew primeCLI --args='validate-yaml --type Organizations --file settings/organizations.yml --dir settings/STLTs'
-          ./gradlew primeCLI --args='validate-yaml --type FhirToFhirTransform --dir src/main/resources/metadata/fhir_transforms'
-          ./gradlew primeCLI --args='validate-yaml --type FhirToHL7Mapping --dir src/main/resources/metadata/hl7_mapping'
->>>>>>> 7bd87169
+          ./gradlew :prime-router:primeCLI --args='validate-yaml --type FhirToHL7Mapping --dir src/main/resources/metadata/hl7_mapping'
 
       - name: Check for Uncommited Schema Docs
         id: check_changes
