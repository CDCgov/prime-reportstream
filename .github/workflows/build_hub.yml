--- conflicted
+++ resolved
@@ -100,15 +100,12 @@
 
       - name: Run Smoke Tests
         run: bash ./build.sh -- gradle testSmoke
-<<<<<<< HEAD
-      
+
       - name: Dump docker logs on failure
         if: failure()
         uses: jwalton/gh-docker-logs@v2.0.2
         with:
           images: 'prime-router_settings,prime-router_prime_dev'
-=======
->>>>>>> 8660a085
 
 
   docker_build_test:
